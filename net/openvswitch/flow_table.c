--- conflicted
+++ resolved
@@ -58,19 +58,11 @@
 void ovs_flow_mask_key(struct sw_flow_key *dst, const struct sw_flow_key *src,
 		       bool full, const struct sw_flow_mask *mask)
 {
-<<<<<<< HEAD
-	const long *m = (const long *)((const u8 *)&mask->key +
-				mask->range.start);
-	const long *s = (const long *)((const u8 *)src +
-				mask->range.start);
-	long *d = (long *)((u8 *)dst + mask->range.start);
-=======
 	int start = full ? 0 : mask->range.start;
 	int len = full ? sizeof *dst : range_n_bytes(&mask->range);
 	const long *m = (const long *)((const u8 *)&mask->key + start);
 	const long *s = (const long *)((const u8 *)src + start);
 	long *d = (long *)((u8 *)dst + start);
->>>>>>> 1230ae0e
 	int i;
 
 	/* If 'full' is true then all of 'dst' is fully initialized. Otherwise,
