--- conflicted
+++ resolved
@@ -1548,11 +1548,7 @@
 		skb_set_queue_mapping(nskb, skb_get_queue_mapping(skb));
 		ip_push_pending_frames(sk, &fl4);
 	}
-<<<<<<< HEAD
-
-=======
 out:
->>>>>>> baad552e
 	put_locked_var(unicast_lock, unicast_sock);
 
 	ip_rt_put(rt);
