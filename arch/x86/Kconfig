--- conflicted
+++ resolved
@@ -127,11 +127,8 @@
 	select HAVE_DEBUG_STACKOVERFLOW
 	select HAVE_IRQ_EXIT_ON_IRQ_STACK if X86_64
 	select HAVE_CC_STACKPROTECTOR
-<<<<<<< HEAD
 	select GENERIC_CPU_AUTOPROBE
-=======
 	select ARCH_SUPPORTS_ATOMIC_RMW
->>>>>>> 6a0a4531
 
 config INSTRUCTION_DECODER
 	def_bool y
