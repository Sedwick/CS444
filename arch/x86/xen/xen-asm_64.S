/*
 * Asm versions of Xen pv-ops, suitable for either direct use or
 * inlining.  The inline versions are the same as the direct-use
 * versions, with the pre- and post-amble chopped off.
 *
 * This code is encoded for size rather than absolute efficiency, with
 * a view to being able to inline as much as possible.
 *
 * We only bother with direct forms (ie, vcpu in pda) of the
 * operations here; the indirect forms are better handled in C, since
 * they're generally too large to inline anyway.
 */

#include <asm/errno.h>
#include <asm/percpu.h>
#include <asm/processor-flags.h>
#include <asm/segment.h>
#include <asm/percpu.h>

#include <xen/interface/xen.h>

<<<<<<< HEAD
#define RELOC(x, v)	.globl x##_reloc; x##_reloc=v
#define ENDPATCH(x)	.globl x##_end; x##_end=.

/* Pseudo-flag used for virtual NMI, which we don't implement yet */
#define XEN_EFLAGS_NMI	0x80000000

#if 1
/*
	FIXME: x86_64 now can support direct access to percpu variables
	via a segment override.  Update xen accordingly.
 */
#define BUG			ud2a
#endif

/*
	Enable events.  This clears the event mask and tests the pending
	event status with one and operation.  If there are pending
	events, then enter the hypervisor to get them handled.
 */
ENTRY(xen_irq_enable_direct)
	BUG

	/* Unmask events */
	movb $0, PER_CPU_VAR(xen_vcpu_info) + XEN_vcpu_info_mask

	/* Preempt here doesn't matter because that will deal with
	   any pending interrupts.  The pending check may end up being
	   run on the wrong CPU, but that doesn't hurt. */

	/* Test for pending */
	testb $0xff, PER_CPU_VAR(xen_vcpu_info) + XEN_vcpu_info_pending
	jz 1f

2:	call check_events
1:
ENDPATCH(xen_irq_enable_direct)
	ret
	ENDPROC(xen_irq_enable_direct)
	RELOC(xen_irq_enable_direct, 2b+1)

/*
	Disabling events is simply a matter of making the event mask
	non-zero.
 */
ENTRY(xen_irq_disable_direct)
	BUG

	movb $1, PER_CPU_VAR(xen_vcpu_info) + XEN_vcpu_info_mask
ENDPATCH(xen_irq_disable_direct)
	ret
	ENDPROC(xen_irq_disable_direct)
	RELOC(xen_irq_disable_direct, 0)

/*
	(xen_)save_fl is used to get the current interrupt enable status.
	Callers expect the status to be in X86_EFLAGS_IF, and other bits
	may be set in the return value.  We take advantage of this by
	making sure that X86_EFLAGS_IF has the right value (and other bits
	in that byte are 0), but other bits in the return value are
	undefined.  We need to toggle the state of the bit, because
	Xen and x86 use opposite senses (mask vs enable).
 */
ENTRY(xen_save_fl_direct)
	BUG

	testb $0xff, PER_CPU_VAR(xen_vcpu_info) + XEN_vcpu_info_mask
	setz %ah
	addb %ah,%ah
ENDPATCH(xen_save_fl_direct)
	ret
	ENDPROC(xen_save_fl_direct)
	RELOC(xen_save_fl_direct, 0)

/*
	In principle the caller should be passing us a value return
	from xen_save_fl_direct, but for robustness sake we test only
	the X86_EFLAGS_IF flag rather than the whole byte. After
	setting the interrupt mask state, it checks for unmasked
	pending events and enters the hypervisor to get them delivered
	if so.
 */
ENTRY(xen_restore_fl_direct)
	BUG

	testb $X86_EFLAGS_IF>>8, %ah
	setz PER_CPU_VAR(xen_vcpu_info) + XEN_vcpu_info_mask
	/* Preempt here doesn't matter because that will deal with
	   any pending interrupts.  The pending check may end up being
	   run on the wrong CPU, but that doesn't hurt. */

	/* check for unmasked and pending */
	cmpw $0x0001, PER_CPU_VAR(xen_vcpu_info) + XEN_vcpu_info_pending
	jz 1f
2:	call check_events
1:
ENDPATCH(xen_restore_fl_direct)
	ret
	ENDPROC(xen_restore_fl_direct)
	RELOC(xen_restore_fl_direct, 2b+1)


/*
	Force an event check by making a hypercall,
	but preserve regs before making the call.
 */
check_events:
	push %rax
	push %rcx
	push %rdx
	push %rsi
	push %rdi
	push %r8
	push %r9
	push %r10
	push %r11
	call xen_force_evtchn_callback
	pop %r11
	pop %r10
	pop %r9
	pop %r8
	pop %rdi
	pop %rsi
	pop %rdx
	pop %rcx
	pop %rax
	ret
=======
#include "xen-asm.h"
>>>>>>> 7032e869

ENTRY(xen_adjust_exception_frame)
	mov 8+0(%rsp), %rcx
	mov 8+8(%rsp), %r11
	ret $16

hypercall_iret = hypercall_page + __HYPERVISOR_iret * 32
/*
 * Xen64 iret frame:
 *
 *	ss
 *	rsp
 *	rflags
 *	cs
 *	rip		<-- standard iret frame
 *
 *	flags
 *
 *	rcx		}
 *	r11		}<-- pushed by hypercall page
 * rsp->rax		}
 */
ENTRY(xen_iret)
	pushq $0
1:	jmp hypercall_iret
ENDPATCH(xen_iret)
RELOC(xen_iret, 1b+1)

/*
 * sysexit is not used for 64-bit processes, so it's only ever used to
 * return to 32-bit compat userspace.
 */
ENTRY(xen_sysexit)
	pushq $__USER32_DS
	pushq %rcx
	pushq $X86_EFLAGS_IF
	pushq $__USER32_CS
	pushq %rdx

	pushq $0
1:	jmp hypercall_iret
ENDPATCH(xen_sysexit)
RELOC(xen_sysexit, 1b+1)

ENTRY(xen_sysret64)
<<<<<<< HEAD
	/* We're already on the usermode stack at this point, but still
	   with the kernel gs, so we can easily switch back */
	movq %rsp, PER_CPU_VAR(old_rsp)
	movq PER_CPU_VAR(kernel_stack),%rsp
=======
	/*
	 * We're already on the usermode stack at this point, but
	 * still with the kernel gs, so we can easily switch back
	 */
	movq %rsp, PER_CPU_VAR(old_rsp)
	movq PER_CPU_VAR(kernel_stack), %rsp
>>>>>>> 7032e869

	pushq $__USER_DS
	pushq PER_CPU_VAR(old_rsp)
	pushq %r11
	pushq $__USER_CS
	pushq %rcx

	pushq $VGCF_in_syscall
1:	jmp hypercall_iret
ENDPATCH(xen_sysret64)
RELOC(xen_sysret64, 1b+1)

ENTRY(xen_sysret32)
<<<<<<< HEAD
	/* We're already on the usermode stack at this point, but still
	   with the kernel gs, so we can easily switch back */
=======
	/*
	 * We're already on the usermode stack at this point, but
	 * still with the kernel gs, so we can easily switch back
	 */
>>>>>>> 7032e869
	movq %rsp, PER_CPU_VAR(old_rsp)
	movq PER_CPU_VAR(kernel_stack), %rsp

	pushq $__USER32_DS
	pushq PER_CPU_VAR(old_rsp)
	pushq %r11
	pushq $__USER32_CS
	pushq %rcx

	pushq $VGCF_in_syscall
1:	jmp hypercall_iret
ENDPATCH(xen_sysret32)
RELOC(xen_sysret32, 1b+1)

/*
 * Xen handles syscall callbacks much like ordinary exceptions, which
 * means we have:
 * - kernel gs
 * - kernel rsp
 * - an iret-like stack frame on the stack (including rcx and r11):
 *	ss
 *	rsp
 *	rflags
 *	cs
 *	rip
 *	r11
 * rsp->rcx
 *
 * In all the entrypoints, we undo all that to make it look like a
 * CPU-generated syscall/sysenter and jump to the normal entrypoint.
 */

.macro undo_xen_syscall
	mov 0*8(%rsp), %rcx
	mov 1*8(%rsp), %r11
	mov 5*8(%rsp), %rsp
.endm

/* Normal 64-bit system call target */
ENTRY(xen_syscall_target)
	undo_xen_syscall
	jmp system_call_after_swapgs
ENDPROC(xen_syscall_target)

#ifdef CONFIG_IA32_EMULATION

/* 32-bit compat syscall target */
ENTRY(xen_syscall32_target)
	undo_xen_syscall
	jmp ia32_cstar_target
ENDPROC(xen_syscall32_target)

/* 32-bit compat sysenter target */
ENTRY(xen_sysenter_target)
	undo_xen_syscall
	jmp ia32_sysenter_target
ENDPROC(xen_sysenter_target)

#else /* !CONFIG_IA32_EMULATION */

ENTRY(xen_syscall32_target)
ENTRY(xen_sysenter_target)
	lea 16(%rsp), %rsp	/* strip %rcx, %r11 */
	mov $-ENOSYS, %rax
	pushq $VGCF_in_syscall
	jmp hypercall_iret
ENDPROC(xen_syscall32_target)
ENDPROC(xen_sysenter_target)

#endif	/* CONFIG_IA32_EMULATION */<|MERGE_RESOLUTION|>--- conflicted
+++ resolved
@@ -15,140 +15,10 @@
 #include <asm/percpu.h>
 #include <asm/processor-flags.h>
 #include <asm/segment.h>
-#include <asm/percpu.h>
 
 #include <xen/interface/xen.h>
 
-<<<<<<< HEAD
-#define RELOC(x, v)	.globl x##_reloc; x##_reloc=v
-#define ENDPATCH(x)	.globl x##_end; x##_end=.
-
-/* Pseudo-flag used for virtual NMI, which we don't implement yet */
-#define XEN_EFLAGS_NMI	0x80000000
-
-#if 1
-/*
-	FIXME: x86_64 now can support direct access to percpu variables
-	via a segment override.  Update xen accordingly.
- */
-#define BUG			ud2a
-#endif
-
-/*
-	Enable events.  This clears the event mask and tests the pending
-	event status with one and operation.  If there are pending
-	events, then enter the hypervisor to get them handled.
- */
-ENTRY(xen_irq_enable_direct)
-	BUG
-
-	/* Unmask events */
-	movb $0, PER_CPU_VAR(xen_vcpu_info) + XEN_vcpu_info_mask
-
-	/* Preempt here doesn't matter because that will deal with
-	   any pending interrupts.  The pending check may end up being
-	   run on the wrong CPU, but that doesn't hurt. */
-
-	/* Test for pending */
-	testb $0xff, PER_CPU_VAR(xen_vcpu_info) + XEN_vcpu_info_pending
-	jz 1f
-
-2:	call check_events
-1:
-ENDPATCH(xen_irq_enable_direct)
-	ret
-	ENDPROC(xen_irq_enable_direct)
-	RELOC(xen_irq_enable_direct, 2b+1)
-
-/*
-	Disabling events is simply a matter of making the event mask
-	non-zero.
- */
-ENTRY(xen_irq_disable_direct)
-	BUG
-
-	movb $1, PER_CPU_VAR(xen_vcpu_info) + XEN_vcpu_info_mask
-ENDPATCH(xen_irq_disable_direct)
-	ret
-	ENDPROC(xen_irq_disable_direct)
-	RELOC(xen_irq_disable_direct, 0)
-
-/*
-	(xen_)save_fl is used to get the current interrupt enable status.
-	Callers expect the status to be in X86_EFLAGS_IF, and other bits
-	may be set in the return value.  We take advantage of this by
-	making sure that X86_EFLAGS_IF has the right value (and other bits
-	in that byte are 0), but other bits in the return value are
-	undefined.  We need to toggle the state of the bit, because
-	Xen and x86 use opposite senses (mask vs enable).
- */
-ENTRY(xen_save_fl_direct)
-	BUG
-
-	testb $0xff, PER_CPU_VAR(xen_vcpu_info) + XEN_vcpu_info_mask
-	setz %ah
-	addb %ah,%ah
-ENDPATCH(xen_save_fl_direct)
-	ret
-	ENDPROC(xen_save_fl_direct)
-	RELOC(xen_save_fl_direct, 0)
-
-/*
-	In principle the caller should be passing us a value return
-	from xen_save_fl_direct, but for robustness sake we test only
-	the X86_EFLAGS_IF flag rather than the whole byte. After
-	setting the interrupt mask state, it checks for unmasked
-	pending events and enters the hypervisor to get them delivered
-	if so.
- */
-ENTRY(xen_restore_fl_direct)
-	BUG
-
-	testb $X86_EFLAGS_IF>>8, %ah
-	setz PER_CPU_VAR(xen_vcpu_info) + XEN_vcpu_info_mask
-	/* Preempt here doesn't matter because that will deal with
-	   any pending interrupts.  The pending check may end up being
-	   run on the wrong CPU, but that doesn't hurt. */
-
-	/* check for unmasked and pending */
-	cmpw $0x0001, PER_CPU_VAR(xen_vcpu_info) + XEN_vcpu_info_pending
-	jz 1f
-2:	call check_events
-1:
-ENDPATCH(xen_restore_fl_direct)
-	ret
-	ENDPROC(xen_restore_fl_direct)
-	RELOC(xen_restore_fl_direct, 2b+1)
-
-
-/*
-	Force an event check by making a hypercall,
-	but preserve regs before making the call.
- */
-check_events:
-	push %rax
-	push %rcx
-	push %rdx
-	push %rsi
-	push %rdi
-	push %r8
-	push %r9
-	push %r10
-	push %r11
-	call xen_force_evtchn_callback
-	pop %r11
-	pop %r10
-	pop %r9
-	pop %r8
-	pop %rdi
-	pop %rsi
-	pop %rdx
-	pop %rcx
-	pop %rax
-	ret
-=======
 #include "xen-asm.h"
->>>>>>> 7032e869
 
 ENTRY(xen_adjust_exception_frame)
 	mov 8+0(%rsp), %rcx
@@ -194,19 +64,12 @@
 RELOC(xen_sysexit, 1b+1)
 
 ENTRY(xen_sysret64)
-<<<<<<< HEAD
-	/* We're already on the usermode stack at this point, but still
-	   with the kernel gs, so we can easily switch back */
-	movq %rsp, PER_CPU_VAR(old_rsp)
-	movq PER_CPU_VAR(kernel_stack),%rsp
-=======
 	/*
 	 * We're already on the usermode stack at this point, but
 	 * still with the kernel gs, so we can easily switch back
 	 */
 	movq %rsp, PER_CPU_VAR(old_rsp)
 	movq PER_CPU_VAR(kernel_stack), %rsp
->>>>>>> 7032e869
 
 	pushq $__USER_DS
 	pushq PER_CPU_VAR(old_rsp)
@@ -220,15 +83,10 @@
 RELOC(xen_sysret64, 1b+1)
 
 ENTRY(xen_sysret32)
-<<<<<<< HEAD
-	/* We're already on the usermode stack at this point, but still
-	   with the kernel gs, so we can easily switch back */
-=======
 	/*
 	 * We're already on the usermode stack at this point, but
 	 * still with the kernel gs, so we can easily switch back
 	 */
->>>>>>> 7032e869
 	movq %rsp, PER_CPU_VAR(old_rsp)
 	movq PER_CPU_VAR(kernel_stack), %rsp
 
