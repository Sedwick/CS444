--- conflicted
+++ resolved
@@ -104,13 +104,8 @@
 	writel(0xffffffff, jz_intc_base + JZ_REG_INTC_SET_MASK);
 
 	for (i = JZ4740_IRQ_BASE; i < JZ4740_IRQ_BASE + 32; i++) {
-<<<<<<< HEAD
-		set_irq_chip_data(i, (void *)IRQ_BIT(i));
-		set_irq_chip_and_handler(i, &intc_irq_type, handle_level_irq);
-=======
 		irq_set_chip_data(i, (void *)IRQ_BIT(i));
 		irq_set_chip_and_handler(i, &intc_irq_type, handle_level_irq);
->>>>>>> 00b317a4
 	}
 
 	setup_irq(2, &jz4740_cascade_action);
