--- conflicted
+++ resolved
@@ -174,12 +174,8 @@
 
 void __init emev2_add_standard_devices(void)
 {
-<<<<<<< HEAD
 	if (!IS_ENABLED(CONFIG_COMMON_CLK))
 		emev2_clock_init();
-=======
-	emev2_clock_init();
->>>>>>> 25475030
 
 	emev2_register_uart(0);
 	emev2_register_uart(1);
