/*
 *  arch/arm/include/asm/thread_info.h
 *
 *  Copyright (C) 2002 Russell King.
 *
 * This program is free software; you can redistribute it and/or modify
 * it under the terms of the GNU General Public License version 2 as
 * published by the Free Software Foundation.
 */
#ifndef __ASM_ARM_THREAD_INFO_H
#define __ASM_ARM_THREAD_INFO_H

#ifdef __KERNEL__

#include <linux/compiler.h>
#include <asm/fpstate.h>

#define THREAD_SIZE_ORDER	1
#define THREAD_SIZE		8192
#define THREAD_START_SP		(THREAD_SIZE - 8)

#ifndef __ASSEMBLY__

struct task_struct;
struct exec_domain;

#include <asm/types.h>
#include <asm/domain.h>

typedef unsigned long mm_segment_t;

struct cpu_context_save {
	__u32	r4;
	__u32	r5;
	__u32	r6;
	__u32	r7;
	__u32	r8;
	__u32	r9;
	__u32	sl;
	__u32	fp;
	__u32	sp;
	__u32	pc;
	__u32	extra[2];		/* Xscale 'acc' register, etc */
};

struct arm_restart_block {
	union {
		/* For user cache flushing */
		struct {
			unsigned long start;
			unsigned long end;
		} cache;
	};
};

/*
 * low level task data that entry.S needs immediate access to.
 * __switch_to() assumes cpu_context follows immediately after cpu_domain.
 */
struct thread_info {
	unsigned long		flags;		/* low level flags */
	int			preempt_count;	/* 0 => preemptable, <0 => bug */
	int			preempt_lazy_count;	/* 0 => preemptable, <0 => bug */
	mm_segment_t		addr_limit;	/* address limit */
	struct task_struct	*task;		/* main task structure */
	struct exec_domain	*exec_domain;	/* execution domain */
	__u32			cpu;		/* cpu */
	__u32			cpu_domain;	/* cpu domain */
	struct cpu_context_save	cpu_context;	/* cpu context */
	__u32			syscall;	/* syscall number */
	__u8			used_cp[16];	/* thread used copro */
	unsigned long		tp_value[2];	/* TLS registers */
#ifdef CONFIG_CRUNCH
	struct crunch_state	crunchstate;
#endif
	union fp_state		fpstate __attribute__((aligned(8)));
	union vfp_state		vfpstate;
#ifdef CONFIG_ARM_THUMBEE
	unsigned long		thumbee_state;	/* ThumbEE Handler Base register */
#endif
	struct restart_block	restart_block;
	struct arm_restart_block	arm_restart_block;
};

#define INIT_THREAD_INFO(tsk)						\
{									\
	.task		= &tsk,						\
	.exec_domain	= &default_exec_domain,				\
	.flags		= 0,						\
	.preempt_count	= INIT_PREEMPT_COUNT,				\
	.addr_limit	= KERNEL_DS,					\
	.cpu_domain	= domain_val(DOMAIN_USER, DOMAIN_MANAGER) |	\
			  domain_val(DOMAIN_KERNEL, DOMAIN_MANAGER) |	\
			  domain_val(DOMAIN_IO, DOMAIN_CLIENT),		\
	.restart_block	= {						\
		.fn	= do_no_restart_syscall,			\
	},								\
}

#define init_thread_info	(init_thread_union.thread_info)
#define init_stack		(init_thread_union.stack)

/*
 * how to get the thread information struct from C
 */
static inline struct thread_info *current_thread_info(void) __attribute_const__;

static inline struct thread_info *current_thread_info(void)
{
	register unsigned long sp asm ("sp");
	return (struct thread_info *)(sp & ~(THREAD_SIZE - 1));
}

#define thread_saved_pc(tsk)	\
	((unsigned long)(task_thread_info(tsk)->cpu_context.pc))
#define thread_saved_sp(tsk)	\
	((unsigned long)(task_thread_info(tsk)->cpu_context.sp))
#define thread_saved_fp(tsk)	\
	((unsigned long)(task_thread_info(tsk)->cpu_context.fp))

extern void crunch_task_disable(struct thread_info *);
extern void crunch_task_copy(struct thread_info *, void *);
extern void crunch_task_restore(struct thread_info *, void *);
extern void crunch_task_release(struct thread_info *);

extern void iwmmxt_task_disable(struct thread_info *);
extern void iwmmxt_task_copy(struct thread_info *, void *);
extern void iwmmxt_task_restore(struct thread_info *, void *);
extern void iwmmxt_task_release(struct thread_info *);
extern void iwmmxt_task_switch(struct thread_info *);

extern void vfp_sync_hwstate(struct thread_info *);
extern void vfp_flush_hwstate(struct thread_info *);

struct user_vfp;
struct user_vfp_exc;

extern int vfp_preserve_user_clear_hwstate(struct user_vfp __user *,
					   struct user_vfp_exc __user *);
extern int vfp_restore_user_hwstate(struct user_vfp __user *,
				    struct user_vfp_exc __user *);
#endif

/*
 * thread information flags:
 *  TIF_SYSCALL_TRACE	- syscall trace active
 *  TIF_SYSCAL_AUDIT	- syscall auditing active
 *  TIF_SIGPENDING	- signal pending
 *  TIF_NEED_RESCHED	- rescheduling necessary
 *  TIF_NOTIFY_RESUME	- callback before returning to user
 *  TIF_USEDFPU		- FPU was used by this task this quantum (SMP)
 *  TIF_POLLING_NRFLAG	- true if poll_idle() is polling TIF_NEED_RESCHED
 */
#define TIF_SIGPENDING		0
#define TIF_NEED_RESCHED	1
#define TIF_NOTIFY_RESUME	2	/* callback before returning to user */
#define TIF_NEED_RESCHED_LAZY	3
<<<<<<< HEAD
=======
#define TIF_UPROBE		7
>>>>>>> 9e6a44f2
#define TIF_SYSCALL_TRACE	8
#define TIF_SYSCALL_AUDIT	9
#define TIF_SYSCALL_TRACEPOINT	10
#define TIF_SECCOMP		11	/* seccomp syscall filtering active */
#define TIF_NOHZ		12	/* in adaptive nohz mode */
#define TIF_USING_IWMMXT	17
#define TIF_MEMDIE		18	/* is terminating due to OOM killer */
#define TIF_RESTORE_SIGMASK	20

#define _TIF_SIGPENDING		(1 << TIF_SIGPENDING)
#define _TIF_NEED_RESCHED	(1 << TIF_NEED_RESCHED)
#define _TIF_NOTIFY_RESUME	(1 << TIF_NOTIFY_RESUME)
#define _TIF_NEED_RESCHED_LAZY	(1 << TIF_NEED_RESCHED_LAZY)
<<<<<<< HEAD
=======
#define _TIF_UPROBE		(1 << TIF_UPROBE)
>>>>>>> 9e6a44f2
#define _TIF_SYSCALL_TRACE	(1 << TIF_SYSCALL_TRACE)
#define _TIF_SYSCALL_AUDIT	(1 << TIF_SYSCALL_AUDIT)
#define _TIF_SYSCALL_TRACEPOINT	(1 << TIF_SYSCALL_TRACEPOINT)
#define _TIF_SECCOMP		(1 << TIF_SECCOMP)
#define _TIF_USING_IWMMXT	(1 << TIF_USING_IWMMXT)

/* Checks for any syscall work in entry-common.S */
#define _TIF_SYSCALL_WORK (_TIF_SYSCALL_TRACE | _TIF_SYSCALL_AUDIT | \
			   _TIF_SYSCALL_TRACEPOINT | _TIF_SECCOMP)

/*
 * Change these and you break ASM code in entry-common.S
 */
#define _TIF_WORK_MASK		(_TIF_NEED_RESCHED | _TIF_SIGPENDING | \
				 _TIF_NOTIFY_RESUME | _TIF_UPROBE)

#endif /* __KERNEL__ */
#endif /* __ASM_ARM_THREAD_INFO_H */<|MERGE_RESOLUTION|>--- conflicted
+++ resolved
@@ -155,10 +155,7 @@
 #define TIF_NEED_RESCHED	1
 #define TIF_NOTIFY_RESUME	2	/* callback before returning to user */
 #define TIF_NEED_RESCHED_LAZY	3
-<<<<<<< HEAD
-=======
 #define TIF_UPROBE		7
->>>>>>> 9e6a44f2
 #define TIF_SYSCALL_TRACE	8
 #define TIF_SYSCALL_AUDIT	9
 #define TIF_SYSCALL_TRACEPOINT	10
@@ -172,10 +169,7 @@
 #define _TIF_NEED_RESCHED	(1 << TIF_NEED_RESCHED)
 #define _TIF_NOTIFY_RESUME	(1 << TIF_NOTIFY_RESUME)
 #define _TIF_NEED_RESCHED_LAZY	(1 << TIF_NEED_RESCHED_LAZY)
-<<<<<<< HEAD
-=======
 #define _TIF_UPROBE		(1 << TIF_UPROBE)
->>>>>>> 9e6a44f2
 #define _TIF_SYSCALL_TRACE	(1 << TIF_SYSCALL_TRACE)
 #define _TIF_SYSCALL_AUDIT	(1 << TIF_SYSCALL_AUDIT)
 #define _TIF_SYSCALL_TRACEPOINT	(1 << TIF_SYSCALL_TRACEPOINT)
