--- conflicted
+++ resolved
@@ -154,11 +154,8 @@
 #define TIF_SIGPENDING		0
 #define TIF_NEED_RESCHED	1
 #define TIF_NOTIFY_RESUME	2	/* callback before returning to user */
-<<<<<<< HEAD
 #define TIF_NEED_RESCHED_LAZY	3
-=======
 #define TIF_UPROBE		7
->>>>>>> c1750e55
 #define TIF_SYSCALL_TRACE	8
 #define TIF_SYSCALL_AUDIT	9
 #define TIF_SYSCALL_TRACEPOINT	10
@@ -171,11 +168,8 @@
 #define _TIF_SIGPENDING		(1 << TIF_SIGPENDING)
 #define _TIF_NEED_RESCHED	(1 << TIF_NEED_RESCHED)
 #define _TIF_NOTIFY_RESUME	(1 << TIF_NOTIFY_RESUME)
-<<<<<<< HEAD
 #define _TIF_NEED_RESCHED_LAZY	(1 << TIF_NEED_RESCHED_LAZY)
-=======
 #define _TIF_UPROBE		(1 << TIF_UPROBE)
->>>>>>> c1750e55
 #define _TIF_SYSCALL_TRACE	(1 << TIF_SYSCALL_TRACE)
 #define _TIF_SYSCALL_AUDIT	(1 << TIF_SYSCALL_AUDIT)
 #define _TIF_SYSCALL_TRACEPOINT	(1 << TIF_SYSCALL_TRACEPOINT)
