--- conflicted
+++ resolved
@@ -773,20 +773,9 @@
 	debug_activate(timer, expires);
 
 	preempt_disable_rt();
-<<<<<<< HEAD
-	cpu = smp_processor_id();
-
-#if defined(CONFIG_NO_HZ_COMMON) && defined(CONFIG_SMP)
-	if (!pinned && get_sysctl_timer_migration() && idle_cpu(cpu))
-		cpu = get_nohz_timer_target();
-#endif
-	preempt_enable_rt();
-
-=======
 	cpu = get_nohz_timer_target(pinned);
 	preempt_enable_rt();
 
->>>>>>> 77d54dcd
 	new_base = per_cpu(tvec_bases, cpu);
 
 	if (base != new_base) {
