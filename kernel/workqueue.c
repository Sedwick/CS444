/*
 * kernel/workqueue.c - generic async execution with shared worker pool
 *
 * Copyright (C) 2002		Ingo Molnar
 *
 *   Derived from the taskqueue/keventd code by:
 *     David Woodhouse <dwmw2@infradead.org>
 *     Andrew Morton
 *     Kai Petzke <wpp@marie.physik.tu-berlin.de>
 *     Theodore Ts'o <tytso@mit.edu>
 *
 * Made to use alloc_percpu by Christoph Lameter.
 *
 * Copyright (C) 2010		SUSE Linux Products GmbH
 * Copyright (C) 2010		Tejun Heo <tj@kernel.org>
 *
 * This is the generic async execution mechanism.  Work items as are
 * executed in process context.  The worker pool is shared and
 * automatically managed.  There are two worker pools for each CPU (one for
 * normal work items and the other for high priority ones) and some extra
 * pools for workqueues which are not bound to any specific CPU - the
 * number of these backing pools is dynamic.
 *
 * Please read Documentation/workqueue.txt for details.
 */

#include <linux/export.h>
#include <linux/kernel.h>
#include <linux/sched.h>
#include <linux/init.h>
#include <linux/signal.h>
#include <linux/completion.h>
#include <linux/workqueue.h>
#include <linux/slab.h>
#include <linux/cpu.h>
#include <linux/notifier.h>
#include <linux/kthread.h>
#include <linux/hardirq.h>
#include <linux/mempolicy.h>
#include <linux/freezer.h>
#include <linux/kallsyms.h>
#include <linux/debug_locks.h>
#include <linux/lockdep.h>
#include <linux/idr.h>
#include <linux/jhash.h>
#include <linux/hashtable.h>
#include <linux/rculist.h>
#include <linux/nodemask.h>
#include <linux/moduleparam.h>
#include <linux/uaccess.h>
#include <linux/locallock.h>
#include <linux/delay.h>

#include "workqueue_internal.h"

enum {
	/*
	 * worker_pool flags
	 *
	 * A bound pool is either associated or disassociated with its CPU.
	 * While associated (!DISASSOCIATED), all workers are bound to the
	 * CPU and none has %WORKER_UNBOUND set and concurrency management
	 * is in effect.
	 *
	 * While DISASSOCIATED, the cpu may be offline and all workers have
	 * %WORKER_UNBOUND set and concurrency management disabled, and may
	 * be executing on any CPU.  The pool behaves as an unbound one.
	 *
	 * Note that DISASSOCIATED should be flipped only while holding
	 * manager_mutex to avoid changing binding state while
	 * create_worker() is in progress.
	 */
	POOL_MANAGE_WORKERS	= 1 << 0,	/* need to manage workers */
	POOL_DISASSOCIATED	= 1 << 2,	/* cpu can't serve workers */
	POOL_FREEZING		= 1 << 3,	/* freeze in progress */

	/* worker flags */
	WORKER_STARTED		= 1 << 0,	/* started */
	WORKER_DIE		= 1 << 1,	/* die die die */
	WORKER_IDLE		= 1 << 2,	/* is idle */
	WORKER_PREP		= 1 << 3,	/* preparing to run works */
	WORKER_CPU_INTENSIVE	= 1 << 6,	/* cpu intensive */
	WORKER_UNBOUND		= 1 << 7,	/* worker is unbound */
	WORKER_REBOUND		= 1 << 8,	/* worker was rebound */

	WORKER_NOT_RUNNING	= WORKER_PREP | WORKER_CPU_INTENSIVE |
				  WORKER_UNBOUND | WORKER_REBOUND,

	NR_STD_WORKER_POOLS	= 2,		/* # standard pools per cpu */

	UNBOUND_POOL_HASH_ORDER	= 6,		/* hashed by pool->attrs */
	BUSY_WORKER_HASH_ORDER	= 6,		/* 64 pointers */

	MAX_IDLE_WORKERS_RATIO	= 4,		/* 1/4 of busy can be idle */
	IDLE_WORKER_TIMEOUT	= 300 * HZ,	/* keep idle ones for 5 mins */

	MAYDAY_INITIAL_TIMEOUT  = HZ / 100 >= 2 ? HZ / 100 : 2,
						/* call for help after 10ms
						   (min two ticks) */
	MAYDAY_INTERVAL		= HZ / 10,	/* and then every 100ms */
	CREATE_COOLDOWN		= HZ,		/* time to breath after fail */

	/*
	 * Rescue workers are used only on emergencies and shared by
	 * all cpus.  Give -20.
	 */
	RESCUER_NICE_LEVEL	= -20,
	HIGHPRI_NICE_LEVEL	= -20,

	WQ_NAME_LEN		= 24,
};

/*
 * Structure fields follow one of the following exclusion rules.
 *
 * I: Modifiable by initialization/destruction paths and read-only for
 *    everyone else.
 *
 * P: Preemption protected.  Disabling preemption is enough and should
 *    only be modified and accessed from the local cpu.
 *
 * L: pool->lock protected.  Access with pool->lock held.
 *
 * X: During normal operation, modification requires pool->lock and should
 *    be done only from local cpu.  Either disabling preemption on local
 *    cpu or grabbing pool->lock is enough for read access.  If
 *    POOL_DISASSOCIATED is set, it's identical to L.
 *
 *    On RT we need the extra protection via rt_lock_idle_list() for
 *    the list manipulations against read access from
 *    wq_worker_sleeping(). All other places are nicely serialized via
 *    pool->lock.
 *
 * MG: pool->manager_mutex and pool->lock protected.  Writes require both
 *     locks.  Reads can happen under either lock.
 *
 * PL: wq_pool_mutex protected.
 *
 * PR: wq_pool_mutex protected for writes.  RCU protected for reads.
 *
 * WQ: wq->mutex protected.
 *
 * WR: wq->mutex protected for writes.  RCU protected for reads.
 *
 * MD: wq_mayday_lock protected.
 */

/* struct worker is defined in workqueue_internal.h */

struct worker_pool {
	spinlock_t		lock;		/* the pool lock */
	int			cpu;		/* I: the associated cpu */
	int			node;		/* I: the associated node ID */
	int			id;		/* I: pool ID */
	unsigned int		flags;		/* X: flags */

	struct list_head	worklist;	/* L: list of pending works */
	int			nr_workers;	/* L: total number of workers */

	/* nr_idle includes the ones off idle_list for rebinding */
	int			nr_idle;	/* L: currently idle ones */

	struct list_head	idle_list;	/* X: list of idle workers */
	struct timer_list	idle_timer;	/* L: worker idle timeout */
	struct timer_list	mayday_timer;	/* L: SOS timer for workers */

	/* a workers is either on busy_hash or idle_list, or the manager */
	DECLARE_HASHTABLE(busy_hash, BUSY_WORKER_HASH_ORDER);
						/* L: hash of busy workers */

	/* see manage_workers() for details on the two manager mutexes */
	struct mutex		manager_arb;	/* manager arbitration */
	struct mutex		manager_mutex;	/* manager exclusion */
	struct idr		worker_idr;	/* MG: worker IDs and iteration */

	struct workqueue_attrs	*attrs;		/* I: worker attributes */
	struct hlist_node	hash_node;	/* PL: unbound_pool_hash node */
	int			refcnt;		/* PL: refcnt for unbound pools */

	/*
	 * The current concurrency level.  As it's likely to be accessed
	 * from other CPUs during try_to_wake_up(), put it in a separate
	 * cacheline.
	 */
	atomic_t		nr_running ____cacheline_aligned_in_smp;

	/*
	 * Destruction of pool is RCU protected to allow dereferences
	 * from get_work_pool().
	 */
	struct rcu_head		rcu;
} ____cacheline_aligned_in_smp;

/*
 * The per-pool workqueue.  While queued, the lower WORK_STRUCT_FLAG_BITS
 * of work_struct->data are used for flags and the remaining high bits
 * point to the pwq; thus, pwqs need to be aligned at two's power of the
 * number of flag bits.
 */
struct pool_workqueue {
	struct worker_pool	*pool;		/* I: the associated pool */
	struct workqueue_struct *wq;		/* I: the owning workqueue */
	int			work_color;	/* L: current color */
	int			flush_color;	/* L: flushing color */
	int			refcnt;		/* L: reference count */
	int			nr_in_flight[WORK_NR_COLORS];
						/* L: nr of in_flight works */
	int			nr_active;	/* L: nr of active works */
	int			max_active;	/* L: max active works */
	struct list_head	delayed_works;	/* L: delayed works */
	struct list_head	pwqs_node;	/* WR: node on wq->pwqs */
	struct list_head	mayday_node;	/* MD: node on wq->maydays */

	/*
	 * Release of unbound pwq is punted to system_wq.  See put_pwq()
	 * and pwq_unbound_release_workfn() for details.  pool_workqueue
	 * itself is also RCU protected so that the first pwq can be
	 * determined without grabbing wq->mutex.
	 */
	struct work_struct	unbound_release_work;
	struct rcu_head		rcu;
} __aligned(1 << WORK_STRUCT_FLAG_BITS);

/*
 * Structure used to wait for workqueue flush.
 */
struct wq_flusher {
	struct list_head	list;		/* WQ: list of flushers */
	int			flush_color;	/* WQ: flush color waiting for */
	struct completion	done;		/* flush completion */
};

struct wq_device;

/*
 * The externally visible workqueue.  It relays the issued work items to
 * the appropriate worker_pool through its pool_workqueues.
 */
struct workqueue_struct {
	struct list_head	pwqs;		/* WR: all pwqs of this wq */
	struct list_head	list;		/* PL: list of all workqueues */

	struct mutex		mutex;		/* protects this wq */
	int			work_color;	/* WQ: current work color */
	int			flush_color;	/* WQ: current flush color */
	atomic_t		nr_pwqs_to_flush; /* flush in progress */
	struct wq_flusher	*first_flusher;	/* WQ: first flusher */
	struct list_head	flusher_queue;	/* WQ: flush waiters */
	struct list_head	flusher_overflow; /* WQ: flush overflow list */

	struct list_head	maydays;	/* MD: pwqs requesting rescue */
	struct worker		*rescuer;	/* I: rescue worker */

	int			nr_drainers;	/* WQ: drain in progress */
	int			saved_max_active; /* WQ: saved pwq max_active */

	struct workqueue_attrs	*unbound_attrs;	/* WQ: only for unbound wqs */
	struct pool_workqueue	*dfl_pwq;	/* WQ: only for unbound wqs */

#ifdef CONFIG_SYSFS
	struct wq_device	*wq_dev;	/* I: for sysfs interface */
#endif
#ifdef CONFIG_LOCKDEP
	struct lockdep_map	lockdep_map;
#endif
	char			name[WQ_NAME_LEN]; /* I: workqueue name */

	/* hot fields used during command issue, aligned to cacheline */
	unsigned int		flags ____cacheline_aligned; /* WQ: WQ_* flags */
	struct pool_workqueue __percpu *cpu_pwqs; /* I: per-cpu pwqs */
	struct pool_workqueue __rcu *numa_pwq_tbl[]; /* FR: unbound pwqs indexed by node */
};

static struct kmem_cache *pwq_cache;

static int wq_numa_tbl_len;		/* highest possible NUMA node id + 1 */
static cpumask_var_t *wq_numa_possible_cpumask;
					/* possible CPUs of each node */

static bool wq_disable_numa;
module_param_named(disable_numa, wq_disable_numa, bool, 0444);

/* see the comment above the definition of WQ_POWER_EFFICIENT */
#ifdef CONFIG_WQ_POWER_EFFICIENT_DEFAULT
static bool wq_power_efficient = true;
#else
static bool wq_power_efficient;
#endif

module_param_named(power_efficient, wq_power_efficient, bool, 0444);

static bool wq_numa_enabled;		/* unbound NUMA affinity enabled */

/* buf for wq_update_unbound_numa_attrs(), protected by CPU hotplug exclusion */
static struct workqueue_attrs *wq_update_unbound_numa_attrs_buf;

static DEFINE_MUTEX(wq_pool_mutex);	/* protects pools and workqueues list */
static DEFINE_SPINLOCK(wq_mayday_lock);	/* protects wq->maydays list */

static LIST_HEAD(workqueues);		/* PL: list of all workqueues */
static bool workqueue_freezing;		/* PL: have wqs started freezing? */

/* the per-cpu worker pools */
static DEFINE_PER_CPU_SHARED_ALIGNED(struct worker_pool [NR_STD_WORKER_POOLS],
				     cpu_worker_pools);

static DEFINE_IDR(worker_pool_idr);	/* PR: idr of all pools */

/* PL: hash of all unbound pools keyed by pool->attrs */
static DEFINE_HASHTABLE(unbound_pool_hash, UNBOUND_POOL_HASH_ORDER);

/* I: attributes used when instantiating standard unbound pools on demand */
static struct workqueue_attrs *unbound_std_wq_attrs[NR_STD_WORKER_POOLS];

/* I: attributes used when instantiating ordered pools on demand */
static struct workqueue_attrs *ordered_wq_attrs[NR_STD_WORKER_POOLS];

struct workqueue_struct *system_wq __read_mostly;
EXPORT_SYMBOL(system_wq);
struct workqueue_struct *system_highpri_wq __read_mostly;
EXPORT_SYMBOL_GPL(system_highpri_wq);
struct workqueue_struct *system_long_wq __read_mostly;
EXPORT_SYMBOL_GPL(system_long_wq);
struct workqueue_struct *system_unbound_wq __read_mostly;
EXPORT_SYMBOL_GPL(system_unbound_wq);
struct workqueue_struct *system_freezable_wq __read_mostly;
EXPORT_SYMBOL_GPL(system_freezable_wq);
struct workqueue_struct *system_power_efficient_wq __read_mostly;
EXPORT_SYMBOL_GPL(system_power_efficient_wq);
struct workqueue_struct *system_freezable_power_efficient_wq __read_mostly;
EXPORT_SYMBOL_GPL(system_freezable_power_efficient_wq);

static DEFINE_LOCAL_IRQ_LOCK(pendingb_lock);

static int worker_thread(void *__worker);
static void copy_workqueue_attrs(struct workqueue_attrs *to,
				 const struct workqueue_attrs *from);

#define CREATE_TRACE_POINTS
#include <trace/events/workqueue.h>

#define assert_rcu_or_pool_mutex()					\
	rcu_lockdep_assert(rcu_read_lock_held() ||			\
			   lockdep_is_held(&wq_pool_mutex),		\
			   "RCU or wq_pool_mutex should be held")

#define assert_rcu_or_wq_mutex(wq)					\
	rcu_lockdep_assert(rcu_read_lock_held() ||			\
			   lockdep_is_held(&wq->mutex),			\
			   "RCU or wq->mutex should be held")

#ifdef CONFIG_LOCKDEP
#define assert_manager_or_pool_lock(pool)				\
	WARN_ONCE(debug_locks &&					\
		  !lockdep_is_held(&(pool)->manager_mutex) &&		\
		  !lockdep_is_held(&(pool)->lock),			\
		  "pool->manager_mutex or ->lock should be held")
#else
#define assert_manager_or_pool_lock(pool)	do { } while (0)
#endif

#define for_each_cpu_worker_pool(pool, cpu)				\
	for ((pool) = &per_cpu(cpu_worker_pools, cpu)[0];		\
	     (pool) < &per_cpu(cpu_worker_pools, cpu)[NR_STD_WORKER_POOLS]; \
	     (pool)++)

/**
 * for_each_pool - iterate through all worker_pools in the system
 * @pool: iteration cursor
 * @pi: integer used for iteration
 *
 * This must be called either with wq_pool_mutex held or RCU read
 * locked.  If the pool needs to be used beyond the locking in effect, the
 * caller is responsible for guaranteeing that the pool stays online.
 *
 * The if/else clause exists only for the lockdep assertion and can be
 * ignored.
 */
#define for_each_pool(pool, pi)						\
	idr_for_each_entry(&worker_pool_idr, pool, pi)			\
		if (({ assert_rcu_or_pool_mutex(); false; })) { }	\
		else

/**
 * for_each_pool_worker - iterate through all workers of a worker_pool
 * @worker: iteration cursor
 * @wi: integer used for iteration
 * @pool: worker_pool to iterate workers of
 *
 * This must be called with either @pool->manager_mutex or ->lock held.
 *
 * The if/else clause exists only for the lockdep assertion and can be
 * ignored.
 */
#define for_each_pool_worker(worker, wi, pool)				\
	idr_for_each_entry(&(pool)->worker_idr, (worker), (wi))		\
		if (({ assert_manager_or_pool_lock((pool)); false; })) { } \
		else

/**
 * for_each_pwq - iterate through all pool_workqueues of the specified workqueue
 * @pwq: iteration cursor
 * @wq: the target workqueue
 *
 * This must be called either with wq->mutex held or RCU read locked.
 * If the pwq needs to be used beyond the locking in effect, the caller is
 * responsible for guaranteeing that the pwq stays online.
 *
 * The if/else clause exists only for the lockdep assertion and can be
 * ignored.
 */
#define for_each_pwq(pwq, wq)						\
	list_for_each_entry_rcu((pwq), &(wq)->pwqs, pwqs_node)		\
		if (({ assert_rcu_or_wq_mutex(wq); false; })) { }	\
		else

#ifdef CONFIG_PREEMPT_RT_BASE
static inline void rt_lock_idle_list(struct worker_pool *pool)
{
	preempt_disable();
}
static inline void rt_unlock_idle_list(struct worker_pool *pool)
{
	preempt_enable();
}
static inline void sched_lock_idle_list(struct worker_pool *pool) { }
static inline void sched_unlock_idle_list(struct worker_pool *pool) { }
#else
static inline void rt_lock_idle_list(struct worker_pool *pool) { }
static inline void rt_unlock_idle_list(struct worker_pool *pool) { }
static inline void sched_lock_idle_list(struct worker_pool *pool)
{
	spin_lock_irq(&pool->lock);
}
static inline void sched_unlock_idle_list(struct worker_pool *pool)
{
	spin_unlock_irq(&pool->lock);
}
#endif


#ifdef CONFIG_DEBUG_OBJECTS_WORK

static struct debug_obj_descr work_debug_descr;

static void *work_debug_hint(void *addr)
{
	return ((struct work_struct *) addr)->func;
}

/*
 * fixup_init is called when:
 * - an active object is initialized
 */
static int work_fixup_init(void *addr, enum debug_obj_state state)
{
	struct work_struct *work = addr;

	switch (state) {
	case ODEBUG_STATE_ACTIVE:
		cancel_work_sync(work);
		debug_object_init(work, &work_debug_descr);
		return 1;
	default:
		return 0;
	}
}

/*
 * fixup_activate is called when:
 * - an active object is activated
 * - an unknown object is activated (might be a statically initialized object)
 */
static int work_fixup_activate(void *addr, enum debug_obj_state state)
{
	struct work_struct *work = addr;

	switch (state) {

	case ODEBUG_STATE_NOTAVAILABLE:
		/*
		 * This is not really a fixup. The work struct was
		 * statically initialized. We just make sure that it
		 * is tracked in the object tracker.
		 */
		if (test_bit(WORK_STRUCT_STATIC_BIT, work_data_bits(work))) {
			debug_object_init(work, &work_debug_descr);
			debug_object_activate(work, &work_debug_descr);
			return 0;
		}
		WARN_ON_ONCE(1);
		return 0;

	case ODEBUG_STATE_ACTIVE:
		WARN_ON(1);

	default:
		return 0;
	}
}

/*
 * fixup_free is called when:
 * - an active object is freed
 */
static int work_fixup_free(void *addr, enum debug_obj_state state)
{
	struct work_struct *work = addr;

	switch (state) {
	case ODEBUG_STATE_ACTIVE:
		cancel_work_sync(work);
		debug_object_free(work, &work_debug_descr);
		return 1;
	default:
		return 0;
	}
}

static struct debug_obj_descr work_debug_descr = {
	.name		= "work_struct",
	.debug_hint	= work_debug_hint,
	.fixup_init	= work_fixup_init,
	.fixup_activate	= work_fixup_activate,
	.fixup_free	= work_fixup_free,
};

static inline void debug_work_activate(struct work_struct *work)
{
	debug_object_activate(work, &work_debug_descr);
}

static inline void debug_work_deactivate(struct work_struct *work)
{
	debug_object_deactivate(work, &work_debug_descr);
}

void __init_work(struct work_struct *work, int onstack)
{
	if (onstack)
		debug_object_init_on_stack(work, &work_debug_descr);
	else
		debug_object_init(work, &work_debug_descr);
}
EXPORT_SYMBOL_GPL(__init_work);

void destroy_work_on_stack(struct work_struct *work)
{
	debug_object_free(work, &work_debug_descr);
}
EXPORT_SYMBOL_GPL(destroy_work_on_stack);

#else
static inline void debug_work_activate(struct work_struct *work) { }
static inline void debug_work_deactivate(struct work_struct *work) { }
#endif

/**
 * worker_pool_assign_id - allocate ID and assing it to @pool
 * @pool: the pool pointer of interest
 *
 * Returns 0 if ID in [0, WORK_OFFQ_POOL_NONE) is allocated and assigned
 * successfully, -errno on failure.
 */
static int worker_pool_assign_id(struct worker_pool *pool)
{
	int ret;

	lockdep_assert_held(&wq_pool_mutex);

	ret = idr_alloc(&worker_pool_idr, pool, 0, WORK_OFFQ_POOL_NONE,
			GFP_KERNEL);
	if (ret >= 0) {
		pool->id = ret;
		return 0;
	}
	return ret;
}

/**
 * unbound_pwq_by_node - return the unbound pool_workqueue for the given node
 * @wq: the target workqueue
 * @node: the node ID
 *
 * This must be called either with pwq_lock held or RCU read locked.
 * If the pwq needs to be used beyond the locking in effect, the caller is
 * responsible for guaranteeing that the pwq stays online.
 *
 * Return: The unbound pool_workqueue for @node.
 */
static struct pool_workqueue *unbound_pwq_by_node(struct workqueue_struct *wq,
						  int node)
{
	assert_rcu_or_wq_mutex(wq);
	return rcu_dereference_raw(wq->numa_pwq_tbl[node]);
}

static unsigned int work_color_to_flags(int color)
{
	return color << WORK_STRUCT_COLOR_SHIFT;
}

static int get_work_color(struct work_struct *work)
{
	return (*work_data_bits(work) >> WORK_STRUCT_COLOR_SHIFT) &
		((1 << WORK_STRUCT_COLOR_BITS) - 1);
}

static int work_next_color(int color)
{
	return (color + 1) % WORK_NR_COLORS;
}

/*
 * While queued, %WORK_STRUCT_PWQ is set and non flag bits of a work's data
 * contain the pointer to the queued pwq.  Once execution starts, the flag
 * is cleared and the high bits contain OFFQ flags and pool ID.
 *
 * set_work_pwq(), set_work_pool_and_clear_pending(), mark_work_canceling()
 * and clear_work_data() can be used to set the pwq, pool or clear
 * work->data.  These functions should only be called while the work is
 * owned - ie. while the PENDING bit is set.
 *
 * get_work_pool() and get_work_pwq() can be used to obtain the pool or pwq
 * corresponding to a work.  Pool is available once the work has been
 * queued anywhere after initialization until it is sync canceled.  pwq is
 * available only while the work item is queued.
 *
 * %WORK_OFFQ_CANCELING is used to mark a work item which is being
 * canceled.  While being canceled, a work item may have its PENDING set
 * but stay off timer and worklist for arbitrarily long and nobody should
 * try to steal the PENDING bit.
 */
static inline void set_work_data(struct work_struct *work, unsigned long data,
				 unsigned long flags)
{
	WARN_ON_ONCE(!work_pending(work));
	atomic_long_set(&work->data, data | flags | work_static(work));
}

static void set_work_pwq(struct work_struct *work, struct pool_workqueue *pwq,
			 unsigned long extra_flags)
{
	set_work_data(work, (unsigned long)pwq,
		      WORK_STRUCT_PENDING | WORK_STRUCT_PWQ | extra_flags);
}

static void set_work_pool_and_keep_pending(struct work_struct *work,
					   int pool_id)
{
	set_work_data(work, (unsigned long)pool_id << WORK_OFFQ_POOL_SHIFT,
		      WORK_STRUCT_PENDING);
}

static void set_work_pool_and_clear_pending(struct work_struct *work,
					    int pool_id)
{
	/*
	 * The following wmb is paired with the implied mb in
	 * test_and_set_bit(PENDING) and ensures all updates to @work made
	 * here are visible to and precede any updates by the next PENDING
	 * owner.
	 */
	smp_wmb();
	set_work_data(work, (unsigned long)pool_id << WORK_OFFQ_POOL_SHIFT, 0);
}

static void clear_work_data(struct work_struct *work)
{
	smp_wmb();	/* see set_work_pool_and_clear_pending() */
	set_work_data(work, WORK_STRUCT_NO_POOL, 0);
}

static struct pool_workqueue *get_work_pwq(struct work_struct *work)
{
	unsigned long data = atomic_long_read(&work->data);

	if (data & WORK_STRUCT_PWQ)
		return (void *)(data & WORK_STRUCT_WQ_DATA_MASK);
	else
		return NULL;
}

/**
 * get_work_pool - return the worker_pool a given work was associated with
 * @work: the work item of interest
 *
 * Pools are created and destroyed under wq_pool_mutex, and allows read
 * access under RCU read lock.  As such, this function should be
 * called under wq_pool_mutex or inside of a rcu_read_lock() region.
 *
 * All fields of the returned pool are accessible as long as the above
 * mentioned locking is in effect.  If the returned pool needs to be used
 * beyond the critical section, the caller is responsible for ensuring the
 * returned pool is and stays online.
 *
 * Return: The worker_pool @work was last associated with.  %NULL if none.
 */
static struct worker_pool *get_work_pool(struct work_struct *work)
{
	unsigned long data = atomic_long_read(&work->data);
	int pool_id;

	assert_rcu_or_pool_mutex();

	if (data & WORK_STRUCT_PWQ)
		return ((struct pool_workqueue *)
			(data & WORK_STRUCT_WQ_DATA_MASK))->pool;

	pool_id = data >> WORK_OFFQ_POOL_SHIFT;
	if (pool_id == WORK_OFFQ_POOL_NONE)
		return NULL;

	return idr_find(&worker_pool_idr, pool_id);
}

/**
 * get_work_pool_id - return the worker pool ID a given work is associated with
 * @work: the work item of interest
 *
 * Return: The worker_pool ID @work was last associated with.
 * %WORK_OFFQ_POOL_NONE if none.
 */
static int get_work_pool_id(struct work_struct *work)
{
	unsigned long data = atomic_long_read(&work->data);

	if (data & WORK_STRUCT_PWQ)
		return ((struct pool_workqueue *)
			(data & WORK_STRUCT_WQ_DATA_MASK))->pool->id;

	return data >> WORK_OFFQ_POOL_SHIFT;
}

static void mark_work_canceling(struct work_struct *work)
{
	unsigned long pool_id = get_work_pool_id(work);

	pool_id <<= WORK_OFFQ_POOL_SHIFT;
	set_work_data(work, pool_id | WORK_OFFQ_CANCELING, WORK_STRUCT_PENDING);
}

static bool work_is_canceling(struct work_struct *work)
{
	unsigned long data = atomic_long_read(&work->data);

	return !(data & WORK_STRUCT_PWQ) && (data & WORK_OFFQ_CANCELING);
}

/*
 * Policy functions.  These define the policies on how the global worker
 * pools are managed.  Unless noted otherwise, these functions assume that
 * they're being called with pool->lock held.
 */

static bool __need_more_worker(struct worker_pool *pool)
{
	return !atomic_read(&pool->nr_running);
}

/*
 * Need to wake up a worker?  Called from anything but currently
 * running workers.
 *
 * Note that, because unbound workers never contribute to nr_running, this
 * function will always return %true for unbound pools as long as the
 * worklist isn't empty.
 */
static bool need_more_worker(struct worker_pool *pool)
{
	return !list_empty(&pool->worklist) && __need_more_worker(pool);
}

/* Can I start working?  Called from busy but !running workers. */
static bool may_start_working(struct worker_pool *pool)
{
	return pool->nr_idle;
}

/* Do I need to keep working?  Called from currently running workers. */
static bool keep_working(struct worker_pool *pool)
{
	return !list_empty(&pool->worklist) &&
		atomic_read(&pool->nr_running) <= 1;
}

/* Do we need a new worker?  Called from manager. */
static bool need_to_create_worker(struct worker_pool *pool)
{
	return need_more_worker(pool) && !may_start_working(pool);
}

/* Do I need to be the manager? */
static bool need_to_manage_workers(struct worker_pool *pool)
{
	return need_to_create_worker(pool) ||
		(pool->flags & POOL_MANAGE_WORKERS);
}

/* Do we have too many workers and should some go away? */
static bool too_many_workers(struct worker_pool *pool)
{
	bool managing = mutex_is_locked(&pool->manager_arb);
	int nr_idle = pool->nr_idle + managing; /* manager is considered idle */
	int nr_busy = pool->nr_workers - nr_idle;

	/*
	 * nr_idle and idle_list may disagree if idle rebinding is in
	 * progress.  Never return %true if idle_list is empty.
	 */
	if (list_empty(&pool->idle_list))
		return false;

	return nr_idle > 2 && (nr_idle - 2) * MAX_IDLE_WORKERS_RATIO >= nr_busy;
}

/*
 * Wake up functions.
 */

/* Return the first worker.  Safe with preemption disabled */
static struct worker *first_worker(struct worker_pool *pool)
{
	if (unlikely(list_empty(&pool->idle_list)))
		return NULL;

	return list_first_entry(&pool->idle_list, struct worker, entry);
}

/**
 * wake_up_worker - wake up an idle worker
 * @pool: worker pool to wake worker from
 *
 * Wake up the first idle worker of @pool.
 *
 * CONTEXT:
 * spin_lock_irq(pool->lock).
 */
static void wake_up_worker(struct worker_pool *pool)
{
	struct worker *worker;

	rt_lock_idle_list(pool);

	worker = first_worker(pool);

	if (likely(worker))
		wake_up_process(worker->task);

	rt_unlock_idle_list(pool);
}

/**
 * wq_worker_running - a worker is running again
 * @task: task returning from sleep
 *
 * This function is called when a worker returns from schedule()
 */
void wq_worker_running(struct task_struct *task)
{
	struct worker *worker = kthread_data(task);

	if (!worker->sleeping)
		return;
	if (!(worker->flags & WORKER_NOT_RUNNING))
		atomic_inc(&worker->pool->nr_running);
	worker->sleeping = 0;
}

/**
 * wq_worker_sleeping - a worker is going to sleep
 * @task: task going to sleep
 * This function is called from schedule() when a busy worker is
 * going to sleep.
 */
void wq_worker_sleeping(struct task_struct *task)
{
<<<<<<< HEAD
	struct worker *next, *worker = kthread_data(task);
=======
	struct worker *worker = kthread_data(task);
>>>>>>> 08dca2f1
	struct worker_pool *pool;

	/*
	 * Rescuers, which may not have all the fields set up like normal
	 * workers, also reach here, let's not access anything before
	 * checking NOT_RUNNING.
	 */
	if (worker->flags & WORKER_NOT_RUNNING)
		return;

	pool = worker->pool;

	if (WARN_ON_ONCE(worker->sleeping))
		return;
<<<<<<< HEAD
=======

	worker->sleeping = 1;
>>>>>>> 08dca2f1

	worker->sleeping = 1;
	spin_lock_irq(&pool->lock);
	/*
	 * The counterpart of the following dec_and_test, implied mb,
	 * worklist not empty test sequence is in insert_work().
	 * Please read comment there.
	 */
	if (atomic_dec_and_test(&pool->nr_running) &&
	    !list_empty(&pool->worklist)) {
<<<<<<< HEAD
		next = first_worker(pool);
		if (next)
			wake_up_process(next->task);
	}
	spin_unlock_irq(&pool->lock);
=======
		sched_lock_idle_list(pool);
		wake_up_worker(pool);
		sched_unlock_idle_list(pool);
	}
>>>>>>> 08dca2f1
}

/**
 * worker_set_flags - set worker flags and adjust nr_running accordingly
 * @worker: self
 * @flags: flags to set
 * @wakeup: wakeup an idle worker if necessary
 *
 * Set @flags in @worker->flags and adjust nr_running accordingly.  If
 * nr_running becomes zero and @wakeup is %true, an idle worker is
 * woken up.
 *
 * CONTEXT:
 * spin_lock_irq(pool->lock)
 */
static inline void worker_set_flags(struct worker *worker, unsigned int flags,
				    bool wakeup)
{
	struct worker_pool *pool = worker->pool;

	WARN_ON_ONCE(worker->task != current);

	/*
	 * If transitioning into NOT_RUNNING, adjust nr_running and
	 * wake up an idle worker as necessary if requested by
	 * @wakeup.
	 */
	if ((flags & WORKER_NOT_RUNNING) &&
	    !(worker->flags & WORKER_NOT_RUNNING)) {
		if (wakeup) {
			if (atomic_dec_and_test(&pool->nr_running) &&
			    !list_empty(&pool->worklist))
				wake_up_worker(pool);
		} else
			atomic_dec(&pool->nr_running);
	}

	worker->flags |= flags;
}

/**
 * worker_clr_flags - clear worker flags and adjust nr_running accordingly
 * @worker: self
 * @flags: flags to clear
 *
 * Clear @flags in @worker->flags and adjust nr_running accordingly.
 *
 * CONTEXT:
 * spin_lock_irq(pool->lock)
 */
static inline void worker_clr_flags(struct worker *worker, unsigned int flags)
{
	struct worker_pool *pool = worker->pool;
	unsigned int oflags = worker->flags;

	WARN_ON_ONCE(worker->task != current);

	worker->flags &= ~flags;

	/*
	 * If transitioning out of NOT_RUNNING, increment nr_running.  Note
	 * that the nested NOT_RUNNING is not a noop.  NOT_RUNNING is mask
	 * of multiple flags, not a single flag.
	 */
	if ((flags & WORKER_NOT_RUNNING) && (oflags & WORKER_NOT_RUNNING))
		if (!(worker->flags & WORKER_NOT_RUNNING))
			atomic_inc(&pool->nr_running);
}

/**
 * find_worker_executing_work - find worker which is executing a work
 * @pool: pool of interest
 * @work: work to find worker for
 *
 * Find a worker which is executing @work on @pool by searching
 * @pool->busy_hash which is keyed by the address of @work.  For a worker
 * to match, its current execution should match the address of @work and
 * its work function.  This is to avoid unwanted dependency between
 * unrelated work executions through a work item being recycled while still
 * being executed.
 *
 * This is a bit tricky.  A work item may be freed once its execution
 * starts and nothing prevents the freed area from being recycled for
 * another work item.  If the same work item address ends up being reused
 * before the original execution finishes, workqueue will identify the
 * recycled work item as currently executing and make it wait until the
 * current execution finishes, introducing an unwanted dependency.
 *
 * This function checks the work item address and work function to avoid
 * false positives.  Note that this isn't complete as one may construct a
 * work function which can introduce dependency onto itself through a
 * recycled work item.  Well, if somebody wants to shoot oneself in the
 * foot that badly, there's only so much we can do, and if such deadlock
 * actually occurs, it should be easy to locate the culprit work function.
 *
 * CONTEXT:
 * spin_lock_irq(pool->lock).
 *
 * Return:
 * Pointer to worker which is executing @work if found, %NULL
 * otherwise.
 */
static struct worker *find_worker_executing_work(struct worker_pool *pool,
						 struct work_struct *work)
{
	struct worker *worker;

	hash_for_each_possible(pool->busy_hash, worker, hentry,
			       (unsigned long)work)
		if (worker->current_work == work &&
		    worker->current_func == work->func)
			return worker;

	return NULL;
}

/**
 * move_linked_works - move linked works to a list
 * @work: start of series of works to be scheduled
 * @head: target list to append @work to
 * @nextp: out paramter for nested worklist walking
 *
 * Schedule linked works starting from @work to @head.  Work series to
 * be scheduled starts at @work and includes any consecutive work with
 * WORK_STRUCT_LINKED set in its predecessor.
 *
 * If @nextp is not NULL, it's updated to point to the next work of
 * the last scheduled work.  This allows move_linked_works() to be
 * nested inside outer list_for_each_entry_safe().
 *
 * CONTEXT:
 * spin_lock_irq(pool->lock).
 */
static void move_linked_works(struct work_struct *work, struct list_head *head,
			      struct work_struct **nextp)
{
	struct work_struct *n;

	/*
	 * Linked worklist will always end before the end of the list,
	 * use NULL for list head.
	 */
	list_for_each_entry_safe_from(work, n, NULL, entry) {
		list_move_tail(&work->entry, head);
		if (!(*work_data_bits(work) & WORK_STRUCT_LINKED))
			break;
	}

	/*
	 * If we're already inside safe list traversal and have moved
	 * multiple works to the scheduled queue, the next position
	 * needs to be updated.
	 */
	if (nextp)
		*nextp = n;
}

/**
 * get_pwq - get an extra reference on the specified pool_workqueue
 * @pwq: pool_workqueue to get
 *
 * Obtain an extra reference on @pwq.  The caller should guarantee that
 * @pwq has positive refcnt and be holding the matching pool->lock.
 */
static void get_pwq(struct pool_workqueue *pwq)
{
	lockdep_assert_held(&pwq->pool->lock);
	WARN_ON_ONCE(pwq->refcnt <= 0);
	pwq->refcnt++;
}

/**
 * put_pwq - put a pool_workqueue reference
 * @pwq: pool_workqueue to put
 *
 * Drop a reference of @pwq.  If its refcnt reaches zero, schedule its
 * destruction.  The caller should be holding the matching pool->lock.
 */
static void put_pwq(struct pool_workqueue *pwq)
{
	lockdep_assert_held(&pwq->pool->lock);
	if (likely(--pwq->refcnt))
		return;
	if (WARN_ON_ONCE(!(pwq->wq->flags & WQ_UNBOUND)))
		return;
	/*
	 * @pwq can't be released under pool->lock, bounce to
	 * pwq_unbound_release_workfn().  This never recurses on the same
	 * pool->lock as this path is taken only for unbound workqueues and
	 * the release work item is scheduled on a per-cpu workqueue.  To
	 * avoid lockdep warning, unbound pool->locks are given lockdep
	 * subclass of 1 in get_unbound_pool().
	 */
	schedule_work(&pwq->unbound_release_work);
}

/**
 * put_pwq_unlocked - put_pwq() with surrounding pool lock/unlock
 * @pwq: pool_workqueue to put (can be %NULL)
 *
 * put_pwq() with locking.  This function also allows %NULL @pwq.
 */
static void put_pwq_unlocked(struct pool_workqueue *pwq)
{
	if (pwq) {
		/*
		 * As both pwqs and pools are RCU protected, the
		 * following lock operations are safe.
		 */
		local_spin_lock_irq(pendingb_lock, &pwq->pool->lock);
		put_pwq(pwq);
		local_spin_unlock_irq(pendingb_lock, &pwq->pool->lock);
	}
}

static void pwq_activate_delayed_work(struct work_struct *work)
{
	struct pool_workqueue *pwq = get_work_pwq(work);

	trace_workqueue_activate_work(work);
	move_linked_works(work, &pwq->pool->worklist, NULL);
	__clear_bit(WORK_STRUCT_DELAYED_BIT, work_data_bits(work));
	pwq->nr_active++;
}

static void pwq_activate_first_delayed(struct pool_workqueue *pwq)
{
	struct work_struct *work = list_first_entry(&pwq->delayed_works,
						    struct work_struct, entry);

	pwq_activate_delayed_work(work);
}

/**
 * pwq_dec_nr_in_flight - decrement pwq's nr_in_flight
 * @pwq: pwq of interest
 * @color: color of work which left the queue
 *
 * A work either has completed or is removed from pending queue,
 * decrement nr_in_flight of its pwq and handle workqueue flushing.
 *
 * CONTEXT:
 * spin_lock_irq(pool->lock).
 */
static void pwq_dec_nr_in_flight(struct pool_workqueue *pwq, int color)
{
	/* uncolored work items don't participate in flushing or nr_active */
	if (color == WORK_NO_COLOR)
		goto out_put;

	pwq->nr_in_flight[color]--;

	pwq->nr_active--;
	if (!list_empty(&pwq->delayed_works)) {
		/* one down, submit a delayed one */
		if (pwq->nr_active < pwq->max_active)
			pwq_activate_first_delayed(pwq);
	}

	/* is flush in progress and are we at the flushing tip? */
	if (likely(pwq->flush_color != color))
		goto out_put;

	/* are there still in-flight works? */
	if (pwq->nr_in_flight[color])
		goto out_put;

	/* this pwq is done, clear flush_color */
	pwq->flush_color = -1;

	/*
	 * If this was the last pwq, wake up the first flusher.  It
	 * will handle the rest.
	 */
	if (atomic_dec_and_test(&pwq->wq->nr_pwqs_to_flush))
		complete(&pwq->wq->first_flusher->done);
out_put:
	put_pwq(pwq);
}

/**
 * try_to_grab_pending - steal work item from worklist and disable irq
 * @work: work item to steal
 * @is_dwork: @work is a delayed_work
 * @flags: place to store irq state
 *
 * Try to grab PENDING bit of @work.  This function can handle @work in any
 * stable state - idle, on timer or on worklist.
 *
 * Return:
 *  1		if @work was pending and we successfully stole PENDING
 *  0		if @work was idle and we claimed PENDING
 *  -EAGAIN	if PENDING couldn't be grabbed at the moment, safe to busy-retry
 *  -ENOENT	if someone else is canceling @work, this state may persist
 *		for arbitrarily long
 *
 * Note:
 * On >= 0 return, the caller owns @work's PENDING bit.  To avoid getting
 * interrupted while holding PENDING and @work off queue, irq must be
 * disabled on entry.  This, combined with delayed_work->timer being
 * irqsafe, ensures that we return -EAGAIN for finite short period of time.
 *
 * On successful return, >= 0, irq is disabled and the caller is
 * responsible for releasing it using local_irq_restore(*@flags).
 *
 * This function is safe to call from any context including IRQ handler.
 */
static int try_to_grab_pending(struct work_struct *work, bool is_dwork,
			       unsigned long *flags)
{
	struct worker_pool *pool;
	struct pool_workqueue *pwq;

	local_lock_irqsave(pendingb_lock, *flags);

	/* try to steal the timer if it exists */
	if (is_dwork) {
		struct delayed_work *dwork = to_delayed_work(work);

		/*
		 * dwork->timer is irqsafe.  If del_timer() fails, it's
		 * guaranteed that the timer is not queued anywhere and not
		 * running on the local CPU.
		 */
		if (likely(del_timer(&dwork->timer)))
			return 1;
	}

	/* try to claim PENDING the normal way */
	if (!test_and_set_bit(WORK_STRUCT_PENDING_BIT, work_data_bits(work)))
		return 0;

	rcu_read_lock();
	/*
	 * The queueing is in progress, or it is already queued. Try to
	 * steal it from ->worklist without clearing WORK_STRUCT_PENDING.
	 */
	pool = get_work_pool(work);
	if (!pool)
		goto fail;

	spin_lock(&pool->lock);
	/*
	 * work->data is guaranteed to point to pwq only while the work
	 * item is queued on pwq->wq, and both updating work->data to point
	 * to pwq on queueing and to pool on dequeueing are done under
	 * pwq->pool->lock.  This in turn guarantees that, if work->data
	 * points to pwq which is associated with a locked pool, the work
	 * item is currently queued on that pool.
	 */
	pwq = get_work_pwq(work);
	if (pwq && pwq->pool == pool) {
		debug_work_deactivate(work);

		/*
		 * A delayed work item cannot be grabbed directly because
		 * it might have linked NO_COLOR work items which, if left
		 * on the delayed_list, will confuse pwq->nr_active
		 * management later on and cause stall.  Make sure the work
		 * item is activated before grabbing.
		 */
		if (*work_data_bits(work) & WORK_STRUCT_DELAYED)
			pwq_activate_delayed_work(work);

		list_del_init(&work->entry);
		pwq_dec_nr_in_flight(get_work_pwq(work), get_work_color(work));

		/* work->data points to pwq iff queued, point to pool */
		set_work_pool_and_keep_pending(work, pool->id);

		spin_unlock(&pool->lock);
		rcu_read_unlock();
		return 1;
	}
	spin_unlock(&pool->lock);
fail:
	rcu_read_unlock();
	local_unlock_irqrestore(pendingb_lock, *flags);
	if (work_is_canceling(work))
		return -ENOENT;
	cpu_chill();
	return -EAGAIN;
}

/**
 * insert_work - insert a work into a pool
 * @pwq: pwq @work belongs to
 * @work: work to insert
 * @head: insertion point
 * @extra_flags: extra WORK_STRUCT_* flags to set
 *
 * Insert @work which belongs to @pwq after @head.  @extra_flags is or'd to
 * work_struct flags.
 *
 * CONTEXT:
 * spin_lock_irq(pool->lock).
 */
static void insert_work(struct pool_workqueue *pwq, struct work_struct *work,
			struct list_head *head, unsigned int extra_flags)
{
	struct worker_pool *pool = pwq->pool;

	/* we own @work, set data and link */
	set_work_pwq(work, pwq, extra_flags);
	list_add_tail(&work->entry, head);
	get_pwq(pwq);

	/*
	 * Ensure either wq_worker_sleeping() sees the above
	 * list_add_tail() or we see zero nr_running to avoid workers lying
	 * around lazily while there are works to be processed.
	 */
	smp_mb();

	if (__need_more_worker(pool))
		wake_up_worker(pool);
}

/*
 * Test whether @work is being queued from another work executing on the
 * same workqueue.
 */
static bool is_chained_work(struct workqueue_struct *wq)
{
	struct worker *worker;

	worker = current_wq_worker();
	/*
	 * Return %true iff I'm a worker execuing a work item on @wq.  If
	 * I'm @worker, it's safe to dereference it without locking.
	 */
	return worker && worker->current_pwq->wq == wq;
}

static void __queue_work(int cpu, struct workqueue_struct *wq,
			 struct work_struct *work)
{
	struct pool_workqueue *pwq;
	struct worker_pool *last_pool;
	struct list_head *worklist;
	unsigned int work_flags;
	unsigned int req_cpu = cpu;

	/*
	 * While a work item is PENDING && off queue, a task trying to
	 * steal the PENDING will busy-loop waiting for it to either get
	 * queued or lose PENDING.  Grabbing PENDING and queueing should
	 * happen with IRQ disabled.
	 */
	WARN_ON_ONCE_NONRT(!irqs_disabled());

	debug_work_activate(work);

	/* if draining, only works from the same workqueue are allowed */
	if (unlikely(wq->flags & __WQ_DRAINING) &&
	    WARN_ON_ONCE(!is_chained_work(wq)))
		return;

	rcu_read_lock();
retry:
	if (req_cpu == WORK_CPU_UNBOUND)
		cpu = raw_smp_processor_id();

	/* pwq which will be used unless @work is executing elsewhere */
	if (!(wq->flags & WQ_UNBOUND))
		pwq = per_cpu_ptr(wq->cpu_pwqs, cpu);
	else
		pwq = unbound_pwq_by_node(wq, cpu_to_node(cpu));

	/*
	 * If @work was previously on a different pool, it might still be
	 * running there, in which case the work needs to be queued on that
	 * pool to guarantee non-reentrancy.
	 */
	last_pool = get_work_pool(work);
	if (last_pool && last_pool != pwq->pool) {
		struct worker *worker;

		spin_lock(&last_pool->lock);

		worker = find_worker_executing_work(last_pool, work);

		if (worker && worker->current_pwq->wq == wq) {
			pwq = worker->current_pwq;
		} else {
			/* meh... not running there, queue here */
			spin_unlock(&last_pool->lock);
			spin_lock(&pwq->pool->lock);
		}
	} else {
		spin_lock(&pwq->pool->lock);
	}

	/*
	 * pwq is determined and locked.  For unbound pools, we could have
	 * raced with pwq release and it could already be dead.  If its
	 * refcnt is zero, repeat pwq selection.  Note that pwqs never die
	 * without another pwq replacing it in the numa_pwq_tbl or while
	 * work items are executing on it, so the retrying is guaranteed to
	 * make forward-progress.
	 */
	if (unlikely(!pwq->refcnt)) {
		if (wq->flags & WQ_UNBOUND) {
			spin_unlock(&pwq->pool->lock);
			cpu_relax();
			goto retry;
		}
		/* oops */
		WARN_ONCE(true, "workqueue: per-cpu pwq for %s on cpu%d has 0 refcnt",
			  wq->name, cpu);
	}

	/* pwq determined, queue */
	trace_workqueue_queue_work(req_cpu, pwq, work);

	if (WARN_ON(!list_empty(&work->entry)))
		goto out;

	pwq->nr_in_flight[pwq->work_color]++;
	work_flags = work_color_to_flags(pwq->work_color);

	if (likely(pwq->nr_active < pwq->max_active)) {
		trace_workqueue_activate_work(work);
		pwq->nr_active++;
		worklist = &pwq->pool->worklist;
	} else {
		work_flags |= WORK_STRUCT_DELAYED;
		worklist = &pwq->delayed_works;
	}

	insert_work(pwq, work, worklist, work_flags);

out:
	spin_unlock(&pwq->pool->lock);
	rcu_read_unlock();
}

/**
 * queue_work_on - queue work on specific cpu
 * @cpu: CPU number to execute work on
 * @wq: workqueue to use
 * @work: work to queue
 *
 * We queue the work to a specific CPU, the caller must ensure it
 * can't go away.
 *
 * Return: %false if @work was already on a queue, %true otherwise.
 */
bool queue_work_on(int cpu, struct workqueue_struct *wq,
		   struct work_struct *work)
{
	bool ret = false;
	unsigned long flags;

	local_lock_irqsave(pendingb_lock,flags);

	if (!test_and_set_bit(WORK_STRUCT_PENDING_BIT, work_data_bits(work))) {
		__queue_work(cpu, wq, work);
		ret = true;
	}

	local_unlock_irqrestore(pendingb_lock, flags);
	return ret;
}
EXPORT_SYMBOL(queue_work_on);

void delayed_work_timer_fn(unsigned long __data)
{
	struct delayed_work *dwork = (struct delayed_work *)__data;

	/* should have been called from irqsafe timer with irq already off */
	__queue_work(dwork->cpu, dwork->wq, &dwork->work);
}
EXPORT_SYMBOL(delayed_work_timer_fn);

static void __queue_delayed_work(int cpu, struct workqueue_struct *wq,
				struct delayed_work *dwork, unsigned long delay)
{
	struct timer_list *timer = &dwork->timer;
	struct work_struct *work = &dwork->work;

	WARN_ON_ONCE(timer->function != delayed_work_timer_fn ||
		     timer->data != (unsigned long)dwork);
	WARN_ON_ONCE(timer_pending(timer));
	WARN_ON_ONCE(!list_empty(&work->entry));

	/*
	 * If @delay is 0, queue @dwork->work immediately.  This is for
	 * both optimization and correctness.  The earliest @timer can
	 * expire is on the closest next tick and delayed_work users depend
	 * on that there's no such delay when @delay is 0.
	 */
	if (!delay) {
		__queue_work(cpu, wq, &dwork->work);
		return;
	}

	timer_stats_timer_set_start_info(&dwork->timer);

	dwork->wq = wq;
	dwork->cpu = cpu;
	timer->expires = jiffies + delay;

	if (unlikely(cpu != WORK_CPU_UNBOUND))
		add_timer_on(timer, cpu);
	else
		add_timer(timer);
}

/**
 * queue_delayed_work_on - queue work on specific CPU after delay
 * @cpu: CPU number to execute work on
 * @wq: workqueue to use
 * @dwork: work to queue
 * @delay: number of jiffies to wait before queueing
 *
 * Return: %false if @work was already on a queue, %true otherwise.  If
 * @delay is zero and @dwork is idle, it will be scheduled for immediate
 * execution.
 */
bool queue_delayed_work_on(int cpu, struct workqueue_struct *wq,
			   struct delayed_work *dwork, unsigned long delay)
{
	struct work_struct *work = &dwork->work;
	bool ret = false;
	unsigned long flags;

	/* read the comment in __queue_work() */
	local_lock_irqsave(pendingb_lock, flags);

	if (!test_and_set_bit(WORK_STRUCT_PENDING_BIT, work_data_bits(work))) {
		__queue_delayed_work(cpu, wq, dwork, delay);
		ret = true;
	}

	local_unlock_irqrestore(pendingb_lock, flags);
	return ret;
}
EXPORT_SYMBOL(queue_delayed_work_on);

/**
 * mod_delayed_work_on - modify delay of or queue a delayed work on specific CPU
 * @cpu: CPU number to execute work on
 * @wq: workqueue to use
 * @dwork: work to queue
 * @delay: number of jiffies to wait before queueing
 *
 * If @dwork is idle, equivalent to queue_delayed_work_on(); otherwise,
 * modify @dwork's timer so that it expires after @delay.  If @delay is
 * zero, @work is guaranteed to be scheduled immediately regardless of its
 * current state.
 *
 * Return: %false if @dwork was idle and queued, %true if @dwork was
 * pending and its timer was modified.
 *
 * This function is safe to call from any context including IRQ handler.
 * See try_to_grab_pending() for details.
 */
bool mod_delayed_work_on(int cpu, struct workqueue_struct *wq,
			 struct delayed_work *dwork, unsigned long delay)
{
	unsigned long flags;
	int ret;

	do {
		ret = try_to_grab_pending(&dwork->work, true, &flags);
	} while (unlikely(ret == -EAGAIN));

	if (likely(ret >= 0)) {
		__queue_delayed_work(cpu, wq, dwork, delay);
		local_unlock_irqrestore(pendingb_lock, flags);
	}

	/* -ENOENT from try_to_grab_pending() becomes %true */
	return ret;
}
EXPORT_SYMBOL_GPL(mod_delayed_work_on);

/**
 * worker_enter_idle - enter idle state
 * @worker: worker which is entering idle state
 *
 * @worker is entering idle state.  Update stats and idle timer if
 * necessary.
 *
 * LOCKING:
 * spin_lock_irq(pool->lock).
 */
static void worker_enter_idle(struct worker *worker)
{
	struct worker_pool *pool = worker->pool;

	if (WARN_ON_ONCE(worker->flags & WORKER_IDLE) ||
	    WARN_ON_ONCE(!list_empty(&worker->entry) &&
			 (worker->hentry.next || worker->hentry.pprev)))
		return;

	/* can't use worker_set_flags(), also called from start_worker() */
	worker->flags |= WORKER_IDLE;
	pool->nr_idle++;
	worker->last_active = jiffies;

	/* idle_list is LIFO */
	rt_lock_idle_list(pool);
	list_add(&worker->entry, &pool->idle_list);
	rt_unlock_idle_list(pool);

	if (too_many_workers(pool) && !timer_pending(&pool->idle_timer))
		mod_timer(&pool->idle_timer, jiffies + IDLE_WORKER_TIMEOUT);

	/*
	 * Sanity check nr_running.  Because wq_unbind_fn() releases
	 * pool->lock between setting %WORKER_UNBOUND and zapping
	 * nr_running, the warning may trigger spuriously.  Check iff
	 * unbind is not in progress.
	 */
	WARN_ON_ONCE(!(pool->flags & POOL_DISASSOCIATED) &&
		     pool->nr_workers == pool->nr_idle &&
		     atomic_read(&pool->nr_running));
}

/**
 * worker_leave_idle - leave idle state
 * @worker: worker which is leaving idle state
 *
 * @worker is leaving idle state.  Update stats.
 *
 * LOCKING:
 * spin_lock_irq(pool->lock).
 */
static void worker_leave_idle(struct worker *worker)
{
	struct worker_pool *pool = worker->pool;

	if (WARN_ON_ONCE(!(worker->flags & WORKER_IDLE)))
		return;
	worker_clr_flags(worker, WORKER_IDLE);
	pool->nr_idle--;
	rt_lock_idle_list(pool);
	list_del_init(&worker->entry);
	rt_unlock_idle_list(pool);
}

/**
 * worker_maybe_bind_and_lock - try to bind %current to worker_pool and lock it
 * @pool: target worker_pool
 *
 * Bind %current to the cpu of @pool if it is associated and lock @pool.
 *
 * Works which are scheduled while the cpu is online must at least be
 * scheduled to a worker which is bound to the cpu so that if they are
 * flushed from cpu callbacks while cpu is going down, they are
 * guaranteed to execute on the cpu.
 *
 * This function is to be used by unbound workers and rescuers to bind
 * themselves to the target cpu and may race with cpu going down or
 * coming online.  kthread_bind() can't be used because it may put the
 * worker to already dead cpu and set_cpus_allowed_ptr() can't be used
 * verbatim as it's best effort and blocking and pool may be
 * [dis]associated in the meantime.
 *
 * This function tries set_cpus_allowed() and locks pool and verifies the
 * binding against %POOL_DISASSOCIATED which is set during
 * %CPU_DOWN_PREPARE and cleared during %CPU_ONLINE, so if the worker
 * enters idle state or fetches works without dropping lock, it can
 * guarantee the scheduling requirement described in the first paragraph.
 *
 * CONTEXT:
 * Might sleep.  Called without any lock but returns with pool->lock
 * held.
 *
 * Return:
 * %true if the associated pool is online (@worker is successfully
 * bound), %false if offline.
 */
static bool worker_maybe_bind_and_lock(struct worker_pool *pool)
__acquires(&pool->lock)
{
	while (true) {
		/*
		 * The following call may fail, succeed or succeed
		 * without actually migrating the task to the cpu if
		 * it races with cpu hotunplug operation.  Verify
		 * against POOL_DISASSOCIATED.
		 */
		if (!(pool->flags & POOL_DISASSOCIATED))
			set_cpus_allowed_ptr(current, pool->attrs->cpumask);

		spin_lock_irq(&pool->lock);
		if (pool->flags & POOL_DISASSOCIATED)
			return false;
		if (task_cpu(current) == pool->cpu &&
		    cpumask_equal(&current->cpus_allowed, pool->attrs->cpumask))
			return true;
		spin_unlock_irq(&pool->lock);

		/*
		 * We've raced with CPU hot[un]plug.  Give it a breather
		 * and retry migration.  cond_resched() is required here;
		 * otherwise, we might deadlock against cpu_stop trying to
		 * bring down the CPU on non-preemptive kernel.
		 */
		cpu_relax();
		cond_resched();
	}
}

static struct worker *alloc_worker(void)
{
	struct worker *worker;

	worker = kzalloc(sizeof(*worker), GFP_KERNEL);
	if (worker) {
		INIT_LIST_HEAD(&worker->entry);
		INIT_LIST_HEAD(&worker->scheduled);
		/* on creation a worker is in !idle && prep state */
		worker->flags = WORKER_PREP;
	}
	return worker;
}

/**
 * create_worker - create a new workqueue worker
 * @pool: pool the new worker will belong to
 *
 * Create a new worker which is bound to @pool.  The returned worker
 * can be started by calling start_worker() or destroyed using
 * destroy_worker().
 *
 * CONTEXT:
 * Might sleep.  Does GFP_KERNEL allocations.
 *
 * Return:
 * Pointer to the newly created worker.
 */
static struct worker *create_worker(struct worker_pool *pool)
{
	struct worker *worker = NULL;
	int id = -1;
	char id_buf[16];

	lockdep_assert_held(&pool->manager_mutex);

	/*
	 * ID is needed to determine kthread name.  Allocate ID first
	 * without installing the pointer.
	 */
	idr_preload(GFP_KERNEL);
	spin_lock_irq(&pool->lock);

	id = idr_alloc(&pool->worker_idr, NULL, 0, 0, GFP_NOWAIT);

	spin_unlock_irq(&pool->lock);
	idr_preload_end();
	if (id < 0)
		goto fail;

	worker = alloc_worker();
	if (!worker)
		goto fail;

	worker->pool = pool;
	worker->id = id;

	if (pool->cpu >= 0)
		snprintf(id_buf, sizeof(id_buf), "%d:%d%s", pool->cpu, id,
			 pool->attrs->nice < 0  ? "H" : "");
	else
		snprintf(id_buf, sizeof(id_buf), "u%d:%d", pool->id, id);

	worker->task = kthread_create_on_node(worker_thread, worker, pool->node,
					      "kworker/%s", id_buf);
	if (IS_ERR(worker->task))
		goto fail;

	set_user_nice(worker->task, pool->attrs->nice);

	/* prevent userland from meddling with cpumask of workqueue workers */
	worker->task->flags |= PF_NO_SETAFFINITY;

	/*
	 * set_cpus_allowed_ptr() will fail if the cpumask doesn't have any
	 * online CPUs.  It'll be re-applied when any of the CPUs come up.
	 */
	set_cpus_allowed_ptr(worker->task, pool->attrs->cpumask);

	/*
	 * The caller is responsible for ensuring %POOL_DISASSOCIATED
	 * remains stable across this function.  See the comments above the
	 * flag definition for details.
	 */
	if (pool->flags & POOL_DISASSOCIATED)
		worker->flags |= WORKER_UNBOUND;

	/* successful, commit the pointer to idr */
	spin_lock_irq(&pool->lock);
	idr_replace(&pool->worker_idr, worker, worker->id);
	spin_unlock_irq(&pool->lock);

	return worker;

fail:
	if (id >= 0) {
		spin_lock_irq(&pool->lock);
		idr_remove(&pool->worker_idr, id);
		spin_unlock_irq(&pool->lock);
	}
	kfree(worker);
	return NULL;
}

/**
 * start_worker - start a newly created worker
 * @worker: worker to start
 *
 * Make the pool aware of @worker and start it.
 *
 * CONTEXT:
 * spin_lock_irq(pool->lock).
 */
static void start_worker(struct worker *worker)
{
	worker->flags |= WORKER_STARTED;
	worker->pool->nr_workers++;
	worker_enter_idle(worker);
	wake_up_process(worker->task);
}

/**
 * create_and_start_worker - create and start a worker for a pool
 * @pool: the target pool
 *
 * Grab the managership of @pool and create and start a new worker for it.
 *
 * Return: 0 on success. A negative error code otherwise.
 */
static int create_and_start_worker(struct worker_pool *pool)
{
	struct worker *worker;

	mutex_lock(&pool->manager_mutex);

	worker = create_worker(pool);
	if (worker) {
		spin_lock_irq(&pool->lock);
		start_worker(worker);
		spin_unlock_irq(&pool->lock);
	}

	mutex_unlock(&pool->manager_mutex);

	return worker ? 0 : -ENOMEM;
}

/**
 * destroy_worker - destroy a workqueue worker
 * @worker: worker to be destroyed
 *
 * Destroy @worker and adjust @pool stats accordingly.
 *
 * CONTEXT:
 * spin_lock_irq(pool->lock) which is released and regrabbed.
 */
static void destroy_worker(struct worker *worker)
{
	struct worker_pool *pool = worker->pool;

	lockdep_assert_held(&pool->manager_mutex);
	lockdep_assert_held(&pool->lock);

	/* sanity check frenzy */
	if (WARN_ON(worker->current_work) ||
	    WARN_ON(!list_empty(&worker->scheduled)))
		return;

	if (worker->flags & WORKER_STARTED)
		pool->nr_workers--;
	if (worker->flags & WORKER_IDLE)
		pool->nr_idle--;

	/*
	 * Once WORKER_DIE is set, the kworker may destroy itself at any
	 * point.  Pin to ensure the task stays until we're done with it.
	 */
	get_task_struct(worker->task);

	rt_lock_idle_list(pool);
	list_del_init(&worker->entry);
	rt_unlock_idle_list(pool);
	worker->flags |= WORKER_DIE;

	idr_remove(&pool->worker_idr, worker->id);

	spin_unlock_irq(&pool->lock);

	kthread_stop(worker->task);
	put_task_struct(worker->task);
	kfree(worker);

	spin_lock_irq(&pool->lock);
}

static void idle_worker_timeout(unsigned long __pool)
{
	struct worker_pool *pool = (void *)__pool;

	spin_lock_irq(&pool->lock);

	if (too_many_workers(pool)) {
		struct worker *worker;
		unsigned long expires;

		/* idle_list is kept in LIFO order, check the last one */
		worker = list_entry(pool->idle_list.prev, struct worker, entry);
		expires = worker->last_active + IDLE_WORKER_TIMEOUT;

		if (time_before(jiffies, expires))
			mod_timer(&pool->idle_timer, expires);
		else {
			/* it's been idle for too long, wake up manager */
			pool->flags |= POOL_MANAGE_WORKERS;
			wake_up_worker(pool);
		}
	}

	spin_unlock_irq(&pool->lock);
}

static void send_mayday(struct work_struct *work)
{
	struct pool_workqueue *pwq = get_work_pwq(work);
	struct workqueue_struct *wq = pwq->wq;

	lockdep_assert_held(&wq_mayday_lock);

	if (!wq->rescuer)
		return;

	/* mayday mayday mayday */
	if (list_empty(&pwq->mayday_node)) {
		/*
		 * If @pwq is for an unbound wq, its base ref may be put at
		 * any time due to an attribute change.  Pin @pwq until the
		 * rescuer is done with it.
		 */
		get_pwq(pwq);
		list_add_tail(&pwq->mayday_node, &wq->maydays);
		wake_up_process(wq->rescuer->task);
	}
}

static void pool_mayday_timeout(unsigned long __pool)
{
	struct worker_pool *pool = (void *)__pool;
	struct work_struct *work;

	spin_lock_irq(&wq_mayday_lock);		/* for wq->maydays */
	spin_lock(&pool->lock);

	if (need_to_create_worker(pool)) {
		/*
		 * We've been trying to create a new worker but
		 * haven't been successful.  We might be hitting an
		 * allocation deadlock.  Send distress signals to
		 * rescuers.
		 */
		list_for_each_entry(work, &pool->worklist, entry)
			send_mayday(work);
	}

	spin_unlock(&pool->lock);
	spin_unlock_irq(&wq_mayday_lock);

	mod_timer(&pool->mayday_timer, jiffies + MAYDAY_INTERVAL);
}

/**
 * maybe_create_worker - create a new worker if necessary
 * @pool: pool to create a new worker for
 *
 * Create a new worker for @pool if necessary.  @pool is guaranteed to
 * have at least one idle worker on return from this function.  If
 * creating a new worker takes longer than MAYDAY_INTERVAL, mayday is
 * sent to all rescuers with works scheduled on @pool to resolve
 * possible allocation deadlock.
 *
 * On return, need_to_create_worker() is guaranteed to be %false and
 * may_start_working() %true.
 *
 * LOCKING:
 * spin_lock_irq(pool->lock) which may be released and regrabbed
 * multiple times.  Does GFP_KERNEL allocations.  Called only from
 * manager.
 *
 * Return:
 * %false if no action was taken and pool->lock stayed locked, %true
 * otherwise.
 */
static bool maybe_create_worker(struct worker_pool *pool)
__releases(&pool->lock)
__acquires(&pool->lock)
{
	if (!need_to_create_worker(pool))
		return false;
restart:
	spin_unlock_irq(&pool->lock);

	/* if we don't make progress in MAYDAY_INITIAL_TIMEOUT, call for help */
	mod_timer(&pool->mayday_timer, jiffies + MAYDAY_INITIAL_TIMEOUT);

	while (true) {
		struct worker *worker;

		worker = create_worker(pool);
		if (worker) {
			del_timer_sync(&pool->mayday_timer);
			spin_lock_irq(&pool->lock);
			start_worker(worker);
			if (WARN_ON_ONCE(need_to_create_worker(pool)))
				goto restart;
			return true;
		}

		if (!need_to_create_worker(pool))
			break;

		__set_current_state(TASK_INTERRUPTIBLE);
		schedule_timeout(CREATE_COOLDOWN);

		if (!need_to_create_worker(pool))
			break;
	}

	del_timer_sync(&pool->mayday_timer);
	spin_lock_irq(&pool->lock);
	if (need_to_create_worker(pool))
		goto restart;
	return true;
}

/**
 * maybe_destroy_worker - destroy workers which have been idle for a while
 * @pool: pool to destroy workers for
 *
 * Destroy @pool workers which have been idle for longer than
 * IDLE_WORKER_TIMEOUT.
 *
 * LOCKING:
 * spin_lock_irq(pool->lock) which may be released and regrabbed
 * multiple times.  Called only from manager.
 *
 * Return:
 * %false if no action was taken and pool->lock stayed locked, %true
 * otherwise.
 */
static bool maybe_destroy_workers(struct worker_pool *pool)
{
	bool ret = false;

	while (too_many_workers(pool)) {
		struct worker *worker;
		unsigned long expires;

		worker = list_entry(pool->idle_list.prev, struct worker, entry);
		expires = worker->last_active + IDLE_WORKER_TIMEOUT;

		if (time_before(jiffies, expires)) {
			mod_timer(&pool->idle_timer, expires);
			break;
		}

		destroy_worker(worker);
		ret = true;
	}

	return ret;
}

/**
 * manage_workers - manage worker pool
 * @worker: self
 *
 * Assume the manager role and manage the worker pool @worker belongs
 * to.  At any given time, there can be only zero or one manager per
 * pool.  The exclusion is handled automatically by this function.
 *
 * The caller can safely start processing works on false return.  On
 * true return, it's guaranteed that need_to_create_worker() is false
 * and may_start_working() is true.
 *
 * CONTEXT:
 * spin_lock_irq(pool->lock) which may be released and regrabbed
 * multiple times.  Does GFP_KERNEL allocations.
 *
 * Return:
 * %false if the pool don't need management and the caller can safely start
 * processing works, %true indicates that the function released pool->lock
 * and reacquired it to perform some management function and that the
 * conditions that the caller verified while holding the lock before
 * calling the function might no longer be true.
 */
static bool manage_workers(struct worker *worker)
{
	struct worker_pool *pool = worker->pool;
	bool ret = false;

	/*
	 * Managership is governed by two mutexes - manager_arb and
	 * manager_mutex.  manager_arb handles arbitration of manager role.
	 * Anyone who successfully grabs manager_arb wins the arbitration
	 * and becomes the manager.  mutex_trylock() on pool->manager_arb
	 * failure while holding pool->lock reliably indicates that someone
	 * else is managing the pool and the worker which failed trylock
	 * can proceed to executing work items.  This means that anyone
	 * grabbing manager_arb is responsible for actually performing
	 * manager duties.  If manager_arb is grabbed and released without
	 * actual management, the pool may stall indefinitely.
	 *
	 * manager_mutex is used for exclusion of actual management
	 * operations.  The holder of manager_mutex can be sure that none
	 * of management operations, including creation and destruction of
	 * workers, won't take place until the mutex is released.  Because
	 * manager_mutex doesn't interfere with manager role arbitration,
	 * it is guaranteed that the pool's management, while may be
	 * delayed, won't be disturbed by someone else grabbing
	 * manager_mutex.
	 */
	if (!mutex_trylock(&pool->manager_arb))
		return ret;

	/*
	 * With manager arbitration won, manager_mutex would be free in
	 * most cases.  trylock first without dropping @pool->lock.
	 */
	if (unlikely(!mutex_trylock(&pool->manager_mutex))) {
		spin_unlock_irq(&pool->lock);
		mutex_lock(&pool->manager_mutex);
		spin_lock_irq(&pool->lock);
		ret = true;
	}

	pool->flags &= ~POOL_MANAGE_WORKERS;

	/*
	 * Destroy and then create so that may_start_working() is true
	 * on return.
	 */
	ret |= maybe_destroy_workers(pool);
	ret |= maybe_create_worker(pool);

	mutex_unlock(&pool->manager_mutex);
	mutex_unlock(&pool->manager_arb);
	return ret;
}

/**
 * process_one_work - process single work
 * @worker: self
 * @work: work to process
 *
 * Process @work.  This function contains all the logics necessary to
 * process a single work including synchronization against and
 * interaction with other workers on the same cpu, queueing and
 * flushing.  As long as context requirement is met, any worker can
 * call this function to process a work.
 *
 * CONTEXT:
 * spin_lock_irq(pool->lock) which is released and regrabbed.
 */
static void process_one_work(struct worker *worker, struct work_struct *work)
__releases(&pool->lock)
__acquires(&pool->lock)
{
	struct pool_workqueue *pwq = get_work_pwq(work);
	struct worker_pool *pool = worker->pool;
	bool cpu_intensive = pwq->wq->flags & WQ_CPU_INTENSIVE;
	int work_color;
	struct worker *collision;
#ifdef CONFIG_LOCKDEP
	/*
	 * It is permissible to free the struct work_struct from
	 * inside the function that is called from it, this we need to
	 * take into account for lockdep too.  To avoid bogus "held
	 * lock freed" warnings as well as problems when looking into
	 * work->lockdep_map, make a copy and use that here.
	 */
	struct lockdep_map lockdep_map;

	lockdep_copy_map(&lockdep_map, &work->lockdep_map);
#endif
	/*
	 * Ensure we're on the correct CPU.  DISASSOCIATED test is
	 * necessary to avoid spurious warnings from rescuers servicing the
	 * unbound or a disassociated pool.
	 */
	WARN_ON_ONCE(!(worker->flags & WORKER_UNBOUND) &&
		     !(pool->flags & POOL_DISASSOCIATED) &&
		     raw_smp_processor_id() != pool->cpu);

	/*
	 * A single work shouldn't be executed concurrently by
	 * multiple workers on a single cpu.  Check whether anyone is
	 * already processing the work.  If so, defer the work to the
	 * currently executing one.
	 */
	collision = find_worker_executing_work(pool, work);
	if (unlikely(collision)) {
		move_linked_works(work, &collision->scheduled, NULL);
		return;
	}

	/* claim and dequeue */
	debug_work_deactivate(work);
	hash_add(pool->busy_hash, &worker->hentry, (unsigned long)work);
	worker->current_work = work;
	worker->current_func = work->func;
	worker->current_pwq = pwq;
	work_color = get_work_color(work);

	list_del_init(&work->entry);

	/*
	 * CPU intensive works don't participate in concurrency
	 * management.  They're the scheduler's responsibility.
	 */
	if (unlikely(cpu_intensive))
		worker_set_flags(worker, WORKER_CPU_INTENSIVE, true);

	/*
	 * Unbound pool isn't concurrency managed and work items should be
	 * executed ASAP.  Wake up another worker if necessary.
	 */
	if ((worker->flags & WORKER_UNBOUND) && need_more_worker(pool))
		wake_up_worker(pool);

	/*
	 * Record the last pool and clear PENDING which should be the last
	 * update to @work.  Also, do this inside @pool->lock so that
	 * PENDING and queued state changes happen together while IRQ is
	 * disabled.
	 */
	set_work_pool_and_clear_pending(work, pool->id);

	spin_unlock_irq(&pool->lock);

	lock_map_acquire_read(&pwq->wq->lockdep_map);
	lock_map_acquire(&lockdep_map);
	trace_workqueue_execute_start(work);
	worker->current_func(work);
	/*
	 * While we must be careful to not use "work" after this, the trace
	 * point will only record its address.
	 */
	trace_workqueue_execute_end(work);
	lock_map_release(&lockdep_map);
	lock_map_release(&pwq->wq->lockdep_map);

	if (unlikely(in_atomic() || lockdep_depth(current) > 0)) {
		pr_err("BUG: workqueue leaked lock or atomic: %s/0x%08x/%d\n"
		       "     last function: %pf\n",
		       current->comm, preempt_count(), task_pid_nr(current),
		       worker->current_func);
		debug_show_held_locks(current);
		dump_stack();
	}

	/*
	 * The following prevents a kworker from hogging CPU on !PREEMPT
	 * kernels, where a requeueing work item waiting for something to
	 * happen could deadlock with stop_machine as such work item could
	 * indefinitely requeue itself while all other CPUs are trapped in
	 * stop_machine.
	 */
	cond_resched();

	spin_lock_irq(&pool->lock);

	/* clear cpu intensive status */
	if (unlikely(cpu_intensive))
		worker_clr_flags(worker, WORKER_CPU_INTENSIVE);

	/* we're done with it, release */
	hash_del(&worker->hentry);
	worker->current_work = NULL;
	worker->current_func = NULL;
	worker->current_pwq = NULL;
	worker->desc_valid = false;
	pwq_dec_nr_in_flight(pwq, work_color);
}

/**
 * process_scheduled_works - process scheduled works
 * @worker: self
 *
 * Process all scheduled works.  Please note that the scheduled list
 * may change while processing a work, so this function repeatedly
 * fetches a work from the top and executes it.
 *
 * CONTEXT:
 * spin_lock_irq(pool->lock) which may be released and regrabbed
 * multiple times.
 */
static void process_scheduled_works(struct worker *worker)
{
	while (!list_empty(&worker->scheduled)) {
		struct work_struct *work = list_first_entry(&worker->scheduled,
						struct work_struct, entry);
		process_one_work(worker, work);
	}
}

/**
 * worker_thread - the worker thread function
 * @__worker: self
 *
 * The worker thread function.  All workers belong to a worker_pool -
 * either a per-cpu one or dynamic unbound one.  These workers process all
 * work items regardless of their specific target workqueue.  The only
 * exception is work items which belong to workqueues with a rescuer which
 * will be explained in rescuer_thread().
 *
 * Return: 0
 */
static int worker_thread(void *__worker)
{
	struct worker *worker = __worker;
	struct worker_pool *pool = worker->pool;

	/* tell the scheduler that this is a workqueue worker */
	worker->task->flags |= PF_WQ_WORKER;
woke_up:
	spin_lock_irq(&pool->lock);

	/* am I supposed to die? */
	if (unlikely(worker->flags & WORKER_DIE)) {
		spin_unlock_irq(&pool->lock);
		WARN_ON_ONCE(!list_empty(&worker->entry));
		worker->task->flags &= ~PF_WQ_WORKER;
		return 0;
	}

	worker_leave_idle(worker);
recheck:
	/* no more worker necessary? */
	if (!need_more_worker(pool))
		goto sleep;

	/* do we need to manage? */
	if (unlikely(!may_start_working(pool)) && manage_workers(worker))
		goto recheck;

	/*
	 * ->scheduled list can only be filled while a worker is
	 * preparing to process a work or actually processing it.
	 * Make sure nobody diddled with it while I was sleeping.
	 */
	WARN_ON_ONCE(!list_empty(&worker->scheduled));

	/*
	 * Finish PREP stage.  We're guaranteed to have at least one idle
	 * worker or that someone else has already assumed the manager
	 * role.  This is where @worker starts participating in concurrency
	 * management if applicable and concurrency management is restored
	 * after being rebound.  See rebind_workers() for details.
	 */
	worker_clr_flags(worker, WORKER_PREP | WORKER_REBOUND);

	do {
		struct work_struct *work =
			list_first_entry(&pool->worklist,
					 struct work_struct, entry);

		if (likely(!(*work_data_bits(work) & WORK_STRUCT_LINKED))) {
			/* optimization path, not strictly necessary */
			process_one_work(worker, work);
			if (unlikely(!list_empty(&worker->scheduled)))
				process_scheduled_works(worker);
		} else {
			move_linked_works(work, &worker->scheduled, NULL);
			process_scheduled_works(worker);
		}
	} while (keep_working(pool));

	worker_set_flags(worker, WORKER_PREP, false);
sleep:
	if (unlikely(need_to_manage_workers(pool)) && manage_workers(worker))
		goto recheck;

	/*
	 * pool->lock is held and there's no work to process and no need to
	 * manage, sleep.  Workers are woken up only while holding
	 * pool->lock or from local cpu, so setting the current state
	 * before releasing pool->lock is enough to prevent losing any
	 * event.
	 */
	worker_enter_idle(worker);
	__set_current_state(TASK_INTERRUPTIBLE);
	spin_unlock_irq(&pool->lock);
	schedule();
	goto woke_up;
}

/**
 * rescuer_thread - the rescuer thread function
 * @__rescuer: self
 *
 * Workqueue rescuer thread function.  There's one rescuer for each
 * workqueue which has WQ_MEM_RECLAIM set.
 *
 * Regular work processing on a pool may block trying to create a new
 * worker which uses GFP_KERNEL allocation which has slight chance of
 * developing into deadlock if some works currently on the same queue
 * need to be processed to satisfy the GFP_KERNEL allocation.  This is
 * the problem rescuer solves.
 *
 * When such condition is possible, the pool summons rescuers of all
 * workqueues which have works queued on the pool and let them process
 * those works so that forward progress can be guaranteed.
 *
 * This should happen rarely.
 *
 * Return: 0
 */
static int rescuer_thread(void *__rescuer)
{
	struct worker *rescuer = __rescuer;
	struct workqueue_struct *wq = rescuer->rescue_wq;
	struct list_head *scheduled = &rescuer->scheduled;
	bool should_stop;

	set_user_nice(current, RESCUER_NICE_LEVEL);

	/*
	 * Mark rescuer as worker too.  As WORKER_PREP is never cleared, it
	 * doesn't participate in concurrency management.
	 */
	rescuer->task->flags |= PF_WQ_WORKER;
repeat:
	set_current_state(TASK_INTERRUPTIBLE);

	/*
	 * By the time the rescuer is requested to stop, the workqueue
	 * shouldn't have any work pending, but @wq->maydays may still have
	 * pwq(s) queued.  This can happen by non-rescuer workers consuming
	 * all the work items before the rescuer got to them.  Go through
	 * @wq->maydays processing before acting on should_stop so that the
	 * list is always empty on exit.
	 */
	should_stop = kthread_should_stop();

	/* see whether any pwq is asking for help */
	spin_lock_irq(&wq_mayday_lock);

	while (!list_empty(&wq->maydays)) {
		struct pool_workqueue *pwq = list_first_entry(&wq->maydays,
					struct pool_workqueue, mayday_node);
		struct worker_pool *pool = pwq->pool;
		struct work_struct *work, *n;

		__set_current_state(TASK_RUNNING);
		list_del_init(&pwq->mayday_node);

		spin_unlock_irq(&wq_mayday_lock);

		/* migrate to the target cpu if possible */
		worker_maybe_bind_and_lock(pool);
		rescuer->pool = pool;

		/*
		 * Slurp in all works issued via this workqueue and
		 * process'em.
		 */
		WARN_ON_ONCE(!list_empty(&rescuer->scheduled));
		list_for_each_entry_safe(work, n, &pool->worklist, entry)
			if (get_work_pwq(work) == pwq)
				move_linked_works(work, scheduled, &n);

		process_scheduled_works(rescuer);

		/*
		 * Put the reference grabbed by send_mayday().  @pool won't
		 * go away while we're holding its lock.
		 */
		put_pwq(pwq);

		/*
		 * Leave this pool.  If keep_working() is %true, notify a
		 * regular worker; otherwise, we end up with 0 concurrency
		 * and stalling the execution.
		 */
		if (keep_working(pool))
			wake_up_worker(pool);

		rescuer->pool = NULL;
		spin_unlock(&pool->lock);
		spin_lock(&wq_mayday_lock);
	}

	spin_unlock_irq(&wq_mayday_lock);

	if (should_stop) {
		__set_current_state(TASK_RUNNING);
		rescuer->task->flags &= ~PF_WQ_WORKER;
		return 0;
	}

	/* rescuers should never participate in concurrency management */
	WARN_ON_ONCE(!(rescuer->flags & WORKER_NOT_RUNNING));
	schedule();
	goto repeat;
}

struct wq_barrier {
	struct work_struct	work;
	struct completion	done;
};

static void wq_barrier_func(struct work_struct *work)
{
	struct wq_barrier *barr = container_of(work, struct wq_barrier, work);
	complete(&barr->done);
}

/**
 * insert_wq_barrier - insert a barrier work
 * @pwq: pwq to insert barrier into
 * @barr: wq_barrier to insert
 * @target: target work to attach @barr to
 * @worker: worker currently executing @target, NULL if @target is not executing
 *
 * @barr is linked to @target such that @barr is completed only after
 * @target finishes execution.  Please note that the ordering
 * guarantee is observed only with respect to @target and on the local
 * cpu.
 *
 * Currently, a queued barrier can't be canceled.  This is because
 * try_to_grab_pending() can't determine whether the work to be
 * grabbed is at the head of the queue and thus can't clear LINKED
 * flag of the previous work while there must be a valid next work
 * after a work with LINKED flag set.
 *
 * Note that when @worker is non-NULL, @target may be modified
 * underneath us, so we can't reliably determine pwq from @target.
 *
 * CONTEXT:
 * spin_lock_irq(pool->lock).
 */
static void insert_wq_barrier(struct pool_workqueue *pwq,
			      struct wq_barrier *barr,
			      struct work_struct *target, struct worker *worker)
{
	struct list_head *head;
	unsigned int linked = 0;

	/*
	 * debugobject calls are safe here even with pool->lock locked
	 * as we know for sure that this will not trigger any of the
	 * checks and call back into the fixup functions where we
	 * might deadlock.
	 */
	INIT_WORK_ONSTACK(&barr->work, wq_barrier_func);
	__set_bit(WORK_STRUCT_PENDING_BIT, work_data_bits(&barr->work));
	init_completion(&barr->done);

	/*
	 * If @target is currently being executed, schedule the
	 * barrier to the worker; otherwise, put it after @target.
	 */
	if (worker)
		head = worker->scheduled.next;
	else {
		unsigned long *bits = work_data_bits(target);

		head = target->entry.next;
		/* there can already be other linked works, inherit and set */
		linked = *bits & WORK_STRUCT_LINKED;
		__set_bit(WORK_STRUCT_LINKED_BIT, bits);
	}

	debug_work_activate(&barr->work);
	insert_work(pwq, &barr->work, head,
		    work_color_to_flags(WORK_NO_COLOR) | linked);
}

/**
 * flush_workqueue_prep_pwqs - prepare pwqs for workqueue flushing
 * @wq: workqueue being flushed
 * @flush_color: new flush color, < 0 for no-op
 * @work_color: new work color, < 0 for no-op
 *
 * Prepare pwqs for workqueue flushing.
 *
 * If @flush_color is non-negative, flush_color on all pwqs should be
 * -1.  If no pwq has in-flight commands at the specified color, all
 * pwq->flush_color's stay at -1 and %false is returned.  If any pwq
 * has in flight commands, its pwq->flush_color is set to
 * @flush_color, @wq->nr_pwqs_to_flush is updated accordingly, pwq
 * wakeup logic is armed and %true is returned.
 *
 * The caller should have initialized @wq->first_flusher prior to
 * calling this function with non-negative @flush_color.  If
 * @flush_color is negative, no flush color update is done and %false
 * is returned.
 *
 * If @work_color is non-negative, all pwqs should have the same
 * work_color which is previous to @work_color and all will be
 * advanced to @work_color.
 *
 * CONTEXT:
 * mutex_lock(wq->mutex).
 *
 * Return:
 * %true if @flush_color >= 0 and there's something to flush.  %false
 * otherwise.
 */
static bool flush_workqueue_prep_pwqs(struct workqueue_struct *wq,
				      int flush_color, int work_color)
{
	bool wait = false;
	struct pool_workqueue *pwq;

	if (flush_color >= 0) {
		WARN_ON_ONCE(atomic_read(&wq->nr_pwqs_to_flush));
		atomic_set(&wq->nr_pwqs_to_flush, 1);
	}

	for_each_pwq(pwq, wq) {
		struct worker_pool *pool = pwq->pool;

		spin_lock_irq(&pool->lock);

		if (flush_color >= 0) {
			WARN_ON_ONCE(pwq->flush_color != -1);

			if (pwq->nr_in_flight[flush_color]) {
				pwq->flush_color = flush_color;
				atomic_inc(&wq->nr_pwqs_to_flush);
				wait = true;
			}
		}

		if (work_color >= 0) {
			WARN_ON_ONCE(work_color != work_next_color(pwq->work_color));
			pwq->work_color = work_color;
		}

		spin_unlock_irq(&pool->lock);
	}

	if (flush_color >= 0 && atomic_dec_and_test(&wq->nr_pwqs_to_flush))
		complete(&wq->first_flusher->done);

	return wait;
}

/**
 * flush_workqueue - ensure that any scheduled work has run to completion.
 * @wq: workqueue to flush
 *
 * This function sleeps until all work items which were queued on entry
 * have finished execution, but it is not livelocked by new incoming ones.
 */
void flush_workqueue(struct workqueue_struct *wq)
{
	struct wq_flusher this_flusher = {
		.list = LIST_HEAD_INIT(this_flusher.list),
		.flush_color = -1,
		.done = COMPLETION_INITIALIZER_ONSTACK(this_flusher.done),
	};
	int next_color;

	lock_map_acquire(&wq->lockdep_map);
	lock_map_release(&wq->lockdep_map);

	mutex_lock(&wq->mutex);

	/*
	 * Start-to-wait phase
	 */
	next_color = work_next_color(wq->work_color);

	if (next_color != wq->flush_color) {
		/*
		 * Color space is not full.  The current work_color
		 * becomes our flush_color and work_color is advanced
		 * by one.
		 */
		WARN_ON_ONCE(!list_empty(&wq->flusher_overflow));
		this_flusher.flush_color = wq->work_color;
		wq->work_color = next_color;

		if (!wq->first_flusher) {
			/* no flush in progress, become the first flusher */
			WARN_ON_ONCE(wq->flush_color != this_flusher.flush_color);

			wq->first_flusher = &this_flusher;

			if (!flush_workqueue_prep_pwqs(wq, wq->flush_color,
						       wq->work_color)) {
				/* nothing to flush, done */
				wq->flush_color = next_color;
				wq->first_flusher = NULL;
				goto out_unlock;
			}
		} else {
			/* wait in queue */
			WARN_ON_ONCE(wq->flush_color == this_flusher.flush_color);
			list_add_tail(&this_flusher.list, &wq->flusher_queue);
			flush_workqueue_prep_pwqs(wq, -1, wq->work_color);
		}
	} else {
		/*
		 * Oops, color space is full, wait on overflow queue.
		 * The next flush completion will assign us
		 * flush_color and transfer to flusher_queue.
		 */
		list_add_tail(&this_flusher.list, &wq->flusher_overflow);
	}

	mutex_unlock(&wq->mutex);

	wait_for_completion(&this_flusher.done);

	/*
	 * Wake-up-and-cascade phase
	 *
	 * First flushers are responsible for cascading flushes and
	 * handling overflow.  Non-first flushers can simply return.
	 */
	if (wq->first_flusher != &this_flusher)
		return;

	mutex_lock(&wq->mutex);

	/* we might have raced, check again with mutex held */
	if (wq->first_flusher != &this_flusher)
		goto out_unlock;

	wq->first_flusher = NULL;

	WARN_ON_ONCE(!list_empty(&this_flusher.list));
	WARN_ON_ONCE(wq->flush_color != this_flusher.flush_color);

	while (true) {
		struct wq_flusher *next, *tmp;

		/* complete all the flushers sharing the current flush color */
		list_for_each_entry_safe(next, tmp, &wq->flusher_queue, list) {
			if (next->flush_color != wq->flush_color)
				break;
			list_del_init(&next->list);
			complete(&next->done);
		}

		WARN_ON_ONCE(!list_empty(&wq->flusher_overflow) &&
			     wq->flush_color != work_next_color(wq->work_color));

		/* this flush_color is finished, advance by one */
		wq->flush_color = work_next_color(wq->flush_color);

		/* one color has been freed, handle overflow queue */
		if (!list_empty(&wq->flusher_overflow)) {
			/*
			 * Assign the same color to all overflowed
			 * flushers, advance work_color and append to
			 * flusher_queue.  This is the start-to-wait
			 * phase for these overflowed flushers.
			 */
			list_for_each_entry(tmp, &wq->flusher_overflow, list)
				tmp->flush_color = wq->work_color;

			wq->work_color = work_next_color(wq->work_color);

			list_splice_tail_init(&wq->flusher_overflow,
					      &wq->flusher_queue);
			flush_workqueue_prep_pwqs(wq, -1, wq->work_color);
		}

		if (list_empty(&wq->flusher_queue)) {
			WARN_ON_ONCE(wq->flush_color != wq->work_color);
			break;
		}

		/*
		 * Need to flush more colors.  Make the next flusher
		 * the new first flusher and arm pwqs.
		 */
		WARN_ON_ONCE(wq->flush_color == wq->work_color);
		WARN_ON_ONCE(wq->flush_color != next->flush_color);

		list_del_init(&next->list);
		wq->first_flusher = next;

		if (flush_workqueue_prep_pwqs(wq, wq->flush_color, -1))
			break;

		/*
		 * Meh... this color is already done, clear first
		 * flusher and repeat cascading.
		 */
		wq->first_flusher = NULL;
	}

out_unlock:
	mutex_unlock(&wq->mutex);
}
EXPORT_SYMBOL_GPL(flush_workqueue);

/**
 * drain_workqueue - drain a workqueue
 * @wq: workqueue to drain
 *
 * Wait until the workqueue becomes empty.  While draining is in progress,
 * only chain queueing is allowed.  IOW, only currently pending or running
 * work items on @wq can queue further work items on it.  @wq is flushed
 * repeatedly until it becomes empty.  The number of flushing is detemined
 * by the depth of chaining and should be relatively short.  Whine if it
 * takes too long.
 */
void drain_workqueue(struct workqueue_struct *wq)
{
	unsigned int flush_cnt = 0;
	struct pool_workqueue *pwq;

	/*
	 * __queue_work() needs to test whether there are drainers, is much
	 * hotter than drain_workqueue() and already looks at @wq->flags.
	 * Use __WQ_DRAINING so that queue doesn't have to check nr_drainers.
	 */
	mutex_lock(&wq->mutex);
	if (!wq->nr_drainers++)
		wq->flags |= __WQ_DRAINING;
	mutex_unlock(&wq->mutex);
reflush:
	flush_workqueue(wq);

	mutex_lock(&wq->mutex);

	for_each_pwq(pwq, wq) {
		bool drained;

		spin_lock_irq(&pwq->pool->lock);
		drained = !pwq->nr_active && list_empty(&pwq->delayed_works);
		spin_unlock_irq(&pwq->pool->lock);

		if (drained)
			continue;

		if (++flush_cnt == 10 ||
		    (flush_cnt % 100 == 0 && flush_cnt <= 1000))
			pr_warn("workqueue %s: drain_workqueue() isn't complete after %u tries\n",
				wq->name, flush_cnt);

		mutex_unlock(&wq->mutex);
		goto reflush;
	}

	if (!--wq->nr_drainers)
		wq->flags &= ~__WQ_DRAINING;
	mutex_unlock(&wq->mutex);
}
EXPORT_SYMBOL_GPL(drain_workqueue);

static bool start_flush_work(struct work_struct *work, struct wq_barrier *barr)
{
	struct worker *worker = NULL;
	struct worker_pool *pool;
	struct pool_workqueue *pwq;

	might_sleep();

	rcu_read_lock();
	pool = get_work_pool(work);
	if (!pool) {
		rcu_read_unlock();
		return false;
	}

	spin_lock_irq(&pool->lock);
	/* see the comment in try_to_grab_pending() with the same code */
	pwq = get_work_pwq(work);
	if (pwq) {
		if (unlikely(pwq->pool != pool))
			goto already_gone;
	} else {
		worker = find_worker_executing_work(pool, work);
		if (!worker)
			goto already_gone;
		pwq = worker->current_pwq;
	}

	insert_wq_barrier(pwq, barr, work, worker);
	spin_unlock_irq(&pool->lock);

	/*
	 * If @max_active is 1 or rescuer is in use, flushing another work
	 * item on the same workqueue may lead to deadlock.  Make sure the
	 * flusher is not running on the same workqueue by verifying write
	 * access.
	 */
	if (pwq->wq->saved_max_active == 1 || pwq->wq->rescuer)
		lock_map_acquire(&pwq->wq->lockdep_map);
	else
		lock_map_acquire_read(&pwq->wq->lockdep_map);
	lock_map_release(&pwq->wq->lockdep_map);
	rcu_read_unlock();
	return true;
already_gone:
	spin_unlock_irq(&pool->lock);
	rcu_read_unlock();
	return false;
}

/**
 * flush_work - wait for a work to finish executing the last queueing instance
 * @work: the work to flush
 *
 * Wait until @work has finished execution.  @work is guaranteed to be idle
 * on return if it hasn't been requeued since flush started.
 *
 * Return:
 * %true if flush_work() waited for the work to finish execution,
 * %false if it was already idle.
 */
bool flush_work(struct work_struct *work)
{
	struct wq_barrier barr;

	lock_map_acquire(&work->lockdep_map);
	lock_map_release(&work->lockdep_map);

	if (start_flush_work(work, &barr)) {
		wait_for_completion(&barr.done);
		destroy_work_on_stack(&barr.work);
		return true;
	} else {
		return false;
	}
}
EXPORT_SYMBOL_GPL(flush_work);

static bool __cancel_work_timer(struct work_struct *work, bool is_dwork)
{
	unsigned long flags;
	int ret;

	do {
		ret = try_to_grab_pending(work, is_dwork, &flags);
		/*
		 * If someone else is canceling, wait for the same event it
		 * would be waiting for before retrying.
		 */
		if (unlikely(ret == -ENOENT))
			flush_work(work);
	} while (unlikely(ret < 0));

	/* tell other tasks trying to grab @work to back off */
	mark_work_canceling(work);
	local_unlock_irqrestore(pendingb_lock, flags);

	flush_work(work);
	clear_work_data(work);
	return ret;
}

/**
 * cancel_work_sync - cancel a work and wait for it to finish
 * @work: the work to cancel
 *
 * Cancel @work and wait for its execution to finish.  This function
 * can be used even if the work re-queues itself or migrates to
 * another workqueue.  On return from this function, @work is
 * guaranteed to be not pending or executing on any CPU.
 *
 * cancel_work_sync(&delayed_work->work) must not be used for
 * delayed_work's.  Use cancel_delayed_work_sync() instead.
 *
 * The caller must ensure that the workqueue on which @work was last
 * queued can't be destroyed before this function returns.
 *
 * Return:
 * %true if @work was pending, %false otherwise.
 */
bool cancel_work_sync(struct work_struct *work)
{
	return __cancel_work_timer(work, false);
}
EXPORT_SYMBOL_GPL(cancel_work_sync);

/**
 * flush_delayed_work - wait for a dwork to finish executing the last queueing
 * @dwork: the delayed work to flush
 *
 * Delayed timer is cancelled and the pending work is queued for
 * immediate execution.  Like flush_work(), this function only
 * considers the last queueing instance of @dwork.
 *
 * Return:
 * %true if flush_work() waited for the work to finish execution,
 * %false if it was already idle.
 */
bool flush_delayed_work(struct delayed_work *dwork)
{
	local_lock_irq(pendingb_lock);
	if (del_timer_sync(&dwork->timer))
		__queue_work(dwork->cpu, dwork->wq, &dwork->work);
	local_unlock_irq(pendingb_lock);
	return flush_work(&dwork->work);
}
EXPORT_SYMBOL(flush_delayed_work);

/**
 * cancel_delayed_work - cancel a delayed work
 * @dwork: delayed_work to cancel
 *
 * Kill off a pending delayed_work.
 *
 * Return: %true if @dwork was pending and canceled; %false if it wasn't
 * pending.
 *
 * Note:
 * The work callback function may still be running on return, unless
 * it returns %true and the work doesn't re-arm itself.  Explicitly flush or
 * use cancel_delayed_work_sync() to wait on it.
 *
 * This function is safe to call from any context including IRQ handler.
 */
bool cancel_delayed_work(struct delayed_work *dwork)
{
	unsigned long flags;
	int ret;

	do {
		ret = try_to_grab_pending(&dwork->work, true, &flags);
	} while (unlikely(ret == -EAGAIN));

	if (unlikely(ret < 0))
		return false;

	set_work_pool_and_clear_pending(&dwork->work,
					get_work_pool_id(&dwork->work));
	local_unlock_irqrestore(pendingb_lock, flags);
	return ret;
}
EXPORT_SYMBOL(cancel_delayed_work);

/**
 * cancel_delayed_work_sync - cancel a delayed work and wait for it to finish
 * @dwork: the delayed work cancel
 *
 * This is cancel_work_sync() for delayed works.
 *
 * Return:
 * %true if @dwork was pending, %false otherwise.
 */
bool cancel_delayed_work_sync(struct delayed_work *dwork)
{
	return __cancel_work_timer(&dwork->work, true);
}
EXPORT_SYMBOL(cancel_delayed_work_sync);

/**
 * schedule_on_each_cpu - execute a function synchronously on each online CPU
 * @func: the function to call
 *
 * schedule_on_each_cpu() executes @func on each online CPU using the
 * system workqueue and blocks until all CPUs have completed.
 * schedule_on_each_cpu() is very slow.
 *
 * Return:
 * 0 on success, -errno on failure.
 */
int schedule_on_each_cpu(work_func_t func)
{
	int cpu;
	struct work_struct __percpu *works;

	works = alloc_percpu(struct work_struct);
	if (!works)
		return -ENOMEM;

	get_online_cpus();

	for_each_online_cpu(cpu) {
		struct work_struct *work = per_cpu_ptr(works, cpu);

		INIT_WORK(work, func);
		schedule_work_on(cpu, work);
	}

	for_each_online_cpu(cpu)
		flush_work(per_cpu_ptr(works, cpu));

	put_online_cpus();
	free_percpu(works);
	return 0;
}

/**
 * flush_scheduled_work - ensure that any scheduled work has run to completion.
 *
 * Forces execution of the kernel-global workqueue and blocks until its
 * completion.
 *
 * Think twice before calling this function!  It's very easy to get into
 * trouble if you don't take great care.  Either of the following situations
 * will lead to deadlock:
 *
 *	One of the work items currently on the workqueue needs to acquire
 *	a lock held by your code or its caller.
 *
 *	Your code is running in the context of a work routine.
 *
 * They will be detected by lockdep when they occur, but the first might not
 * occur very often.  It depends on what work items are on the workqueue and
 * what locks they need, which you have no control over.
 *
 * In most situations flushing the entire workqueue is overkill; you merely
 * need to know that a particular work item isn't queued and isn't running.
 * In such cases you should use cancel_delayed_work_sync() or
 * cancel_work_sync() instead.
 */
void flush_scheduled_work(void)
{
	flush_workqueue(system_wq);
}
EXPORT_SYMBOL(flush_scheduled_work);

/**
 * execute_in_process_context - reliably execute the routine with user context
 * @fn:		the function to execute
 * @ew:		guaranteed storage for the execute work structure (must
 *		be available when the work executes)
 *
 * Executes the function immediately if process context is available,
 * otherwise schedules the function for delayed execution.
 *
 * Return:	0 - function was executed
 *		1 - function was scheduled for execution
 */
int execute_in_process_context(work_func_t fn, struct execute_work *ew)
{
	if (!in_interrupt()) {
		fn(&ew->work);
		return 0;
	}

	INIT_WORK(&ew->work, fn);
	schedule_work(&ew->work);

	return 1;
}
EXPORT_SYMBOL_GPL(execute_in_process_context);

#ifdef CONFIG_SYSFS
/*
 * Workqueues with WQ_SYSFS flag set is visible to userland via
 * /sys/bus/workqueue/devices/WQ_NAME.  All visible workqueues have the
 * following attributes.
 *
 *  per_cpu	RO bool	: whether the workqueue is per-cpu or unbound
 *  max_active	RW int	: maximum number of in-flight work items
 *
 * Unbound workqueues have the following extra attributes.
 *
 *  id		RO int	: the associated pool ID
 *  nice	RW int	: nice value of the workers
 *  cpumask	RW mask	: bitmask of allowed CPUs for the workers
 */
struct wq_device {
	struct workqueue_struct		*wq;
	struct device			dev;
};

static struct workqueue_struct *dev_to_wq(struct device *dev)
{
	struct wq_device *wq_dev = container_of(dev, struct wq_device, dev);

	return wq_dev->wq;
}

static ssize_t per_cpu_show(struct device *dev, struct device_attribute *attr,
			    char *buf)
{
	struct workqueue_struct *wq = dev_to_wq(dev);

	return scnprintf(buf, PAGE_SIZE, "%d\n", (bool)!(wq->flags & WQ_UNBOUND));
}
static DEVICE_ATTR_RO(per_cpu);

static ssize_t max_active_show(struct device *dev,
			       struct device_attribute *attr, char *buf)
{
	struct workqueue_struct *wq = dev_to_wq(dev);

	return scnprintf(buf, PAGE_SIZE, "%d\n", wq->saved_max_active);
}

static ssize_t max_active_store(struct device *dev,
				struct device_attribute *attr, const char *buf,
				size_t count)
{
	struct workqueue_struct *wq = dev_to_wq(dev);
	int val;

	if (sscanf(buf, "%d", &val) != 1 || val <= 0)
		return -EINVAL;

	workqueue_set_max_active(wq, val);
	return count;
}
static DEVICE_ATTR_RW(max_active);

static struct attribute *wq_sysfs_attrs[] = {
	&dev_attr_per_cpu.attr,
	&dev_attr_max_active.attr,
	NULL,
};
ATTRIBUTE_GROUPS(wq_sysfs);

static ssize_t wq_pool_ids_show(struct device *dev,
				struct device_attribute *attr, char *buf)
{
	struct workqueue_struct *wq = dev_to_wq(dev);
	const char *delim = "";
	int node, written = 0;

	get_online_cpus();
	rcu_read_lock();
	for_each_node(node) {
		written += scnprintf(buf + written, PAGE_SIZE - written,
				     "%s%d:%d", delim, node,
				     unbound_pwq_by_node(wq, node)->pool->id);
		delim = " ";
	}
	written += scnprintf(buf + written, PAGE_SIZE - written, "\n");
	rcu_read_unlock();
	put_online_cpus();

	return written;
}

static ssize_t wq_nice_show(struct device *dev, struct device_attribute *attr,
			    char *buf)
{
	struct workqueue_struct *wq = dev_to_wq(dev);
	int written;

	mutex_lock(&wq->mutex);
	written = scnprintf(buf, PAGE_SIZE, "%d\n", wq->unbound_attrs->nice);
	mutex_unlock(&wq->mutex);

	return written;
}

/* prepare workqueue_attrs for sysfs store operations */
static struct workqueue_attrs *wq_sysfs_prep_attrs(struct workqueue_struct *wq)
{
	struct workqueue_attrs *attrs;

	attrs = alloc_workqueue_attrs(GFP_KERNEL);
	if (!attrs)
		return NULL;

	mutex_lock(&wq->mutex);
	copy_workqueue_attrs(attrs, wq->unbound_attrs);
	mutex_unlock(&wq->mutex);
	return attrs;
}

static ssize_t wq_nice_store(struct device *dev, struct device_attribute *attr,
			     const char *buf, size_t count)
{
	struct workqueue_struct *wq = dev_to_wq(dev);
	struct workqueue_attrs *attrs;
	int ret;

	attrs = wq_sysfs_prep_attrs(wq);
	if (!attrs)
		return -ENOMEM;

	if (sscanf(buf, "%d", &attrs->nice) == 1 &&
	    attrs->nice >= -20 && attrs->nice <= 19)
		ret = apply_workqueue_attrs(wq, attrs);
	else
		ret = -EINVAL;

	free_workqueue_attrs(attrs);
	return ret ?: count;
}

static ssize_t wq_cpumask_show(struct device *dev,
			       struct device_attribute *attr, char *buf)
{
	struct workqueue_struct *wq = dev_to_wq(dev);
	int written;

	mutex_lock(&wq->mutex);
	written = cpumask_scnprintf(buf, PAGE_SIZE, wq->unbound_attrs->cpumask);
	mutex_unlock(&wq->mutex);

	written += scnprintf(buf + written, PAGE_SIZE - written, "\n");
	return written;
}

static ssize_t wq_cpumask_store(struct device *dev,
				struct device_attribute *attr,
				const char *buf, size_t count)
{
	struct workqueue_struct *wq = dev_to_wq(dev);
	struct workqueue_attrs *attrs;
	int ret;

	attrs = wq_sysfs_prep_attrs(wq);
	if (!attrs)
		return -ENOMEM;

	ret = cpumask_parse(buf, attrs->cpumask);
	if (!ret)
		ret = apply_workqueue_attrs(wq, attrs);

	free_workqueue_attrs(attrs);
	return ret ?: count;
}

static ssize_t wq_numa_show(struct device *dev, struct device_attribute *attr,
			    char *buf)
{
	struct workqueue_struct *wq = dev_to_wq(dev);
	int written;

	mutex_lock(&wq->mutex);
	written = scnprintf(buf, PAGE_SIZE, "%d\n",
			    !wq->unbound_attrs->no_numa);
	mutex_unlock(&wq->mutex);

	return written;
}

static ssize_t wq_numa_store(struct device *dev, struct device_attribute *attr,
			     const char *buf, size_t count)
{
	struct workqueue_struct *wq = dev_to_wq(dev);
	struct workqueue_attrs *attrs;
	int v, ret;

	attrs = wq_sysfs_prep_attrs(wq);
	if (!attrs)
		return -ENOMEM;

	ret = -EINVAL;
	if (sscanf(buf, "%d", &v) == 1) {
		attrs->no_numa = !v;
		ret = apply_workqueue_attrs(wq, attrs);
	}

	free_workqueue_attrs(attrs);
	return ret ?: count;
}

static struct device_attribute wq_sysfs_unbound_attrs[] = {
	__ATTR(pool_ids, 0444, wq_pool_ids_show, NULL),
	__ATTR(nice, 0644, wq_nice_show, wq_nice_store),
	__ATTR(cpumask, 0644, wq_cpumask_show, wq_cpumask_store),
	__ATTR(numa, 0644, wq_numa_show, wq_numa_store),
	__ATTR_NULL,
};

static struct bus_type wq_subsys = {
	.name				= "workqueue",
	.dev_groups			= wq_sysfs_groups,
};

static int __init wq_sysfs_init(void)
{
	return subsys_virtual_register(&wq_subsys, NULL);
}
core_initcall(wq_sysfs_init);

static void wq_device_release(struct device *dev)
{
	struct wq_device *wq_dev = container_of(dev, struct wq_device, dev);

	kfree(wq_dev);
}

/**
 * workqueue_sysfs_register - make a workqueue visible in sysfs
 * @wq: the workqueue to register
 *
 * Expose @wq in sysfs under /sys/bus/workqueue/devices.
 * alloc_workqueue*() automatically calls this function if WQ_SYSFS is set
 * which is the preferred method.
 *
 * Workqueue user should use this function directly iff it wants to apply
 * workqueue_attrs before making the workqueue visible in sysfs; otherwise,
 * apply_workqueue_attrs() may race against userland updating the
 * attributes.
 *
 * Return: 0 on success, -errno on failure.
 */
int workqueue_sysfs_register(struct workqueue_struct *wq)
{
	struct wq_device *wq_dev;
	int ret;

	/*
	 * Adjusting max_active or creating new pwqs by applyting
	 * attributes breaks ordering guarantee.  Disallow exposing ordered
	 * workqueues.
	 */
	if (WARN_ON(wq->flags & __WQ_ORDERED))
		return -EINVAL;

	wq->wq_dev = wq_dev = kzalloc(sizeof(*wq_dev), GFP_KERNEL);
	if (!wq_dev)
		return -ENOMEM;

	wq_dev->wq = wq;
	wq_dev->dev.bus = &wq_subsys;
	wq_dev->dev.init_name = wq->name;
	wq_dev->dev.release = wq_device_release;

	/*
	 * unbound_attrs are created separately.  Suppress uevent until
	 * everything is ready.
	 */
	dev_set_uevent_suppress(&wq_dev->dev, true);

	ret = device_register(&wq_dev->dev);
	if (ret) {
		kfree(wq_dev);
		wq->wq_dev = NULL;
		return ret;
	}

	if (wq->flags & WQ_UNBOUND) {
		struct device_attribute *attr;

		for (attr = wq_sysfs_unbound_attrs; attr->attr.name; attr++) {
			ret = device_create_file(&wq_dev->dev, attr);
			if (ret) {
				device_unregister(&wq_dev->dev);
				wq->wq_dev = NULL;
				return ret;
			}
		}
	}

	dev_set_uevent_suppress(&wq_dev->dev, false);
	kobject_uevent(&wq_dev->dev.kobj, KOBJ_ADD);
	return 0;
}

/**
 * workqueue_sysfs_unregister - undo workqueue_sysfs_register()
 * @wq: the workqueue to unregister
 *
 * If @wq is registered to sysfs by workqueue_sysfs_register(), unregister.
 */
static void workqueue_sysfs_unregister(struct workqueue_struct *wq)
{
	struct wq_device *wq_dev = wq->wq_dev;

	if (!wq->wq_dev)
		return;

	wq->wq_dev = NULL;
	device_unregister(&wq_dev->dev);
}
#else	/* CONFIG_SYSFS */
static void workqueue_sysfs_unregister(struct workqueue_struct *wq)	{ }
#endif	/* CONFIG_SYSFS */

/**
 * free_workqueue_attrs - free a workqueue_attrs
 * @attrs: workqueue_attrs to free
 *
 * Undo alloc_workqueue_attrs().
 */
void free_workqueue_attrs(struct workqueue_attrs *attrs)
{
	if (attrs) {
		free_cpumask_var(attrs->cpumask);
		kfree(attrs);
	}
}

/**
 * alloc_workqueue_attrs - allocate a workqueue_attrs
 * @gfp_mask: allocation mask to use
 *
 * Allocate a new workqueue_attrs, initialize with default settings and
 * return it.
 *
 * Return: The allocated new workqueue_attr on success. %NULL on failure.
 */
struct workqueue_attrs *alloc_workqueue_attrs(gfp_t gfp_mask)
{
	struct workqueue_attrs *attrs;

	attrs = kzalloc(sizeof(*attrs), gfp_mask);
	if (!attrs)
		goto fail;
	if (!alloc_cpumask_var(&attrs->cpumask, gfp_mask))
		goto fail;

	cpumask_copy(attrs->cpumask, cpu_possible_mask);
	return attrs;
fail:
	free_workqueue_attrs(attrs);
	return NULL;
}

static void copy_workqueue_attrs(struct workqueue_attrs *to,
				 const struct workqueue_attrs *from)
{
	to->nice = from->nice;
	cpumask_copy(to->cpumask, from->cpumask);
	/*
	 * Unlike hash and equality test, this function doesn't ignore
	 * ->no_numa as it is used for both pool and wq attrs.  Instead,
	 * get_unbound_pool() explicitly clears ->no_numa after copying.
	 */
	to->no_numa = from->no_numa;
}

/* hash value of the content of @attr */
static u32 wqattrs_hash(const struct workqueue_attrs *attrs)
{
	u32 hash = 0;

	hash = jhash_1word(attrs->nice, hash);
	hash = jhash(cpumask_bits(attrs->cpumask),
		     BITS_TO_LONGS(nr_cpumask_bits) * sizeof(long), hash);
	return hash;
}

/* content equality test */
static bool wqattrs_equal(const struct workqueue_attrs *a,
			  const struct workqueue_attrs *b)
{
	if (a->nice != b->nice)
		return false;
	if (!cpumask_equal(a->cpumask, b->cpumask))
		return false;
	return true;
}

/**
 * init_worker_pool - initialize a newly zalloc'd worker_pool
 * @pool: worker_pool to initialize
 *
 * Initiailize a newly zalloc'd @pool.  It also allocates @pool->attrs.
 *
 * Return: 0 on success, -errno on failure.  Even on failure, all fields
 * inside @pool proper are initialized and put_unbound_pool() can be called
 * on @pool safely to release it.
 */
static int init_worker_pool(struct worker_pool *pool)
{
	spin_lock_init(&pool->lock);
	pool->id = -1;
	pool->cpu = -1;
	pool->node = NUMA_NO_NODE;
	pool->flags |= POOL_DISASSOCIATED;
	INIT_LIST_HEAD(&pool->worklist);
	INIT_LIST_HEAD(&pool->idle_list);
	hash_init(pool->busy_hash);

	init_timer_deferrable(&pool->idle_timer);
	pool->idle_timer.function = idle_worker_timeout;
	pool->idle_timer.data = (unsigned long)pool;

	setup_timer(&pool->mayday_timer, pool_mayday_timeout,
		    (unsigned long)pool);

	mutex_init(&pool->manager_arb);
	mutex_init(&pool->manager_mutex);
	idr_init(&pool->worker_idr);

	INIT_HLIST_NODE(&pool->hash_node);
	pool->refcnt = 1;

	/* shouldn't fail above this point */
	pool->attrs = alloc_workqueue_attrs(GFP_KERNEL);
	if (!pool->attrs)
		return -ENOMEM;
	return 0;
}

static void rcu_free_pool(struct rcu_head *rcu)
{
	struct worker_pool *pool = container_of(rcu, struct worker_pool, rcu);

	idr_destroy(&pool->worker_idr);
	free_workqueue_attrs(pool->attrs);
	kfree(pool);
}

/**
 * put_unbound_pool - put a worker_pool
 * @pool: worker_pool to put
 *
 * Put @pool.  If its refcnt reaches zero, it gets destroyed in RCU
 * safe manner.  get_unbound_pool() calls this function on its failure path
 * and this function should be able to release pools which went through,
 * successfully or not, init_worker_pool().
 *
 * Should be called with wq_pool_mutex held.
 */
static void put_unbound_pool(struct worker_pool *pool)
{
	struct worker *worker;

	lockdep_assert_held(&wq_pool_mutex);

	if (--pool->refcnt)
		return;

	/* sanity checks */
	if (WARN_ON(!(pool->flags & POOL_DISASSOCIATED)) ||
	    WARN_ON(!list_empty(&pool->worklist)))
		return;

	/* release id and unhash */
	if (pool->id >= 0)
		idr_remove(&worker_pool_idr, pool->id);
	hash_del(&pool->hash_node);

	/*
	 * Become the manager and destroy all workers.  Grabbing
	 * manager_arb prevents @pool's workers from blocking on
	 * manager_mutex.
	 */
	mutex_lock(&pool->manager_arb);
	mutex_lock(&pool->manager_mutex);
	spin_lock_irq(&pool->lock);

	while ((worker = first_worker(pool)))
		destroy_worker(worker);
	WARN_ON(pool->nr_workers || pool->nr_idle);

	spin_unlock_irq(&pool->lock);
	mutex_unlock(&pool->manager_mutex);
	mutex_unlock(&pool->manager_arb);

	/* shut down the timers */
	del_timer_sync(&pool->idle_timer);
	del_timer_sync(&pool->mayday_timer);

	/* RCU protected to allow dereferences from get_work_pool() */
	call_rcu(&pool->rcu, rcu_free_pool);
}

/**
 * get_unbound_pool - get a worker_pool with the specified attributes
 * @attrs: the attributes of the worker_pool to get
 *
 * Obtain a worker_pool which has the same attributes as @attrs, bump the
 * reference count and return it.  If there already is a matching
 * worker_pool, it will be used; otherwise, this function attempts to
 * create a new one.
 *
 * Should be called with wq_pool_mutex held.
 *
 * Return: On success, a worker_pool with the same attributes as @attrs.
 * On failure, %NULL.
 */
static struct worker_pool *get_unbound_pool(const struct workqueue_attrs *attrs)
{
	u32 hash = wqattrs_hash(attrs);
	struct worker_pool *pool;
	int node;

	lockdep_assert_held(&wq_pool_mutex);

	/* do we already have a matching pool? */
	hash_for_each_possible(unbound_pool_hash, pool, hash_node, hash) {
		if (wqattrs_equal(pool->attrs, attrs)) {
			pool->refcnt++;
			goto out_unlock;
		}
	}

	/* nope, create a new one */
	pool = kzalloc(sizeof(*pool), GFP_KERNEL);
	if (!pool || init_worker_pool(pool) < 0)
		goto fail;

	if (workqueue_freezing)
		pool->flags |= POOL_FREEZING;

	lockdep_set_subclass(&pool->lock, 1);	/* see put_pwq() */
	copy_workqueue_attrs(pool->attrs, attrs);

	/*
	 * no_numa isn't a worker_pool attribute, always clear it.  See
	 * 'struct workqueue_attrs' comments for detail.
	 */
	pool->attrs->no_numa = false;

	/* if cpumask is contained inside a NUMA node, we belong to that node */
	if (wq_numa_enabled) {
		for_each_node(node) {
			if (cpumask_subset(pool->attrs->cpumask,
					   wq_numa_possible_cpumask[node])) {
				pool->node = node;
				break;
			}
		}
	}

	if (worker_pool_assign_id(pool) < 0)
		goto fail;

	/* create and start the initial worker */
	if (create_and_start_worker(pool) < 0)
		goto fail;

	/* install */
	hash_add(unbound_pool_hash, &pool->hash_node, hash);
out_unlock:
	return pool;
fail:
	if (pool)
		put_unbound_pool(pool);
	return NULL;
}

static void rcu_free_pwq(struct rcu_head *rcu)
{
	kmem_cache_free(pwq_cache,
			container_of(rcu, struct pool_workqueue, rcu));
}

/*
 * Scheduled on system_wq by put_pwq() when an unbound pwq hits zero refcnt
 * and needs to be destroyed.
 */
static void pwq_unbound_release_workfn(struct work_struct *work)
{
	struct pool_workqueue *pwq = container_of(work, struct pool_workqueue,
						  unbound_release_work);
	struct workqueue_struct *wq = pwq->wq;
	struct worker_pool *pool = pwq->pool;
	bool is_last;

	if (WARN_ON_ONCE(!(wq->flags & WQ_UNBOUND)))
		return;

	/*
	 * Unlink @pwq.  Synchronization against wq->mutex isn't strictly
	 * necessary on release but do it anyway.  It's easier to verify
	 * and consistent with the linking path.
	 */
	mutex_lock(&wq->mutex);
	list_del_rcu(&pwq->pwqs_node);
	is_last = list_empty(&wq->pwqs);
	mutex_unlock(&wq->mutex);

	mutex_lock(&wq_pool_mutex);
	put_unbound_pool(pool);
	mutex_unlock(&wq_pool_mutex);

	call_rcu(&pwq->rcu, rcu_free_pwq);

	/*
	 * If we're the last pwq going away, @wq is already dead and no one
	 * is gonna access it anymore.  Free it.
	 */
	if (is_last) {
		free_workqueue_attrs(wq->unbound_attrs);
		kfree(wq);
	}
}

/**
 * pwq_adjust_max_active - update a pwq's max_active to the current setting
 * @pwq: target pool_workqueue
 *
 * If @pwq isn't freezing, set @pwq->max_active to the associated
 * workqueue's saved_max_active and activate delayed work items
 * accordingly.  If @pwq is freezing, clear @pwq->max_active to zero.
 */
static void pwq_adjust_max_active(struct pool_workqueue *pwq)
{
	struct workqueue_struct *wq = pwq->wq;
	bool freezable = wq->flags & WQ_FREEZABLE;

	/* for @wq->saved_max_active */
	lockdep_assert_held(&wq->mutex);

	/* fast exit for non-freezable wqs */
	if (!freezable && pwq->max_active == wq->saved_max_active)
		return;

	spin_lock_irq(&pwq->pool->lock);

	if (!freezable || !(pwq->pool->flags & POOL_FREEZING)) {
		pwq->max_active = wq->saved_max_active;

		while (!list_empty(&pwq->delayed_works) &&
		       pwq->nr_active < pwq->max_active)
			pwq_activate_first_delayed(pwq);

		/*
		 * Need to kick a worker after thawed or an unbound wq's
		 * max_active is bumped.  It's a slow path.  Do it always.
		 */
		wake_up_worker(pwq->pool);
	} else {
		pwq->max_active = 0;
	}

	spin_unlock_irq(&pwq->pool->lock);
}

/* initialize newly alloced @pwq which is associated with @wq and @pool */
static void init_pwq(struct pool_workqueue *pwq, struct workqueue_struct *wq,
		     struct worker_pool *pool)
{
	BUG_ON((unsigned long)pwq & WORK_STRUCT_FLAG_MASK);

	memset(pwq, 0, sizeof(*pwq));

	pwq->pool = pool;
	pwq->wq = wq;
	pwq->flush_color = -1;
	pwq->refcnt = 1;
	INIT_LIST_HEAD(&pwq->delayed_works);
	INIT_LIST_HEAD(&pwq->pwqs_node);
	INIT_LIST_HEAD(&pwq->mayday_node);
	INIT_WORK(&pwq->unbound_release_work, pwq_unbound_release_workfn);
}

/* sync @pwq with the current state of its associated wq and link it */
static void link_pwq(struct pool_workqueue *pwq)
{
	struct workqueue_struct *wq = pwq->wq;

	lockdep_assert_held(&wq->mutex);

	/* may be called multiple times, ignore if already linked */
	if (!list_empty(&pwq->pwqs_node))
		return;

	/*
	 * Set the matching work_color.  This is synchronized with
	 * wq->mutex to avoid confusing flush_workqueue().
	 */
	pwq->work_color = wq->work_color;

	/* sync max_active to the current setting */
	pwq_adjust_max_active(pwq);

	/* link in @pwq */
	list_add_rcu(&pwq->pwqs_node, &wq->pwqs);
}

/* obtain a pool matching @attr and create a pwq associating the pool and @wq */
static struct pool_workqueue *alloc_unbound_pwq(struct workqueue_struct *wq,
					const struct workqueue_attrs *attrs)
{
	struct worker_pool *pool;
	struct pool_workqueue *pwq;

	lockdep_assert_held(&wq_pool_mutex);

	pool = get_unbound_pool(attrs);
	if (!pool)
		return NULL;

	pwq = kmem_cache_alloc_node(pwq_cache, GFP_KERNEL, pool->node);
	if (!pwq) {
		put_unbound_pool(pool);
		return NULL;
	}

	init_pwq(pwq, wq, pool);
	return pwq;
}

/* undo alloc_unbound_pwq(), used only in the error path */
static void free_unbound_pwq(struct pool_workqueue *pwq)
{
	lockdep_assert_held(&wq_pool_mutex);

	if (pwq) {
		put_unbound_pool(pwq->pool);
		kmem_cache_free(pwq_cache, pwq);
	}
}

/**
 * wq_calc_node_mask - calculate a wq_attrs' cpumask for the specified node
 * @attrs: the wq_attrs of interest
 * @node: the target NUMA node
 * @cpu_going_down: if >= 0, the CPU to consider as offline
 * @cpumask: outarg, the resulting cpumask
 *
 * Calculate the cpumask a workqueue with @attrs should use on @node.  If
 * @cpu_going_down is >= 0, that cpu is considered offline during
 * calculation.  The result is stored in @cpumask.
 *
 * If NUMA affinity is not enabled, @attrs->cpumask is always used.  If
 * enabled and @node has online CPUs requested by @attrs, the returned
 * cpumask is the intersection of the possible CPUs of @node and
 * @attrs->cpumask.
 *
 * The caller is responsible for ensuring that the cpumask of @node stays
 * stable.
 *
 * Return: %true if the resulting @cpumask is different from @attrs->cpumask,
 * %false if equal.
 */
static bool wq_calc_node_cpumask(const struct workqueue_attrs *attrs, int node,
				 int cpu_going_down, cpumask_t *cpumask)
{
	if (!wq_numa_enabled || attrs->no_numa)
		goto use_dfl;

	/* does @node have any online CPUs @attrs wants? */
	cpumask_and(cpumask, cpumask_of_node(node), attrs->cpumask);
	if (cpu_going_down >= 0)
		cpumask_clear_cpu(cpu_going_down, cpumask);

	if (cpumask_empty(cpumask))
		goto use_dfl;

	/* yeap, return possible CPUs in @node that @attrs wants */
	cpumask_and(cpumask, attrs->cpumask, wq_numa_possible_cpumask[node]);
	return !cpumask_equal(cpumask, attrs->cpumask);

use_dfl:
	cpumask_copy(cpumask, attrs->cpumask);
	return false;
}

/* install @pwq into @wq's numa_pwq_tbl[] for @node and return the old pwq */
static struct pool_workqueue *numa_pwq_tbl_install(struct workqueue_struct *wq,
						   int node,
						   struct pool_workqueue *pwq)
{
	struct pool_workqueue *old_pwq;

	lockdep_assert_held(&wq->mutex);

	/* link_pwq() can handle duplicate calls */
	link_pwq(pwq);

	old_pwq = rcu_access_pointer(wq->numa_pwq_tbl[node]);
	rcu_assign_pointer(wq->numa_pwq_tbl[node], pwq);
	return old_pwq;
}

/**
 * apply_workqueue_attrs - apply new workqueue_attrs to an unbound workqueue
 * @wq: the target workqueue
 * @attrs: the workqueue_attrs to apply, allocated with alloc_workqueue_attrs()
 *
 * Apply @attrs to an unbound workqueue @wq.  Unless disabled, on NUMA
 * machines, this function maps a separate pwq to each NUMA node with
 * possibles CPUs in @attrs->cpumask so that work items are affine to the
 * NUMA node it was issued on.  Older pwqs are released as in-flight work
 * items finish.  Note that a work item which repeatedly requeues itself
 * back-to-back will stay on its current pwq.
 *
 * Performs GFP_KERNEL allocations.
 *
 * Return: 0 on success and -errno on failure.
 */
int apply_workqueue_attrs(struct workqueue_struct *wq,
			  const struct workqueue_attrs *attrs)
{
	struct workqueue_attrs *new_attrs, *tmp_attrs;
	struct pool_workqueue **pwq_tbl, *dfl_pwq;
	int node, ret;

	/* only unbound workqueues can change attributes */
	if (WARN_ON(!(wq->flags & WQ_UNBOUND)))
		return -EINVAL;

	/* creating multiple pwqs breaks ordering guarantee */
	if (WARN_ON((wq->flags & __WQ_ORDERED) && !list_empty(&wq->pwqs)))
		return -EINVAL;

	pwq_tbl = kzalloc(wq_numa_tbl_len * sizeof(pwq_tbl[0]), GFP_KERNEL);
	new_attrs = alloc_workqueue_attrs(GFP_KERNEL);
	tmp_attrs = alloc_workqueue_attrs(GFP_KERNEL);
	if (!pwq_tbl || !new_attrs || !tmp_attrs)
		goto enomem;

	/* make a copy of @attrs and sanitize it */
	copy_workqueue_attrs(new_attrs, attrs);
	cpumask_and(new_attrs->cpumask, new_attrs->cpumask, cpu_possible_mask);

	/*
	 * We may create multiple pwqs with differing cpumasks.  Make a
	 * copy of @new_attrs which will be modified and used to obtain
	 * pools.
	 */
	copy_workqueue_attrs(tmp_attrs, new_attrs);

	/*
	 * CPUs should stay stable across pwq creations and installations.
	 * Pin CPUs, determine the target cpumask for each node and create
	 * pwqs accordingly.
	 */
	get_online_cpus();

	mutex_lock(&wq_pool_mutex);

	/*
	 * If something goes wrong during CPU up/down, we'll fall back to
	 * the default pwq covering whole @attrs->cpumask.  Always create
	 * it even if we don't use it immediately.
	 */
	dfl_pwq = alloc_unbound_pwq(wq, new_attrs);
	if (!dfl_pwq)
		goto enomem_pwq;

	for_each_node(node) {
		if (wq_calc_node_cpumask(attrs, node, -1, tmp_attrs->cpumask)) {
			pwq_tbl[node] = alloc_unbound_pwq(wq, tmp_attrs);
			if (!pwq_tbl[node])
				goto enomem_pwq;
		} else {
			dfl_pwq->refcnt++;
			pwq_tbl[node] = dfl_pwq;
		}
	}

	mutex_unlock(&wq_pool_mutex);

	/* all pwqs have been created successfully, let's install'em */
	mutex_lock(&wq->mutex);

	copy_workqueue_attrs(wq->unbound_attrs, new_attrs);

	/* save the previous pwq and install the new one */
	for_each_node(node)
		pwq_tbl[node] = numa_pwq_tbl_install(wq, node, pwq_tbl[node]);

	/* @dfl_pwq might not have been used, ensure it's linked */
	link_pwq(dfl_pwq);
	swap(wq->dfl_pwq, dfl_pwq);

	mutex_unlock(&wq->mutex);

	/* put the old pwqs */
	for_each_node(node)
		put_pwq_unlocked(pwq_tbl[node]);
	put_pwq_unlocked(dfl_pwq);

	put_online_cpus();
	ret = 0;
	/* fall through */
out_free:
	free_workqueue_attrs(tmp_attrs);
	free_workqueue_attrs(new_attrs);
	kfree(pwq_tbl);
	return ret;

enomem_pwq:
	free_unbound_pwq(dfl_pwq);
	for_each_node(node)
		if (pwq_tbl && pwq_tbl[node] != dfl_pwq)
			free_unbound_pwq(pwq_tbl[node]);
	mutex_unlock(&wq_pool_mutex);
	put_online_cpus();
enomem:
	ret = -ENOMEM;
	goto out_free;
}

/**
 * wq_update_unbound_numa - update NUMA affinity of a wq for CPU hot[un]plug
 * @wq: the target workqueue
 * @cpu: the CPU coming up or going down
 * @online: whether @cpu is coming up or going down
 *
 * This function is to be called from %CPU_DOWN_PREPARE, %CPU_ONLINE and
 * %CPU_DOWN_FAILED.  @cpu is being hot[un]plugged, update NUMA affinity of
 * @wq accordingly.
 *
 * If NUMA affinity can't be adjusted due to memory allocation failure, it
 * falls back to @wq->dfl_pwq which may not be optimal but is always
 * correct.
 *
 * Note that when the last allowed CPU of a NUMA node goes offline for a
 * workqueue with a cpumask spanning multiple nodes, the workers which were
 * already executing the work items for the workqueue will lose their CPU
 * affinity and may execute on any CPU.  This is similar to how per-cpu
 * workqueues behave on CPU_DOWN.  If a workqueue user wants strict
 * affinity, it's the user's responsibility to flush the work item from
 * CPU_DOWN_PREPARE.
 */
static void wq_update_unbound_numa(struct workqueue_struct *wq, int cpu,
				   bool online)
{
	int node = cpu_to_node(cpu);
	int cpu_off = online ? -1 : cpu;
	struct pool_workqueue *old_pwq = NULL, *pwq;
	struct workqueue_attrs *target_attrs;
	cpumask_t *cpumask;

	lockdep_assert_held(&wq_pool_mutex);

	if (!wq_numa_enabled || !(wq->flags & WQ_UNBOUND))
		return;

	/*
	 * We don't wanna alloc/free wq_attrs for each wq for each CPU.
	 * Let's use a preallocated one.  The following buf is protected by
	 * CPU hotplug exclusion.
	 */
	target_attrs = wq_update_unbound_numa_attrs_buf;
	cpumask = target_attrs->cpumask;

	mutex_lock(&wq->mutex);
	if (wq->unbound_attrs->no_numa)
		goto out_unlock;

	copy_workqueue_attrs(target_attrs, wq->unbound_attrs);
	pwq = unbound_pwq_by_node(wq, node);

	/*
	 * Let's determine what needs to be done.  If the target cpumask is
	 * different from wq's, we need to compare it to @pwq's and create
	 * a new one if they don't match.  If the target cpumask equals
	 * wq's, the default pwq should be used.  If @pwq is already the
	 * default one, nothing to do; otherwise, install the default one.
	 */
	if (wq_calc_node_cpumask(wq->unbound_attrs, node, cpu_off, cpumask)) {
		if (cpumask_equal(cpumask, pwq->pool->attrs->cpumask))
			goto out_unlock;
	} else {
		if (pwq == wq->dfl_pwq)
			goto out_unlock;
		else
			goto use_dfl_pwq;
	}

	mutex_unlock(&wq->mutex);

	/* create a new pwq */
	pwq = alloc_unbound_pwq(wq, target_attrs);
	if (!pwq) {
		pr_warning("workqueue: allocation failed while updating NUMA affinity of \"%s\"\n",
			   wq->name);
		mutex_lock(&wq->mutex);
		goto use_dfl_pwq;
	}

	/*
	 * Install the new pwq.  As this function is called only from CPU
	 * hotplug callbacks and applying a new attrs is wrapped with
	 * get/put_online_cpus(), @wq->unbound_attrs couldn't have changed
	 * inbetween.
	 */
	mutex_lock(&wq->mutex);
	old_pwq = numa_pwq_tbl_install(wq, node, pwq);
	goto out_unlock;

use_dfl_pwq:
	spin_lock_irq(&wq->dfl_pwq->pool->lock);
	get_pwq(wq->dfl_pwq);
	spin_unlock_irq(&wq->dfl_pwq->pool->lock);
	old_pwq = numa_pwq_tbl_install(wq, node, wq->dfl_pwq);
out_unlock:
	mutex_unlock(&wq->mutex);
	put_pwq_unlocked(old_pwq);
}

static int alloc_and_link_pwqs(struct workqueue_struct *wq)
{
	bool highpri = wq->flags & WQ_HIGHPRI;
	int cpu, ret;

	if (!(wq->flags & WQ_UNBOUND)) {
		wq->cpu_pwqs = alloc_percpu(struct pool_workqueue);
		if (!wq->cpu_pwqs)
			return -ENOMEM;

		for_each_possible_cpu(cpu) {
			struct pool_workqueue *pwq =
				per_cpu_ptr(wq->cpu_pwqs, cpu);
			struct worker_pool *cpu_pools =
				per_cpu(cpu_worker_pools, cpu);

			init_pwq(pwq, wq, &cpu_pools[highpri]);

			mutex_lock(&wq->mutex);
			link_pwq(pwq);
			mutex_unlock(&wq->mutex);
		}
		return 0;
	} else if (wq->flags & __WQ_ORDERED) {
		ret = apply_workqueue_attrs(wq, ordered_wq_attrs[highpri]);
		/* there should only be single pwq for ordering guarantee */
		WARN(!ret && (wq->pwqs.next != &wq->dfl_pwq->pwqs_node ||
			      wq->pwqs.prev != &wq->dfl_pwq->pwqs_node),
		     "ordering guarantee broken for workqueue %s\n", wq->name);
		return ret;
	} else {
		return apply_workqueue_attrs(wq, unbound_std_wq_attrs[highpri]);
	}
}

static int wq_clamp_max_active(int max_active, unsigned int flags,
			       const char *name)
{
	int lim = flags & WQ_UNBOUND ? WQ_UNBOUND_MAX_ACTIVE : WQ_MAX_ACTIVE;

	if (max_active < 1 || max_active > lim)
		pr_warn("workqueue: max_active %d requested for %s is out of range, clamping between %d and %d\n",
			max_active, name, 1, lim);

	return clamp_val(max_active, 1, lim);
}

struct workqueue_struct *__alloc_workqueue_key(const char *fmt,
					       unsigned int flags,
					       int max_active,
					       struct lock_class_key *key,
					       const char *lock_name, ...)
{
	size_t tbl_size = 0;
	va_list args;
	struct workqueue_struct *wq;
	struct pool_workqueue *pwq;

	/* see the comment above the definition of WQ_POWER_EFFICIENT */
	if ((flags & WQ_POWER_EFFICIENT) && wq_power_efficient)
		flags |= WQ_UNBOUND;

	/* allocate wq and format name */
	if (flags & WQ_UNBOUND)
		tbl_size = wq_numa_tbl_len * sizeof(wq->numa_pwq_tbl[0]);

	wq = kzalloc(sizeof(*wq) + tbl_size, GFP_KERNEL);
	if (!wq)
		return NULL;

	if (flags & WQ_UNBOUND) {
		wq->unbound_attrs = alloc_workqueue_attrs(GFP_KERNEL);
		if (!wq->unbound_attrs)
			goto err_free_wq;
	}

	va_start(args, lock_name);
	vsnprintf(wq->name, sizeof(wq->name), fmt, args);
	va_end(args);

	max_active = max_active ?: WQ_DFL_ACTIVE;
	max_active = wq_clamp_max_active(max_active, flags, wq->name);

	/* init wq */
	wq->flags = flags;
	wq->saved_max_active = max_active;
	mutex_init(&wq->mutex);
	atomic_set(&wq->nr_pwqs_to_flush, 0);
	INIT_LIST_HEAD(&wq->pwqs);
	INIT_LIST_HEAD(&wq->flusher_queue);
	INIT_LIST_HEAD(&wq->flusher_overflow);
	INIT_LIST_HEAD(&wq->maydays);

	lockdep_init_map(&wq->lockdep_map, lock_name, key, 0);
	INIT_LIST_HEAD(&wq->list);

	if (alloc_and_link_pwqs(wq) < 0)
		goto err_free_wq;

	/*
	 * Workqueues which may be used during memory reclaim should
	 * have a rescuer to guarantee forward progress.
	 */
	if (flags & WQ_MEM_RECLAIM) {
		struct worker *rescuer;

		rescuer = alloc_worker();
		if (!rescuer)
			goto err_destroy;

		rescuer->rescue_wq = wq;
		rescuer->task = kthread_create(rescuer_thread, rescuer, "%s",
					       wq->name);
		if (IS_ERR(rescuer->task)) {
			kfree(rescuer);
			goto err_destroy;
		}

		wq->rescuer = rescuer;
		rescuer->task->flags |= PF_NO_SETAFFINITY;
		wake_up_process(rescuer->task);
	}

	if ((wq->flags & WQ_SYSFS) && workqueue_sysfs_register(wq))
		goto err_destroy;

	/*
	 * wq_pool_mutex protects global freeze state and workqueues list.
	 * Grab it, adjust max_active and add the new @wq to workqueues
	 * list.
	 */
	mutex_lock(&wq_pool_mutex);

	mutex_lock(&wq->mutex);
	for_each_pwq(pwq, wq)
		pwq_adjust_max_active(pwq);
	mutex_unlock(&wq->mutex);

	list_add(&wq->list, &workqueues);

	mutex_unlock(&wq_pool_mutex);

	return wq;

err_free_wq:
	free_workqueue_attrs(wq->unbound_attrs);
	kfree(wq);
	return NULL;
err_destroy:
	destroy_workqueue(wq);
	return NULL;
}
EXPORT_SYMBOL_GPL(__alloc_workqueue_key);

/**
 * destroy_workqueue - safely terminate a workqueue
 * @wq: target workqueue
 *
 * Safely destroy a workqueue. All work currently pending will be done first.
 */
void destroy_workqueue(struct workqueue_struct *wq)
{
	struct pool_workqueue *pwq;
	int node;

	/* drain it before proceeding with destruction */
	drain_workqueue(wq);

	/* sanity checks */
	mutex_lock(&wq->mutex);
	for_each_pwq(pwq, wq) {
		int i;

		for (i = 0; i < WORK_NR_COLORS; i++) {
			if (WARN_ON(pwq->nr_in_flight[i])) {
				mutex_unlock(&wq->mutex);
				return;
			}
		}

		if (WARN_ON((pwq != wq->dfl_pwq) && (pwq->refcnt > 1)) ||
		    WARN_ON(pwq->nr_active) ||
		    WARN_ON(!list_empty(&pwq->delayed_works))) {
			mutex_unlock(&wq->mutex);
			return;
		}
	}
	mutex_unlock(&wq->mutex);

	/*
	 * wq list is used to freeze wq, remove from list after
	 * flushing is complete in case freeze races us.
	 */
	mutex_lock(&wq_pool_mutex);
	list_del_init(&wq->list);
	mutex_unlock(&wq_pool_mutex);

	workqueue_sysfs_unregister(wq);

	if (wq->rescuer) {
		kthread_stop(wq->rescuer->task);
		kfree(wq->rescuer);
		wq->rescuer = NULL;
	}

	if (!(wq->flags & WQ_UNBOUND)) {
		/*
		 * The base ref is never dropped on per-cpu pwqs.  Directly
		 * free the pwqs and wq.
		 */
		free_percpu(wq->cpu_pwqs);
		kfree(wq);
	} else {
		/*
		 * We're the sole accessor of @wq at this point.  Directly
		 * access numa_pwq_tbl[] and dfl_pwq to put the base refs.
		 * @wq will be freed when the last pwq is released.
		 */
		for_each_node(node) {
			pwq = rcu_access_pointer(wq->numa_pwq_tbl[node]);
			RCU_INIT_POINTER(wq->numa_pwq_tbl[node], NULL);
			put_pwq_unlocked(pwq);
		}

		/*
		 * Put dfl_pwq.  @wq may be freed any time after dfl_pwq is
		 * put.  Don't access it afterwards.
		 */
		pwq = wq->dfl_pwq;
		wq->dfl_pwq = NULL;
		put_pwq_unlocked(pwq);
	}
}
EXPORT_SYMBOL_GPL(destroy_workqueue);

/**
 * workqueue_set_max_active - adjust max_active of a workqueue
 * @wq: target workqueue
 * @max_active: new max_active value.
 *
 * Set max_active of @wq to @max_active.
 *
 * CONTEXT:
 * Don't call from IRQ context.
 */
void workqueue_set_max_active(struct workqueue_struct *wq, int max_active)
{
	struct pool_workqueue *pwq;

	/* disallow meddling with max_active for ordered workqueues */
	if (WARN_ON(wq->flags & __WQ_ORDERED))
		return;

	max_active = wq_clamp_max_active(max_active, wq->flags, wq->name);

	mutex_lock(&wq->mutex);

	wq->saved_max_active = max_active;

	for_each_pwq(pwq, wq)
		pwq_adjust_max_active(pwq);

	mutex_unlock(&wq->mutex);
}
EXPORT_SYMBOL_GPL(workqueue_set_max_active);

/**
 * current_is_workqueue_rescuer - is %current workqueue rescuer?
 *
 * Determine whether %current is a workqueue rescuer.  Can be used from
 * work functions to determine whether it's being run off the rescuer task.
 *
 * Return: %true if %current is a workqueue rescuer. %false otherwise.
 */
bool current_is_workqueue_rescuer(void)
{
	struct worker *worker = current_wq_worker();

	return worker && worker->rescue_wq;
}

/**
 * workqueue_congested - test whether a workqueue is congested
 * @cpu: CPU in question
 * @wq: target workqueue
 *
 * Test whether @wq's cpu workqueue for @cpu is congested.  There is
 * no synchronization around this function and the test result is
 * unreliable and only useful as advisory hints or for debugging.
 *
 * If @cpu is WORK_CPU_UNBOUND, the test is performed on the local CPU.
 * Note that both per-cpu and unbound workqueues may be associated with
 * multiple pool_workqueues which have separate congested states.  A
 * workqueue being congested on one CPU doesn't mean the workqueue is also
 * contested on other CPUs / NUMA nodes.
 *
 * Return:
 * %true if congested, %false otherwise.
 */
bool workqueue_congested(int cpu, struct workqueue_struct *wq)
{
	struct pool_workqueue *pwq;
	bool ret;

	rcu_read_lock();
	preempt_disable();

	if (cpu == WORK_CPU_UNBOUND)
		cpu = smp_processor_id();

	if (!(wq->flags & WQ_UNBOUND))
		pwq = per_cpu_ptr(wq->cpu_pwqs, cpu);
	else
		pwq = unbound_pwq_by_node(wq, cpu_to_node(cpu));

	ret = !list_empty(&pwq->delayed_works);
	preempt_enable();
	rcu_read_unlock();

	return ret;
}
EXPORT_SYMBOL_GPL(workqueue_congested);

/**
 * work_busy - test whether a work is currently pending or running
 * @work: the work to be tested
 *
 * Test whether @work is currently pending or running.  There is no
 * synchronization around this function and the test result is
 * unreliable and only useful as advisory hints or for debugging.
 *
 * Return:
 * OR'd bitmask of WORK_BUSY_* bits.
 */
unsigned int work_busy(struct work_struct *work)
{
	struct worker_pool *pool;
	unsigned long flags;
	unsigned int ret = 0;

	if (work_pending(work))
		ret |= WORK_BUSY_PENDING;

	rcu_read_lock();
	pool = get_work_pool(work);
	if (pool) {
		spin_lock_irqsave(&pool->lock, flags);
		if (find_worker_executing_work(pool, work))
			ret |= WORK_BUSY_RUNNING;
		spin_unlock_irqrestore(&pool->lock, flags);
	}
	rcu_read_unlock();
	return ret;
}
EXPORT_SYMBOL_GPL(work_busy);

/**
 * set_worker_desc - set description for the current work item
 * @fmt: printf-style format string
 * @...: arguments for the format string
 *
 * This function can be called by a running work function to describe what
 * the work item is about.  If the worker task gets dumped, this
 * information will be printed out together to help debugging.  The
 * description can be at most WORKER_DESC_LEN including the trailing '\0'.
 */
void set_worker_desc(const char *fmt, ...)
{
	struct worker *worker = current_wq_worker();
	va_list args;

	if (worker) {
		va_start(args, fmt);
		vsnprintf(worker->desc, sizeof(worker->desc), fmt, args);
		va_end(args);
		worker->desc_valid = true;
	}
}

/**
 * print_worker_info - print out worker information and description
 * @log_lvl: the log level to use when printing
 * @task: target task
 *
 * If @task is a worker and currently executing a work item, print out the
 * name of the workqueue being serviced and worker description set with
 * set_worker_desc() by the currently executing work item.
 *
 * This function can be safely called on any task as long as the
 * task_struct itself is accessible.  While safe, this function isn't
 * synchronized and may print out mixups or garbages of limited length.
 */
void print_worker_info(const char *log_lvl, struct task_struct *task)
{
	work_func_t *fn = NULL;
	char name[WQ_NAME_LEN] = { };
	char desc[WORKER_DESC_LEN] = { };
	struct pool_workqueue *pwq = NULL;
	struct workqueue_struct *wq = NULL;
	bool desc_valid = false;
	struct worker *worker;

	if (!(task->flags & PF_WQ_WORKER))
		return;

	/*
	 * This function is called without any synchronization and @task
	 * could be in any state.  Be careful with dereferences.
	 */
	worker = probe_kthread_data(task);

	/*
	 * Carefully copy the associated workqueue's workfn and name.  Keep
	 * the original last '\0' in case the original contains garbage.
	 */
	probe_kernel_read(&fn, &worker->current_func, sizeof(fn));
	probe_kernel_read(&pwq, &worker->current_pwq, sizeof(pwq));
	probe_kernel_read(&wq, &pwq->wq, sizeof(wq));
	probe_kernel_read(name, wq->name, sizeof(name) - 1);

	/* copy worker description */
	probe_kernel_read(&desc_valid, &worker->desc_valid, sizeof(desc_valid));
	if (desc_valid)
		probe_kernel_read(desc, worker->desc, sizeof(desc) - 1);

	if (fn || name[0] || desc[0]) {
		printk("%sWorkqueue: %s %pf", log_lvl, name, fn);
		if (desc[0])
			pr_cont(" (%s)", desc);
		pr_cont("\n");
	}
}

/*
 * CPU hotplug.
 *
 * There are two challenges in supporting CPU hotplug.  Firstly, there
 * are a lot of assumptions on strong associations among work, pwq and
 * pool which make migrating pending and scheduled works very
 * difficult to implement without impacting hot paths.  Secondly,
 * worker pools serve mix of short, long and very long running works making
 * blocked draining impractical.
 *
 * This is solved by allowing the pools to be disassociated from the CPU
 * running as an unbound one and allowing it to be reattached later if the
 * cpu comes back online.
 */

static void wq_unbind_fn(struct work_struct *work)
{
	int cpu = smp_processor_id();
	struct worker_pool *pool;
	struct worker *worker;
	int wi;

	for_each_cpu_worker_pool(pool, cpu) {
		WARN_ON_ONCE(cpu != smp_processor_id());

		mutex_lock(&pool->manager_mutex);
		spin_lock_irq(&pool->lock);

		/*
		 * We've blocked all manager operations.  Make all workers
		 * unbound and set DISASSOCIATED.  Before this, all workers
		 * except for the ones which are still executing works from
		 * before the last CPU down must be on the cpu.  After
		 * this, they may become diasporas.
		 */
		for_each_pool_worker(worker, wi, pool)
			worker->flags |= WORKER_UNBOUND;

		pool->flags |= POOL_DISASSOCIATED;

		spin_unlock_irq(&pool->lock);
		mutex_unlock(&pool->manager_mutex);

		/*
		 * Call schedule() so that we cross rq->lock and thus can
		 * guarantee sched callbacks see the %WORKER_UNBOUND flag.
		 * This is necessary as scheduler callbacks may be invoked
		 * from other cpus.
		 */
		schedule();

		/*
		 * Sched callbacks are disabled now.  Zap nr_running.
		 * After this, nr_running stays zero and need_more_worker()
		 * and keep_working() are always true as long as the
		 * worklist is not empty.  This pool now behaves as an
		 * unbound (in terms of concurrency management) pool which
		 * are served by workers tied to the pool.
		 */
		atomic_set(&pool->nr_running, 0);

		/*
		 * With concurrency management just turned off, a busy
		 * worker blocking could lead to lengthy stalls.  Kick off
		 * unbound chain execution of currently pending work items.
		 */
		spin_lock_irq(&pool->lock);
		wake_up_worker(pool);
		spin_unlock_irq(&pool->lock);
	}
}

/**
 * rebind_workers - rebind all workers of a pool to the associated CPU
 * @pool: pool of interest
 *
 * @pool->cpu is coming online.  Rebind all workers to the CPU.
 */
static void rebind_workers(struct worker_pool *pool)
{
	struct worker *worker;
	int wi;

	lockdep_assert_held(&pool->manager_mutex);

	/*
	 * Restore CPU affinity of all workers.  As all idle workers should
	 * be on the run-queue of the associated CPU before any local
	 * wake-ups for concurrency management happen, restore CPU affinty
	 * of all workers first and then clear UNBOUND.  As we're called
	 * from CPU_ONLINE, the following shouldn't fail.
	 */
	for_each_pool_worker(worker, wi, pool)
		WARN_ON_ONCE(set_cpus_allowed_ptr(worker->task,
						  pool->attrs->cpumask) < 0);

	spin_lock_irq(&pool->lock);

	for_each_pool_worker(worker, wi, pool) {
		unsigned int worker_flags = worker->flags;

		/*
		 * A bound idle worker should actually be on the runqueue
		 * of the associated CPU for local wake-ups targeting it to
		 * work.  Kick all idle workers so that they migrate to the
		 * associated CPU.  Doing this in the same loop as
		 * replacing UNBOUND with REBOUND is safe as no worker will
		 * be bound before @pool->lock is released.
		 */
		if (worker_flags & WORKER_IDLE)
			wake_up_process(worker->task);

		/*
		 * We want to clear UNBOUND but can't directly call
		 * worker_clr_flags() or adjust nr_running.  Atomically
		 * replace UNBOUND with another NOT_RUNNING flag REBOUND.
		 * @worker will clear REBOUND using worker_clr_flags() when
		 * it initiates the next execution cycle thus restoring
		 * concurrency management.  Note that when or whether
		 * @worker clears REBOUND doesn't affect correctness.
		 *
		 * ACCESS_ONCE() is necessary because @worker->flags may be
		 * tested without holding any lock in
		 * wq_worker_waking_up().  Without it, NOT_RUNNING test may
		 * fail incorrectly leading to premature concurrency
		 * management operations.
		 */
		WARN_ON_ONCE(!(worker_flags & WORKER_UNBOUND));
		worker_flags |= WORKER_REBOUND;
		worker_flags &= ~WORKER_UNBOUND;
		ACCESS_ONCE(worker->flags) = worker_flags;
	}

	spin_unlock_irq(&pool->lock);
}

/**
 * restore_unbound_workers_cpumask - restore cpumask of unbound workers
 * @pool: unbound pool of interest
 * @cpu: the CPU which is coming up
 *
 * An unbound pool may end up with a cpumask which doesn't have any online
 * CPUs.  When a worker of such pool get scheduled, the scheduler resets
 * its cpus_allowed.  If @cpu is in @pool's cpumask which didn't have any
 * online CPU before, cpus_allowed of all its workers should be restored.
 */
static void restore_unbound_workers_cpumask(struct worker_pool *pool, int cpu)
{
	static cpumask_t cpumask;
	struct worker *worker;
	int wi;

	lockdep_assert_held(&pool->manager_mutex);

	/* is @cpu allowed for @pool? */
	if (!cpumask_test_cpu(cpu, pool->attrs->cpumask))
		return;

	/* is @cpu the only online CPU? */
	cpumask_and(&cpumask, pool->attrs->cpumask, cpu_online_mask);
	if (cpumask_weight(&cpumask) != 1)
		return;

	/* as we're called from CPU_ONLINE, the following shouldn't fail */
	for_each_pool_worker(worker, wi, pool)
		WARN_ON_ONCE(set_cpus_allowed_ptr(worker->task,
						  pool->attrs->cpumask) < 0);
}

/*
 * Workqueues should be brought up before normal priority CPU notifiers.
 * This will be registered high priority CPU notifier.
 */
static int workqueue_cpu_up_callback(struct notifier_block *nfb,
					       unsigned long action,
					       void *hcpu)
{
	int cpu = (unsigned long)hcpu;
	struct worker_pool *pool;
	struct workqueue_struct *wq;
	int pi;

	switch (action & ~CPU_TASKS_FROZEN) {
	case CPU_UP_PREPARE:
		for_each_cpu_worker_pool(pool, cpu) {
			if (pool->nr_workers)
				continue;
			if (create_and_start_worker(pool) < 0)
				return NOTIFY_BAD;
		}
		break;

	case CPU_DOWN_FAILED:
	case CPU_ONLINE:
		mutex_lock(&wq_pool_mutex);

		for_each_pool(pool, pi) {
			mutex_lock(&pool->manager_mutex);

			if (pool->cpu == cpu) {
				spin_lock_irq(&pool->lock);
				pool->flags &= ~POOL_DISASSOCIATED;
				spin_unlock_irq(&pool->lock);

				rebind_workers(pool);
			} else if (pool->cpu < 0) {
				restore_unbound_workers_cpumask(pool, cpu);
			}

			mutex_unlock(&pool->manager_mutex);
		}

		/* update NUMA affinity of unbound workqueues */
		list_for_each_entry(wq, &workqueues, list)
			wq_update_unbound_numa(wq, cpu, true);

		mutex_unlock(&wq_pool_mutex);
		break;
	}
	return NOTIFY_OK;
}

/*
 * Workqueues should be brought down after normal priority CPU notifiers.
 * This will be registered as low priority CPU notifier.
 */
static int workqueue_cpu_down_callback(struct notifier_block *nfb,
						 unsigned long action,
						 void *hcpu)
{
	int cpu = (unsigned long)hcpu;
	struct work_struct unbind_work;
	struct workqueue_struct *wq;

	switch (action & ~CPU_TASKS_FROZEN) {
	case CPU_DOWN_PREPARE:
		/* unbinding per-cpu workers should happen on the local CPU */
		INIT_WORK_ONSTACK(&unbind_work, wq_unbind_fn);
		queue_work_on(cpu, system_highpri_wq, &unbind_work);

		/* update NUMA affinity of unbound workqueues */
		mutex_lock(&wq_pool_mutex);
		list_for_each_entry(wq, &workqueues, list)
			wq_update_unbound_numa(wq, cpu, false);
		mutex_unlock(&wq_pool_mutex);

		/* wait for per-cpu unbinding to finish */
		flush_work(&unbind_work);
		destroy_work_on_stack(&unbind_work);
		break;
	}
	return NOTIFY_OK;
}

#ifdef CONFIG_SMP

struct work_for_cpu {
	struct work_struct work;
	long (*fn)(void *);
	void *arg;
	long ret;
};

static void work_for_cpu_fn(struct work_struct *work)
{
	struct work_for_cpu *wfc = container_of(work, struct work_for_cpu, work);

	wfc->ret = wfc->fn(wfc->arg);
}

/**
 * work_on_cpu - run a function in user context on a particular cpu
 * @cpu: the cpu to run on
 * @fn: the function to run
 * @arg: the function arg
 *
 * It is up to the caller to ensure that the cpu doesn't go offline.
 * The caller must not hold any locks which would prevent @fn from completing.
 *
 * Return: The value @fn returns.
 */
long work_on_cpu(int cpu, long (*fn)(void *), void *arg)
{
	struct work_for_cpu wfc = { .fn = fn, .arg = arg };

	INIT_WORK_ONSTACK(&wfc.work, work_for_cpu_fn);
	schedule_work_on(cpu, &wfc.work);
	flush_work(&wfc.work);
	destroy_work_on_stack(&wfc.work);
	return wfc.ret;
}
EXPORT_SYMBOL_GPL(work_on_cpu);
#endif /* CONFIG_SMP */

#ifdef CONFIG_FREEZER

/**
 * freeze_workqueues_begin - begin freezing workqueues
 *
 * Start freezing workqueues.  After this function returns, all freezable
 * workqueues will queue new works to their delayed_works list instead of
 * pool->worklist.
 *
 * CONTEXT:
 * Grabs and releases wq_pool_mutex, wq->mutex and pool->lock's.
 */
void freeze_workqueues_begin(void)
{
	struct worker_pool *pool;
	struct workqueue_struct *wq;
	struct pool_workqueue *pwq;
	int pi;

	mutex_lock(&wq_pool_mutex);

	WARN_ON_ONCE(workqueue_freezing);
	workqueue_freezing = true;

	/* set FREEZING */
	for_each_pool(pool, pi) {
		spin_lock_irq(&pool->lock);
		WARN_ON_ONCE(pool->flags & POOL_FREEZING);
		pool->flags |= POOL_FREEZING;
		spin_unlock_irq(&pool->lock);
	}

	list_for_each_entry(wq, &workqueues, list) {
		mutex_lock(&wq->mutex);
		for_each_pwq(pwq, wq)
			pwq_adjust_max_active(pwq);
		mutex_unlock(&wq->mutex);
	}

	mutex_unlock(&wq_pool_mutex);
}

/**
 * freeze_workqueues_busy - are freezable workqueues still busy?
 *
 * Check whether freezing is complete.  This function must be called
 * between freeze_workqueues_begin() and thaw_workqueues().
 *
 * CONTEXT:
 * Grabs and releases wq_pool_mutex.
 *
 * Return:
 * %true if some freezable workqueues are still busy.  %false if freezing
 * is complete.
 */
bool freeze_workqueues_busy(void)
{
	bool busy = false;
	struct workqueue_struct *wq;
	struct pool_workqueue *pwq;

	mutex_lock(&wq_pool_mutex);

	WARN_ON_ONCE(!workqueue_freezing);

	list_for_each_entry(wq, &workqueues, list) {
		if (!(wq->flags & WQ_FREEZABLE))
			continue;
		/*
		 * nr_active is monotonically decreasing.  It's safe
		 * to peek without lock.
		 */
		rcu_read_lock();
		for_each_pwq(pwq, wq) {
			WARN_ON_ONCE(pwq->nr_active < 0);
			if (pwq->nr_active) {
				busy = true;
				rcu_read_unlock();
				goto out_unlock;
			}
		}
		rcu_read_unlock();
	}
out_unlock:
	mutex_unlock(&wq_pool_mutex);
	return busy;
}

/**
 * thaw_workqueues - thaw workqueues
 *
 * Thaw workqueues.  Normal queueing is restored and all collected
 * frozen works are transferred to their respective pool worklists.
 *
 * CONTEXT:
 * Grabs and releases wq_pool_mutex, wq->mutex and pool->lock's.
 */
void thaw_workqueues(void)
{
	struct workqueue_struct *wq;
	struct pool_workqueue *pwq;
	struct worker_pool *pool;
	int pi;

	mutex_lock(&wq_pool_mutex);

	if (!workqueue_freezing)
		goto out_unlock;

	/* clear FREEZING */
	for_each_pool(pool, pi) {
		spin_lock_irq(&pool->lock);
		WARN_ON_ONCE(!(pool->flags & POOL_FREEZING));
		pool->flags &= ~POOL_FREEZING;
		spin_unlock_irq(&pool->lock);
	}

	/* restore max_active and repopulate worklist */
	list_for_each_entry(wq, &workqueues, list) {
		mutex_lock(&wq->mutex);
		for_each_pwq(pwq, wq)
			pwq_adjust_max_active(pwq);
		mutex_unlock(&wq->mutex);
	}

	workqueue_freezing = false;
out_unlock:
	mutex_unlock(&wq_pool_mutex);
}
#endif /* CONFIG_FREEZER */

static void __init wq_numa_init(void)
{
	cpumask_var_t *tbl;
	int node, cpu;

	/* determine NUMA pwq table len - highest node id + 1 */
	for_each_node(node)
		wq_numa_tbl_len = max(wq_numa_tbl_len, node + 1);

	if (num_possible_nodes() <= 1)
		return;

	if (wq_disable_numa) {
		pr_info("workqueue: NUMA affinity support disabled\n");
		return;
	}

	wq_update_unbound_numa_attrs_buf = alloc_workqueue_attrs(GFP_KERNEL);
	BUG_ON(!wq_update_unbound_numa_attrs_buf);

	/*
	 * We want masks of possible CPUs of each node which isn't readily
	 * available.  Build one from cpu_to_node() which should have been
	 * fully initialized by now.
	 */
	tbl = kzalloc(wq_numa_tbl_len * sizeof(tbl[0]), GFP_KERNEL);
	BUG_ON(!tbl);

	for_each_node(node)
		BUG_ON(!zalloc_cpumask_var_node(&tbl[node], GFP_KERNEL,
				node_online(node) ? node : NUMA_NO_NODE));

	for_each_possible_cpu(cpu) {
		node = cpu_to_node(cpu);
		if (WARN_ON(node == NUMA_NO_NODE)) {
			pr_warn("workqueue: NUMA node mapping not available for cpu%d, disabling NUMA support\n", cpu);
			/* happens iff arch is bonkers, let's just proceed */
			return;
		}
		cpumask_set_cpu(cpu, tbl[node]);
	}

	wq_numa_possible_cpumask = tbl;
	wq_numa_enabled = true;
}

static int __init init_workqueues(void)
{
	int std_nice[NR_STD_WORKER_POOLS] = { 0, HIGHPRI_NICE_LEVEL };
	int i, cpu;

	WARN_ON(__alignof__(struct pool_workqueue) < __alignof__(long long));

	pwq_cache = KMEM_CACHE(pool_workqueue, SLAB_PANIC);

	cpu_notifier(workqueue_cpu_up_callback, CPU_PRI_WORKQUEUE_UP);
	hotcpu_notifier(workqueue_cpu_down_callback, CPU_PRI_WORKQUEUE_DOWN);

	wq_numa_init();

	/* initialize CPU pools */
	for_each_possible_cpu(cpu) {
		struct worker_pool *pool;

		i = 0;
		for_each_cpu_worker_pool(pool, cpu) {
			BUG_ON(init_worker_pool(pool));
			pool->cpu = cpu;
			cpumask_copy(pool->attrs->cpumask, cpumask_of(cpu));
			pool->attrs->nice = std_nice[i++];
			pool->node = cpu_to_node(cpu);

			/* alloc pool ID */
			mutex_lock(&wq_pool_mutex);
			BUG_ON(worker_pool_assign_id(pool));
			mutex_unlock(&wq_pool_mutex);
		}
	}

	/* create the initial worker */
	for_each_online_cpu(cpu) {
		struct worker_pool *pool;

		for_each_cpu_worker_pool(pool, cpu) {
			pool->flags &= ~POOL_DISASSOCIATED;
			BUG_ON(create_and_start_worker(pool) < 0);
		}
	}

	/* create default unbound and ordered wq attrs */
	for (i = 0; i < NR_STD_WORKER_POOLS; i++) {
		struct workqueue_attrs *attrs;

		BUG_ON(!(attrs = alloc_workqueue_attrs(GFP_KERNEL)));
		attrs->nice = std_nice[i];
		unbound_std_wq_attrs[i] = attrs;

		/*
		 * An ordered wq should have only one pwq as ordering is
		 * guaranteed by max_active which is enforced by pwqs.
		 * Turn off NUMA so that dfl_pwq is used for all nodes.
		 */
		BUG_ON(!(attrs = alloc_workqueue_attrs(GFP_KERNEL)));
		attrs->nice = std_nice[i];
		attrs->no_numa = true;
		ordered_wq_attrs[i] = attrs;
	}

	system_wq = alloc_workqueue("events", 0, 0);
	system_highpri_wq = alloc_workqueue("events_highpri", WQ_HIGHPRI, 0);
	system_long_wq = alloc_workqueue("events_long", 0, 0);
	system_unbound_wq = alloc_workqueue("events_unbound", WQ_UNBOUND,
					    WQ_UNBOUND_MAX_ACTIVE);
	system_freezable_wq = alloc_workqueue("events_freezable",
					      WQ_FREEZABLE, 0);
	system_power_efficient_wq = alloc_workqueue("events_power_efficient",
					      WQ_POWER_EFFICIENT, 0);
	system_freezable_power_efficient_wq = alloc_workqueue("events_freezable_power_efficient",
					      WQ_FREEZABLE | WQ_POWER_EFFICIENT,
					      0);
	BUG_ON(!system_wq || !system_highpri_wq || !system_long_wq ||
	       !system_unbound_wq || !system_freezable_wq ||
	       !system_power_efficient_wq ||
	       !system_freezable_power_efficient_wq);
	return 0;
}
early_initcall(init_workqueues);<|MERGE_RESOLUTION|>--- conflicted
+++ resolved
@@ -875,11 +875,7 @@
  */
 void wq_worker_sleeping(struct task_struct *task)
 {
-<<<<<<< HEAD
-	struct worker *next, *worker = kthread_data(task);
-=======
 	struct worker *worker = kthread_data(task);
->>>>>>> 08dca2f1
 	struct worker_pool *pool;
 
 	/*
@@ -894,14 +890,9 @@
 
 	if (WARN_ON_ONCE(worker->sleeping))
 		return;
-<<<<<<< HEAD
-=======
 
 	worker->sleeping = 1;
->>>>>>> 08dca2f1
-
-	worker->sleeping = 1;
-	spin_lock_irq(&pool->lock);
+
 	/*
 	 * The counterpart of the following dec_and_test, implied mb,
 	 * worklist not empty test sequence is in insert_work().
@@ -909,18 +900,10 @@
 	 */
 	if (atomic_dec_and_test(&pool->nr_running) &&
 	    !list_empty(&pool->worklist)) {
-<<<<<<< HEAD
-		next = first_worker(pool);
-		if (next)
-			wake_up_process(next->task);
-	}
-	spin_unlock_irq(&pool->lock);
-=======
 		sched_lock_idle_list(pool);
 		wake_up_worker(pool);
 		sched_unlock_idle_list(pool);
 	}
->>>>>>> 08dca2f1
 }
 
 /**
