/*
 * kernel/workqueue.c - generic async execution with shared worker pool
 *
 * Copyright (C) 2002		Ingo Molnar
 *
 *   Derived from the taskqueue/keventd code by:
 *     David Woodhouse <dwmw2@infradead.org>
 *     Andrew Morton
 *     Kai Petzke <wpp@marie.physik.tu-berlin.de>
 *     Theodore Ts'o <tytso@mit.edu>
 *
 * Made to use alloc_percpu by Christoph Lameter.
 *
 * Copyright (C) 2010		SUSE Linux Products GmbH
 * Copyright (C) 2010		Tejun Heo <tj@kernel.org>
 *
 * This is the generic async execution mechanism.  Work items as are
 * executed in process context.  The worker pool is shared and
 * automatically managed.  There are two worker pools for each CPU (one for
 * normal work items and the other for high priority ones) and some extra
 * pools for workqueues which are not bound to any specific CPU - the
 * number of these backing pools is dynamic.
 *
 * Please read Documentation/workqueue.txt for details.
 */

#include <linux/export.h>
#include <linux/kernel.h>
#include <linux/sched.h>
#include <linux/init.h>
#include <linux/signal.h>
#include <linux/completion.h>
#include <linux/workqueue.h>
#include <linux/slab.h>
#include <linux/cpu.h>
#include <linux/notifier.h>
#include <linux/kthread.h>
#include <linux/hardirq.h>
#include <linux/mempolicy.h>
#include <linux/freezer.h>
#include <linux/kallsyms.h>
#include <linux/debug_locks.h>
#include <linux/lockdep.h>
#include <linux/idr.h>
#include <linux/jhash.h>
#include <linux/hashtable.h>
#include <linux/rculist.h>
#include <linux/nodemask.h>
#include <linux/moduleparam.h>
#include <linux/uaccess.h>
#include <linux/locallock.h>
#include <linux/delay.h>

#include "workqueue_internal.h"

enum {
	/*
	 * worker_pool flags
	 *
	 * A bound pool is either associated or disassociated with its CPU.
	 * While associated (!DISASSOCIATED), all workers are bound to the
	 * CPU and none has %WORKER_UNBOUND set and concurrency management
	 * is in effect.
	 *
	 * While DISASSOCIATED, the cpu may be offline and all workers have
	 * %WORKER_UNBOUND set and concurrency management disabled, and may
	 * be executing on any CPU.  The pool behaves as an unbound one.
	 *
	 * Note that DISASSOCIATED should be flipped only while holding
	 * manager_mutex to avoid changing binding state while
	 * create_worker() is in progress.
	 */
	POOL_DISASSOCIATED	= 1 << 2,	/* cpu can't serve workers */
	POOL_FREEZING		= 1 << 3,	/* freeze in progress */

	/* worker flags */
	WORKER_DIE		= 1 << 1,	/* die die die */
	WORKER_IDLE		= 1 << 2,	/* is idle */
	WORKER_PREP		= 1 << 3,	/* preparing to run works */
	WORKER_CPU_INTENSIVE	= 1 << 6,	/* cpu intensive */
	WORKER_UNBOUND		= 1 << 7,	/* worker is unbound */
	WORKER_REBOUND		= 1 << 8,	/* worker was rebound */

	WORKER_NOT_RUNNING	= WORKER_PREP | WORKER_CPU_INTENSIVE |
				  WORKER_UNBOUND | WORKER_REBOUND,

	NR_STD_WORKER_POOLS	= 2,		/* # standard pools per cpu */

	UNBOUND_POOL_HASH_ORDER	= 6,		/* hashed by pool->attrs */
	BUSY_WORKER_HASH_ORDER	= 6,		/* 64 pointers */

	MAX_IDLE_WORKERS_RATIO	= 4,		/* 1/4 of busy can be idle */
	IDLE_WORKER_TIMEOUT	= 300 * HZ,	/* keep idle ones for 5 mins */

	MAYDAY_INITIAL_TIMEOUT  = HZ / 100 >= 2 ? HZ / 100 : 2,
						/* call for help after 10ms
						   (min two ticks) */
	MAYDAY_INTERVAL		= HZ / 10,	/* and then every 100ms */
	CREATE_COOLDOWN		= HZ,		/* time to breath after fail */

	/*
	 * Rescue workers are used only on emergencies and shared by
	 * all cpus.  Give -20.
	 */
	RESCUER_NICE_LEVEL	= -20,
	HIGHPRI_NICE_LEVEL	= -20,

	WQ_NAME_LEN		= 24,
};

/*
 * Structure fields follow one of the following exclusion rules.
 *
 * I: Modifiable by initialization/destruction paths and read-only for
 *    everyone else.
 *
 * P: Preemption protected.  Disabling preemption is enough and should
 *    only be modified and accessed from the local cpu.
 *
 * L: pool->lock protected.  Access with pool->lock held.
 *
 * X: During normal operation, modification requires pool->lock and should
 *    be done only from local cpu.  Either disabling preemption on local
 *    cpu or grabbing pool->lock is enough for read access.  If
 *    POOL_DISASSOCIATED is set, it's identical to L.
 *
 *    On RT we need the extra protection via rt_lock_idle_list() for
 *    the list manipulations against read access from
 *    wq_worker_sleeping(). All other places are nicely serialized via
 *    pool->lock.
 *
 * MG: pool->manager_mutex and pool->lock protected.  Writes require both
 *     locks.  Reads can happen under either lock.
 *
 * PL: wq_pool_mutex protected.
 *
 * PR: wq_pool_mutex protected for writes.  RCU protected for reads.
 *
 * WQ: wq->mutex protected.
 *
 * WR: wq->mutex protected for writes.  RCU protected for reads.
 *
 * MD: wq_mayday_lock protected.
 */

/* struct worker is defined in workqueue_internal.h */

struct worker_pool {
	spinlock_t		lock;		/* the pool lock */
	int			cpu;		/* I: the associated cpu */
	int			node;		/* I: the associated node ID */
	int			id;		/* I: pool ID */
	unsigned int		flags;		/* X: flags */

	struct list_head	worklist;	/* L: list of pending works */
	int			nr_workers;	/* L: total number of workers */

	/* nr_idle includes the ones off idle_list for rebinding */
	int			nr_idle;	/* L: currently idle ones */

	struct list_head	idle_list;	/* X: list of idle workers */
	struct timer_list	idle_timer;	/* L: worker idle timeout */
	struct timer_list	mayday_timer;	/* L: SOS timer for workers */

	/* a workers is either on busy_hash or idle_list, or the manager */
	DECLARE_HASHTABLE(busy_hash, BUSY_WORKER_HASH_ORDER);
						/* L: hash of busy workers */

	/* see manage_workers() for details on the two manager mutexes */
	struct mutex		manager_arb;	/* manager arbitration */
	struct mutex		manager_mutex;	/* manager exclusion */
	struct list_head	workers;	/* M: attached workers */
	struct completion	*detach_completion; /* all workers detached */

	struct ida		worker_ida;	/* worker IDs for task name */

	struct workqueue_attrs	*attrs;		/* I: worker attributes */
	struct hlist_node	hash_node;	/* PL: unbound_pool_hash node */
	int			refcnt;		/* PL: refcnt for unbound pools */

	/*
	 * The current concurrency level.  As it's likely to be accessed
	 * from other CPUs during try_to_wake_up(), put it in a separate
	 * cacheline.
	 */
	atomic_t		nr_running ____cacheline_aligned_in_smp;

	/*
	 * Destruction of pool is RCU protected to allow dereferences
	 * from get_work_pool().
	 */
	struct rcu_head		rcu;
} ____cacheline_aligned_in_smp;

/*
 * The per-pool workqueue.  While queued, the lower WORK_STRUCT_FLAG_BITS
 * of work_struct->data are used for flags and the remaining high bits
 * point to the pwq; thus, pwqs need to be aligned at two's power of the
 * number of flag bits.
 */
struct pool_workqueue {
	struct worker_pool	*pool;		/* I: the associated pool */
	struct workqueue_struct *wq;		/* I: the owning workqueue */
	int			work_color;	/* L: current color */
	int			flush_color;	/* L: flushing color */
	int			refcnt;		/* L: reference count */
	int			nr_in_flight[WORK_NR_COLORS];
						/* L: nr of in_flight works */
	int			nr_active;	/* L: nr of active works */
	int			max_active;	/* L: max active works */
	struct list_head	delayed_works;	/* L: delayed works */
	struct list_head	pwqs_node;	/* WR: node on wq->pwqs */
	struct list_head	mayday_node;	/* MD: node on wq->maydays */

	/*
	 * Release of unbound pwq is punted to system_wq.  See put_pwq()
	 * and pwq_unbound_release_workfn() for details.  pool_workqueue
	 * itself is also RCU protected so that the first pwq can be
	 * determined without grabbing wq->mutex.
	 */
	struct work_struct	unbound_release_work;
	struct rcu_head		rcu;
} __aligned(1 << WORK_STRUCT_FLAG_BITS);

/*
 * Structure used to wait for workqueue flush.
 */
struct wq_flusher {
	struct list_head	list;		/* WQ: list of flushers */
	int			flush_color;	/* WQ: flush color waiting for */
	struct completion	done;		/* flush completion */
};

struct wq_device;

/*
 * The externally visible workqueue.  It relays the issued work items to
 * the appropriate worker_pool through its pool_workqueues.
 */
struct workqueue_struct {
	struct list_head	pwqs;		/* WR: all pwqs of this wq */
	struct list_head	list;		/* PL: list of all workqueues */

	struct mutex		mutex;		/* protects this wq */
	int			work_color;	/* WQ: current work color */
	int			flush_color;	/* WQ: current flush color */
	atomic_t		nr_pwqs_to_flush; /* flush in progress */
	struct wq_flusher	*first_flusher;	/* WQ: first flusher */
	struct list_head	flusher_queue;	/* WQ: flush waiters */
	struct list_head	flusher_overflow; /* WQ: flush overflow list */

	struct list_head	maydays;	/* MD: pwqs requesting rescue */
	struct worker		*rescuer;	/* I: rescue worker */

	int			nr_drainers;	/* WQ: drain in progress */
	int			saved_max_active; /* WQ: saved pwq max_active */

	struct workqueue_attrs	*unbound_attrs;	/* WQ: only for unbound wqs */
	struct pool_workqueue	*dfl_pwq;	/* WQ: only for unbound wqs */

#ifdef CONFIG_SYSFS
	struct wq_device	*wq_dev;	/* I: for sysfs interface */
#endif
#ifdef CONFIG_LOCKDEP
	struct lockdep_map	lockdep_map;
#endif
	char			name[WQ_NAME_LEN]; /* I: workqueue name */

	/* hot fields used during command issue, aligned to cacheline */
	unsigned int		flags ____cacheline_aligned; /* WQ: WQ_* flags */
	struct pool_workqueue __percpu *cpu_pwqs; /* I: per-cpu pwqs */
	struct pool_workqueue __rcu *numa_pwq_tbl[]; /* FR: unbound pwqs indexed by node */
};

static struct kmem_cache *pwq_cache;

static int wq_numa_tbl_len;		/* highest possible NUMA node id + 1 */
static cpumask_var_t *wq_numa_possible_cpumask;
					/* possible CPUs of each node */

static bool wq_disable_numa;
module_param_named(disable_numa, wq_disable_numa, bool, 0444);

/* see the comment above the definition of WQ_POWER_EFFICIENT */
#ifdef CONFIG_WQ_POWER_EFFICIENT_DEFAULT
static bool wq_power_efficient = true;
#else
static bool wq_power_efficient;
#endif

module_param_named(power_efficient, wq_power_efficient, bool, 0444);

static bool wq_numa_enabled;		/* unbound NUMA affinity enabled */

/* buf for wq_update_unbound_numa_attrs(), protected by CPU hotplug exclusion */
static struct workqueue_attrs *wq_update_unbound_numa_attrs_buf;

static DEFINE_MUTEX(wq_pool_mutex);	/* protects pools and workqueues list */
static DEFINE_SPINLOCK(wq_mayday_lock);	/* protects wq->maydays list */

static LIST_HEAD(workqueues);		/* PL: list of all workqueues */
static bool workqueue_freezing;		/* PL: have wqs started freezing? */

/* the per-cpu worker pools */
static DEFINE_PER_CPU_SHARED_ALIGNED(struct worker_pool [NR_STD_WORKER_POOLS],
				     cpu_worker_pools);

static DEFINE_IDR(worker_pool_idr);	/* PR: idr of all pools */

/* PL: hash of all unbound pools keyed by pool->attrs */
static DEFINE_HASHTABLE(unbound_pool_hash, UNBOUND_POOL_HASH_ORDER);

/* I: attributes used when instantiating standard unbound pools on demand */
static struct workqueue_attrs *unbound_std_wq_attrs[NR_STD_WORKER_POOLS];

/* I: attributes used when instantiating ordered pools on demand */
static struct workqueue_attrs *ordered_wq_attrs[NR_STD_WORKER_POOLS];

struct workqueue_struct *system_wq __read_mostly;
EXPORT_SYMBOL(system_wq);
struct workqueue_struct *system_highpri_wq __read_mostly;
EXPORT_SYMBOL_GPL(system_highpri_wq);
struct workqueue_struct *system_long_wq __read_mostly;
EXPORT_SYMBOL_GPL(system_long_wq);
struct workqueue_struct *system_unbound_wq __read_mostly;
EXPORT_SYMBOL_GPL(system_unbound_wq);
struct workqueue_struct *system_freezable_wq __read_mostly;
EXPORT_SYMBOL_GPL(system_freezable_wq);
struct workqueue_struct *system_power_efficient_wq __read_mostly;
EXPORT_SYMBOL_GPL(system_power_efficient_wq);
struct workqueue_struct *system_freezable_power_efficient_wq __read_mostly;
EXPORT_SYMBOL_GPL(system_freezable_power_efficient_wq);

static DEFINE_LOCAL_IRQ_LOCK(pendingb_lock);

static int worker_thread(void *__worker);
static void copy_workqueue_attrs(struct workqueue_attrs *to,
				 const struct workqueue_attrs *from);

#define CREATE_TRACE_POINTS
#include <trace/events/workqueue.h>

#define assert_rcu_or_pool_mutex()					\
	rcu_lockdep_assert(rcu_read_lock_held() ||			\
			   lockdep_is_held(&wq_pool_mutex),		\
			   "RCU or wq_pool_mutex should be held")

#define assert_rcu_or_wq_mutex(wq)					\
	rcu_lockdep_assert(rcu_read_lock_held() ||			\
			   lockdep_is_held(&wq->mutex),			\
			   "RCU or wq->mutex should be held")
<<<<<<< HEAD

#ifdef CONFIG_LOCKDEP
#define assert_manager_or_pool_lock(pool)				\
	WARN_ONCE(debug_locks &&					\
		  !lockdep_is_held(&(pool)->manager_mutex) &&		\
		  !lockdep_is_held(&(pool)->lock),			\
		  "pool->manager_mutex or ->lock should be held")
#else
#define assert_manager_or_pool_lock(pool)	do { } while (0)
#endif
=======
>>>>>>> ba4baa3a

#define for_each_cpu_worker_pool(pool, cpu)				\
	for ((pool) = &per_cpu(cpu_worker_pools, cpu)[0];		\
	     (pool) < &per_cpu(cpu_worker_pools, cpu)[NR_STD_WORKER_POOLS]; \
	     (pool)++)

/**
 * for_each_pool - iterate through all worker_pools in the system
 * @pool: iteration cursor
 * @pi: integer used for iteration
 *
 * This must be called either with wq_pool_mutex held or RCU read
 * locked.  If the pool needs to be used beyond the locking in effect, the
 * caller is responsible for guaranteeing that the pool stays online.
 *
 * The if/else clause exists only for the lockdep assertion and can be
 * ignored.
 */
#define for_each_pool(pool, pi)						\
	idr_for_each_entry(&worker_pool_idr, pool, pi)			\
		if (({ assert_rcu_or_pool_mutex(); false; })) { }	\
		else

/**
 * for_each_pool_worker - iterate through all workers of a worker_pool
 * @worker: iteration cursor
 * @pool: worker_pool to iterate workers of
 *
 * This must be called with @pool->manager_mutex.
 *
 * The if/else clause exists only for the lockdep assertion and can be
 * ignored.
 */
#define for_each_pool_worker(worker, pool)				\
	list_for_each_entry((worker), &(pool)->workers, node)		\
		if (({ lockdep_assert_held(&pool->manager_mutex); false; })) { } \
		else

/**
 * for_each_pwq - iterate through all pool_workqueues of the specified workqueue
 * @pwq: iteration cursor
 * @wq: the target workqueue
 *
 * This must be called either with wq->mutex held or RCU read locked.
 * If the pwq needs to be used beyond the locking in effect, the caller is
 * responsible for guaranteeing that the pwq stays online.
 *
 * The if/else clause exists only for the lockdep assertion and can be
 * ignored.
 */
#define for_each_pwq(pwq, wq)						\
	list_for_each_entry_rcu((pwq), &(wq)->pwqs, pwqs_node)		\
		if (({ assert_rcu_or_wq_mutex(wq); false; })) { }	\
		else

#ifdef CONFIG_PREEMPT_RT_BASE
static inline void rt_lock_idle_list(struct worker_pool *pool)
{
	preempt_disable();
}
static inline void rt_unlock_idle_list(struct worker_pool *pool)
{
	preempt_enable();
}
static inline void sched_lock_idle_list(struct worker_pool *pool) { }
static inline void sched_unlock_idle_list(struct worker_pool *pool) { }
#else
static inline void rt_lock_idle_list(struct worker_pool *pool) { }
static inline void rt_unlock_idle_list(struct worker_pool *pool) { }
static inline void sched_lock_idle_list(struct worker_pool *pool)
{
	spin_lock_irq(&pool->lock);
}
static inline void sched_unlock_idle_list(struct worker_pool *pool)
{
	spin_unlock_irq(&pool->lock);
}
#endif


#ifdef CONFIG_DEBUG_OBJECTS_WORK

static struct debug_obj_descr work_debug_descr;

static void *work_debug_hint(void *addr)
{
	return ((struct work_struct *) addr)->func;
}

/*
 * fixup_init is called when:
 * - an active object is initialized
 */
static int work_fixup_init(void *addr, enum debug_obj_state state)
{
	struct work_struct *work = addr;

	switch (state) {
	case ODEBUG_STATE_ACTIVE:
		cancel_work_sync(work);
		debug_object_init(work, &work_debug_descr);
		return 1;
	default:
		return 0;
	}
}

/*
 * fixup_activate is called when:
 * - an active object is activated
 * - an unknown object is activated (might be a statically initialized object)
 */
static int work_fixup_activate(void *addr, enum debug_obj_state state)
{
	struct work_struct *work = addr;

	switch (state) {

	case ODEBUG_STATE_NOTAVAILABLE:
		/*
		 * This is not really a fixup. The work struct was
		 * statically initialized. We just make sure that it
		 * is tracked in the object tracker.
		 */
		if (test_bit(WORK_STRUCT_STATIC_BIT, work_data_bits(work))) {
			debug_object_init(work, &work_debug_descr);
			debug_object_activate(work, &work_debug_descr);
			return 0;
		}
		WARN_ON_ONCE(1);
		return 0;

	case ODEBUG_STATE_ACTIVE:
		WARN_ON(1);

	default:
		return 0;
	}
}

/*
 * fixup_free is called when:
 * - an active object is freed
 */
static int work_fixup_free(void *addr, enum debug_obj_state state)
{
	struct work_struct *work = addr;

	switch (state) {
	case ODEBUG_STATE_ACTIVE:
		cancel_work_sync(work);
		debug_object_free(work, &work_debug_descr);
		return 1;
	default:
		return 0;
	}
}

static struct debug_obj_descr work_debug_descr = {
	.name		= "work_struct",
	.debug_hint	= work_debug_hint,
	.fixup_init	= work_fixup_init,
	.fixup_activate	= work_fixup_activate,
	.fixup_free	= work_fixup_free,
};

static inline void debug_work_activate(struct work_struct *work)
{
	debug_object_activate(work, &work_debug_descr);
}

static inline void debug_work_deactivate(struct work_struct *work)
{
	debug_object_deactivate(work, &work_debug_descr);
}

void __init_work(struct work_struct *work, int onstack)
{
	if (onstack)
		debug_object_init_on_stack(work, &work_debug_descr);
	else
		debug_object_init(work, &work_debug_descr);
}
EXPORT_SYMBOL_GPL(__init_work);

void destroy_work_on_stack(struct work_struct *work)
{
	debug_object_free(work, &work_debug_descr);
}
EXPORT_SYMBOL_GPL(destroy_work_on_stack);

#else
static inline void debug_work_activate(struct work_struct *work) { }
static inline void debug_work_deactivate(struct work_struct *work) { }
#endif

/**
 * worker_pool_assign_id - allocate ID and assing it to @pool
 * @pool: the pool pointer of interest
 *
 * Returns 0 if ID in [0, WORK_OFFQ_POOL_NONE) is allocated and assigned
 * successfully, -errno on failure.
 */
static int worker_pool_assign_id(struct worker_pool *pool)
{
	int ret;

	lockdep_assert_held(&wq_pool_mutex);

	ret = idr_alloc(&worker_pool_idr, pool, 0, WORK_OFFQ_POOL_NONE,
			GFP_KERNEL);
	if (ret >= 0) {
		pool->id = ret;
		return 0;
	}
	return ret;
}

/**
 * unbound_pwq_by_node - return the unbound pool_workqueue for the given node
 * @wq: the target workqueue
 * @node: the node ID
 *
 * This must be called either with pwq_lock held or RCU read locked.
 * If the pwq needs to be used beyond the locking in effect, the caller is
 * responsible for guaranteeing that the pwq stays online.
 *
 * Return: The unbound pool_workqueue for @node.
 */
static struct pool_workqueue *unbound_pwq_by_node(struct workqueue_struct *wq,
						  int node)
{
	assert_rcu_or_wq_mutex(wq);
	return rcu_dereference_raw(wq->numa_pwq_tbl[node]);
}

static unsigned int work_color_to_flags(int color)
{
	return color << WORK_STRUCT_COLOR_SHIFT;
}

static int get_work_color(struct work_struct *work)
{
	return (*work_data_bits(work) >> WORK_STRUCT_COLOR_SHIFT) &
		((1 << WORK_STRUCT_COLOR_BITS) - 1);
}

static int work_next_color(int color)
{
	return (color + 1) % WORK_NR_COLORS;
}

/*
 * While queued, %WORK_STRUCT_PWQ is set and non flag bits of a work's data
 * contain the pointer to the queued pwq.  Once execution starts, the flag
 * is cleared and the high bits contain OFFQ flags and pool ID.
 *
 * set_work_pwq(), set_work_pool_and_clear_pending(), mark_work_canceling()
 * and clear_work_data() can be used to set the pwq, pool or clear
 * work->data.  These functions should only be called while the work is
 * owned - ie. while the PENDING bit is set.
 *
 * get_work_pool() and get_work_pwq() can be used to obtain the pool or pwq
 * corresponding to a work.  Pool is available once the work has been
 * queued anywhere after initialization until it is sync canceled.  pwq is
 * available only while the work item is queued.
 *
 * %WORK_OFFQ_CANCELING is used to mark a work item which is being
 * canceled.  While being canceled, a work item may have its PENDING set
 * but stay off timer and worklist for arbitrarily long and nobody should
 * try to steal the PENDING bit.
 */
static inline void set_work_data(struct work_struct *work, unsigned long data,
				 unsigned long flags)
{
	WARN_ON_ONCE(!work_pending(work));
	atomic_long_set(&work->data, data | flags | work_static(work));
}

static void set_work_pwq(struct work_struct *work, struct pool_workqueue *pwq,
			 unsigned long extra_flags)
{
	set_work_data(work, (unsigned long)pwq,
		      WORK_STRUCT_PENDING | WORK_STRUCT_PWQ | extra_flags);
}

static void set_work_pool_and_keep_pending(struct work_struct *work,
					   int pool_id)
{
	set_work_data(work, (unsigned long)pool_id << WORK_OFFQ_POOL_SHIFT,
		      WORK_STRUCT_PENDING);
}

static void set_work_pool_and_clear_pending(struct work_struct *work,
					    int pool_id)
{
	/*
	 * The following wmb is paired with the implied mb in
	 * test_and_set_bit(PENDING) and ensures all updates to @work made
	 * here are visible to and precede any updates by the next PENDING
	 * owner.
	 */
	smp_wmb();
	set_work_data(work, (unsigned long)pool_id << WORK_OFFQ_POOL_SHIFT, 0);
}

static void clear_work_data(struct work_struct *work)
{
	smp_wmb();	/* see set_work_pool_and_clear_pending() */
	set_work_data(work, WORK_STRUCT_NO_POOL, 0);
}

static struct pool_workqueue *get_work_pwq(struct work_struct *work)
{
	unsigned long data = atomic_long_read(&work->data);

	if (data & WORK_STRUCT_PWQ)
		return (void *)(data & WORK_STRUCT_WQ_DATA_MASK);
	else
		return NULL;
}

/**
 * get_work_pool - return the worker_pool a given work was associated with
 * @work: the work item of interest
 *
 * Pools are created and destroyed under wq_pool_mutex, and allows read
 * access under RCU read lock.  As such, this function should be
 * called under wq_pool_mutex or inside of a rcu_read_lock() region.
 *
 * All fields of the returned pool are accessible as long as the above
 * mentioned locking is in effect.  If the returned pool needs to be used
 * beyond the critical section, the caller is responsible for ensuring the
 * returned pool is and stays online.
 *
 * Return: The worker_pool @work was last associated with.  %NULL if none.
 */
static struct worker_pool *get_work_pool(struct work_struct *work)
{
	unsigned long data = atomic_long_read(&work->data);
	int pool_id;

	assert_rcu_or_pool_mutex();

	if (data & WORK_STRUCT_PWQ)
		return ((struct pool_workqueue *)
			(data & WORK_STRUCT_WQ_DATA_MASK))->pool;

	pool_id = data >> WORK_OFFQ_POOL_SHIFT;
	if (pool_id == WORK_OFFQ_POOL_NONE)
		return NULL;

	return idr_find(&worker_pool_idr, pool_id);
}

/**
 * get_work_pool_id - return the worker pool ID a given work is associated with
 * @work: the work item of interest
 *
 * Return: The worker_pool ID @work was last associated with.
 * %WORK_OFFQ_POOL_NONE if none.
 */
static int get_work_pool_id(struct work_struct *work)
{
	unsigned long data = atomic_long_read(&work->data);

	if (data & WORK_STRUCT_PWQ)
		return ((struct pool_workqueue *)
			(data & WORK_STRUCT_WQ_DATA_MASK))->pool->id;

	return data >> WORK_OFFQ_POOL_SHIFT;
}

static void mark_work_canceling(struct work_struct *work)
{
	unsigned long pool_id = get_work_pool_id(work);

	pool_id <<= WORK_OFFQ_POOL_SHIFT;
	set_work_data(work, pool_id | WORK_OFFQ_CANCELING, WORK_STRUCT_PENDING);
}

static bool work_is_canceling(struct work_struct *work)
{
	unsigned long data = atomic_long_read(&work->data);

	return !(data & WORK_STRUCT_PWQ) && (data & WORK_OFFQ_CANCELING);
}

/*
 * Policy functions.  These define the policies on how the global worker
 * pools are managed.  Unless noted otherwise, these functions assume that
 * they're being called with pool->lock held.
 */

static bool __need_more_worker(struct worker_pool *pool)
{
	return !atomic_read(&pool->nr_running);
}

/*
 * Need to wake up a worker?  Called from anything but currently
 * running workers.
 *
 * Note that, because unbound workers never contribute to nr_running, this
 * function will always return %true for unbound pools as long as the
 * worklist isn't empty.
 */
static bool need_more_worker(struct worker_pool *pool)
{
	return !list_empty(&pool->worklist) && __need_more_worker(pool);
}

/* Can I start working?  Called from busy but !running workers. */
static bool may_start_working(struct worker_pool *pool)
{
	return pool->nr_idle;
}

/* Do I need to keep working?  Called from currently running workers. */
static bool keep_working(struct worker_pool *pool)
{
	return !list_empty(&pool->worklist) &&
		atomic_read(&pool->nr_running) <= 1;
}

/* Do we need a new worker?  Called from manager. */
static bool need_to_create_worker(struct worker_pool *pool)
{
	return need_more_worker(pool) && !may_start_working(pool);
}

/* Do we have too many workers and should some go away? */
static bool too_many_workers(struct worker_pool *pool)
{
	bool managing = mutex_is_locked(&pool->manager_arb);
	int nr_idle = pool->nr_idle + managing; /* manager is considered idle */
	int nr_busy = pool->nr_workers - nr_idle;

	/*
	 * nr_idle and idle_list may disagree if idle rebinding is in
	 * progress.  Never return %true if idle_list is empty.
	 */
	if (list_empty(&pool->idle_list))
		return false;

	return nr_idle > 2 && (nr_idle - 2) * MAX_IDLE_WORKERS_RATIO >= nr_busy;
}

/*
 * Wake up functions.
 */

/* Return the first worker.  Safe with preemption disabled */
static struct worker *first_worker(struct worker_pool *pool)
{
	if (unlikely(list_empty(&pool->idle_list)))
		return NULL;

	return list_first_entry(&pool->idle_list, struct worker, entry);
}

/**
 * wake_up_worker - wake up an idle worker
 * @pool: worker pool to wake worker from
 *
 * Wake up the first idle worker of @pool.
 *
 * CONTEXT:
 * spin_lock_irq(pool->lock).
 */
static void wake_up_worker(struct worker_pool *pool)
{
	struct worker *worker;

	rt_lock_idle_list(pool);

	worker = first_worker(pool);

	if (likely(worker))
		wake_up_process(worker->task);

	rt_unlock_idle_list(pool);
}

/**
 * wq_worker_running - a worker is running again
 * @task: task returning from sleep
 *
 * This function is called when a worker returns from schedule()
 */
void wq_worker_running(struct task_struct *task)
{
	struct worker *worker = kthread_data(task);

	if (!worker->sleeping)
		return;
	if (!(worker->flags & WORKER_NOT_RUNNING))
		atomic_inc(&worker->pool->nr_running);
	worker->sleeping = 0;
}

/**
 * wq_worker_sleeping - a worker is going to sleep
 * @task: task going to sleep
 * This function is called from schedule() when a busy worker is
 * going to sleep.
 */
void wq_worker_sleeping(struct task_struct *task)
{
	struct worker *worker = kthread_data(task);
	struct worker_pool *pool;

	/*
	 * Rescuers, which may not have all the fields set up like normal
	 * workers, also reach here, let's not access anything before
	 * checking NOT_RUNNING.
	 */
	if (worker->flags & WORKER_NOT_RUNNING)
		return;

	pool = worker->pool;

	if (WARN_ON_ONCE(worker->sleeping))
		return;

	worker->sleeping = 1;

	/*
	 * The counterpart of the following dec_and_test, implied mb,
	 * worklist not empty test sequence is in insert_work().
	 * Please read comment there.
	 */
	if (atomic_dec_and_test(&pool->nr_running) &&
	    !list_empty(&pool->worklist)) {
		sched_lock_idle_list(pool);
		wake_up_worker(pool);
		sched_unlock_idle_list(pool);
	}
}

/**
 * worker_set_flags - set worker flags and adjust nr_running accordingly
 * @worker: self
 * @flags: flags to set
 * @wakeup: wakeup an idle worker if necessary
 *
 * Set @flags in @worker->flags and adjust nr_running accordingly.  If
 * nr_running becomes zero and @wakeup is %true, an idle worker is
 * woken up.
 *
 * CONTEXT:
 * spin_lock_irq(pool->lock)
 */
static inline void worker_set_flags(struct worker *worker, unsigned int flags,
				    bool wakeup)
{
	struct worker_pool *pool = worker->pool;

	WARN_ON_ONCE(worker->task != current);

	/*
	 * If transitioning into NOT_RUNNING, adjust nr_running and
	 * wake up an idle worker as necessary if requested by
	 * @wakeup.
	 */
	if ((flags & WORKER_NOT_RUNNING) &&
	    !(worker->flags & WORKER_NOT_RUNNING)) {
		if (wakeup) {
			if (atomic_dec_and_test(&pool->nr_running) &&
			    !list_empty(&pool->worklist))
				wake_up_worker(pool);
		} else
			atomic_dec(&pool->nr_running);
	}

	worker->flags |= flags;
}

/**
 * worker_clr_flags - clear worker flags and adjust nr_running accordingly
 * @worker: self
 * @flags: flags to clear
 *
 * Clear @flags in @worker->flags and adjust nr_running accordingly.
 *
 * CONTEXT:
 * spin_lock_irq(pool->lock)
 */
static inline void worker_clr_flags(struct worker *worker, unsigned int flags)
{
	struct worker_pool *pool = worker->pool;
	unsigned int oflags = worker->flags;

	WARN_ON_ONCE(worker->task != current);

	worker->flags &= ~flags;

	/*
	 * If transitioning out of NOT_RUNNING, increment nr_running.  Note
	 * that the nested NOT_RUNNING is not a noop.  NOT_RUNNING is mask
	 * of multiple flags, not a single flag.
	 */
	if ((flags & WORKER_NOT_RUNNING) && (oflags & WORKER_NOT_RUNNING))
		if (!(worker->flags & WORKER_NOT_RUNNING))
			atomic_inc(&pool->nr_running);
}

/**
 * find_worker_executing_work - find worker which is executing a work
 * @pool: pool of interest
 * @work: work to find worker for
 *
 * Find a worker which is executing @work on @pool by searching
 * @pool->busy_hash which is keyed by the address of @work.  For a worker
 * to match, its current execution should match the address of @work and
 * its work function.  This is to avoid unwanted dependency between
 * unrelated work executions through a work item being recycled while still
 * being executed.
 *
 * This is a bit tricky.  A work item may be freed once its execution
 * starts and nothing prevents the freed area from being recycled for
 * another work item.  If the same work item address ends up being reused
 * before the original execution finishes, workqueue will identify the
 * recycled work item as currently executing and make it wait until the
 * current execution finishes, introducing an unwanted dependency.
 *
 * This function checks the work item address and work function to avoid
 * false positives.  Note that this isn't complete as one may construct a
 * work function which can introduce dependency onto itself through a
 * recycled work item.  Well, if somebody wants to shoot oneself in the
 * foot that badly, there's only so much we can do, and if such deadlock
 * actually occurs, it should be easy to locate the culprit work function.
 *
 * CONTEXT:
 * spin_lock_irq(pool->lock).
 *
 * Return:
 * Pointer to worker which is executing @work if found, %NULL
 * otherwise.
 */
static struct worker *find_worker_executing_work(struct worker_pool *pool,
						 struct work_struct *work)
{
	struct worker *worker;

	hash_for_each_possible(pool->busy_hash, worker, hentry,
			       (unsigned long)work)
		if (worker->current_work == work &&
		    worker->current_func == work->func)
			return worker;

	return NULL;
}

/**
 * move_linked_works - move linked works to a list
 * @work: start of series of works to be scheduled
 * @head: target list to append @work to
 * @nextp: out paramter for nested worklist walking
 *
 * Schedule linked works starting from @work to @head.  Work series to
 * be scheduled starts at @work and includes any consecutive work with
 * WORK_STRUCT_LINKED set in its predecessor.
 *
 * If @nextp is not NULL, it's updated to point to the next work of
 * the last scheduled work.  This allows move_linked_works() to be
 * nested inside outer list_for_each_entry_safe().
 *
 * CONTEXT:
 * spin_lock_irq(pool->lock).
 */
static void move_linked_works(struct work_struct *work, struct list_head *head,
			      struct work_struct **nextp)
{
	struct work_struct *n;

	/*
	 * Linked worklist will always end before the end of the list,
	 * use NULL for list head.
	 */
	list_for_each_entry_safe_from(work, n, NULL, entry) {
		list_move_tail(&work->entry, head);
		if (!(*work_data_bits(work) & WORK_STRUCT_LINKED))
			break;
	}

	/*
	 * If we're already inside safe list traversal and have moved
	 * multiple works to the scheduled queue, the next position
	 * needs to be updated.
	 */
	if (nextp)
		*nextp = n;
}

/**
 * get_pwq - get an extra reference on the specified pool_workqueue
 * @pwq: pool_workqueue to get
 *
 * Obtain an extra reference on @pwq.  The caller should guarantee that
 * @pwq has positive refcnt and be holding the matching pool->lock.
 */
static void get_pwq(struct pool_workqueue *pwq)
{
	lockdep_assert_held(&pwq->pool->lock);
	WARN_ON_ONCE(pwq->refcnt <= 0);
	pwq->refcnt++;
}

/**
 * put_pwq - put a pool_workqueue reference
 * @pwq: pool_workqueue to put
 *
 * Drop a reference of @pwq.  If its refcnt reaches zero, schedule its
 * destruction.  The caller should be holding the matching pool->lock.
 */
static void put_pwq(struct pool_workqueue *pwq)
{
	lockdep_assert_held(&pwq->pool->lock);
	if (likely(--pwq->refcnt))
		return;
	if (WARN_ON_ONCE(!(pwq->wq->flags & WQ_UNBOUND)))
		return;
	/*
	 * @pwq can't be released under pool->lock, bounce to
	 * pwq_unbound_release_workfn().  This never recurses on the same
	 * pool->lock as this path is taken only for unbound workqueues and
	 * the release work item is scheduled on a per-cpu workqueue.  To
	 * avoid lockdep warning, unbound pool->locks are given lockdep
	 * subclass of 1 in get_unbound_pool().
	 */
	schedule_work(&pwq->unbound_release_work);
}

/**
 * put_pwq_unlocked - put_pwq() with surrounding pool lock/unlock
 * @pwq: pool_workqueue to put (can be %NULL)
 *
 * put_pwq() with locking.  This function also allows %NULL @pwq.
 */
static void put_pwq_unlocked(struct pool_workqueue *pwq)
{
	if (pwq) {
		/*
		 * As both pwqs and pools are RCU protected, the
		 * following lock operations are safe.
		 */
		local_spin_lock_irq(pendingb_lock, &pwq->pool->lock);
		put_pwq(pwq);
		local_spin_unlock_irq(pendingb_lock, &pwq->pool->lock);
	}
}

static void pwq_activate_delayed_work(struct work_struct *work)
{
	struct pool_workqueue *pwq = get_work_pwq(work);

	trace_workqueue_activate_work(work);
	move_linked_works(work, &pwq->pool->worklist, NULL);
	__clear_bit(WORK_STRUCT_DELAYED_BIT, work_data_bits(work));
	pwq->nr_active++;
}

static void pwq_activate_first_delayed(struct pool_workqueue *pwq)
{
	struct work_struct *work = list_first_entry(&pwq->delayed_works,
						    struct work_struct, entry);

	pwq_activate_delayed_work(work);
}

/**
 * pwq_dec_nr_in_flight - decrement pwq's nr_in_flight
 * @pwq: pwq of interest
 * @color: color of work which left the queue
 *
 * A work either has completed or is removed from pending queue,
 * decrement nr_in_flight of its pwq and handle workqueue flushing.
 *
 * CONTEXT:
 * spin_lock_irq(pool->lock).
 */
static void pwq_dec_nr_in_flight(struct pool_workqueue *pwq, int color)
{
	/* uncolored work items don't participate in flushing or nr_active */
	if (color == WORK_NO_COLOR)
		goto out_put;

	pwq->nr_in_flight[color]--;

	pwq->nr_active--;
	if (!list_empty(&pwq->delayed_works)) {
		/* one down, submit a delayed one */
		if (pwq->nr_active < pwq->max_active)
			pwq_activate_first_delayed(pwq);
	}

	/* is flush in progress and are we at the flushing tip? */
	if (likely(pwq->flush_color != color))
		goto out_put;

	/* are there still in-flight works? */
	if (pwq->nr_in_flight[color])
		goto out_put;

	/* this pwq is done, clear flush_color */
	pwq->flush_color = -1;

	/*
	 * If this was the last pwq, wake up the first flusher.  It
	 * will handle the rest.
	 */
	if (atomic_dec_and_test(&pwq->wq->nr_pwqs_to_flush))
		complete(&pwq->wq->first_flusher->done);
out_put:
	put_pwq(pwq);
}

/**
 * try_to_grab_pending - steal work item from worklist and disable irq
 * @work: work item to steal
 * @is_dwork: @work is a delayed_work
 * @flags: place to store irq state
 *
 * Try to grab PENDING bit of @work.  This function can handle @work in any
 * stable state - idle, on timer or on worklist.
 *
 * Return:
 *  1		if @work was pending and we successfully stole PENDING
 *  0		if @work was idle and we claimed PENDING
 *  -EAGAIN	if PENDING couldn't be grabbed at the moment, safe to busy-retry
 *  -ENOENT	if someone else is canceling @work, this state may persist
 *		for arbitrarily long
 *
 * Note:
 * On >= 0 return, the caller owns @work's PENDING bit.  To avoid getting
 * interrupted while holding PENDING and @work off queue, irq must be
 * disabled on entry.  This, combined with delayed_work->timer being
 * irqsafe, ensures that we return -EAGAIN for finite short period of time.
 *
 * On successful return, >= 0, irq is disabled and the caller is
 * responsible for releasing it using local_irq_restore(*@flags).
 *
 * This function is safe to call from any context including IRQ handler.
 */
static int try_to_grab_pending(struct work_struct *work, bool is_dwork,
			       unsigned long *flags)
{
	struct worker_pool *pool;
	struct pool_workqueue *pwq;

	local_lock_irqsave(pendingb_lock, *flags);

	/* try to steal the timer if it exists */
	if (is_dwork) {
		struct delayed_work *dwork = to_delayed_work(work);

		/*
		 * dwork->timer is irqsafe.  If del_timer() fails, it's
		 * guaranteed that the timer is not queued anywhere and not
		 * running on the local CPU.
		 */
		if (likely(del_timer(&dwork->timer)))
			return 1;
	}

	/* try to claim PENDING the normal way */
	if (!test_and_set_bit(WORK_STRUCT_PENDING_BIT, work_data_bits(work)))
		return 0;

	rcu_read_lock();
	/*
	 * The queueing is in progress, or it is already queued. Try to
	 * steal it from ->worklist without clearing WORK_STRUCT_PENDING.
	 */
	pool = get_work_pool(work);
	if (!pool)
		goto fail;

	spin_lock(&pool->lock);
	/*
	 * work->data is guaranteed to point to pwq only while the work
	 * item is queued on pwq->wq, and both updating work->data to point
	 * to pwq on queueing and to pool on dequeueing are done under
	 * pwq->pool->lock.  This in turn guarantees that, if work->data
	 * points to pwq which is associated with a locked pool, the work
	 * item is currently queued on that pool.
	 */
	pwq = get_work_pwq(work);
	if (pwq && pwq->pool == pool) {
		debug_work_deactivate(work);

		/*
		 * A delayed work item cannot be grabbed directly because
		 * it might have linked NO_COLOR work items which, if left
		 * on the delayed_list, will confuse pwq->nr_active
		 * management later on and cause stall.  Make sure the work
		 * item is activated before grabbing.
		 */
		if (*work_data_bits(work) & WORK_STRUCT_DELAYED)
			pwq_activate_delayed_work(work);

		list_del_init(&work->entry);
		pwq_dec_nr_in_flight(get_work_pwq(work), get_work_color(work));

		/* work->data points to pwq iff queued, point to pool */
		set_work_pool_and_keep_pending(work, pool->id);

		spin_unlock(&pool->lock);
		rcu_read_unlock();
		return 1;
	}
	spin_unlock(&pool->lock);
fail:
	rcu_read_unlock();
	local_unlock_irqrestore(pendingb_lock, *flags);
	if (work_is_canceling(work))
		return -ENOENT;
	cpu_chill();
	return -EAGAIN;
}

/**
 * insert_work - insert a work into a pool
 * @pwq: pwq @work belongs to
 * @work: work to insert
 * @head: insertion point
 * @extra_flags: extra WORK_STRUCT_* flags to set
 *
 * Insert @work which belongs to @pwq after @head.  @extra_flags is or'd to
 * work_struct flags.
 *
 * CONTEXT:
 * spin_lock_irq(pool->lock).
 */
static void insert_work(struct pool_workqueue *pwq, struct work_struct *work,
			struct list_head *head, unsigned int extra_flags)
{
	struct worker_pool *pool = pwq->pool;

	/* we own @work, set data and link */
	set_work_pwq(work, pwq, extra_flags);
	list_add_tail(&work->entry, head);
	get_pwq(pwq);

	/*
	 * Ensure either wq_worker_sleeping() sees the above
	 * list_add_tail() or we see zero nr_running to avoid workers lying
	 * around lazily while there are works to be processed.
	 */
	smp_mb();

	if (__need_more_worker(pool))
		wake_up_worker(pool);
}

/*
 * Test whether @work is being queued from another work executing on the
 * same workqueue.
 */
static bool is_chained_work(struct workqueue_struct *wq)
{
	struct worker *worker;

	worker = current_wq_worker();
	/*
	 * Return %true iff I'm a worker execuing a work item on @wq.  If
	 * I'm @worker, it's safe to dereference it without locking.
	 */
	return worker && worker->current_pwq->wq == wq;
}

static void __queue_work(int cpu, struct workqueue_struct *wq,
			 struct work_struct *work)
{
	struct pool_workqueue *pwq;
	struct worker_pool *last_pool;
	struct list_head *worklist;
	unsigned int work_flags;
	unsigned int req_cpu = cpu;

	/*
	 * While a work item is PENDING && off queue, a task trying to
	 * steal the PENDING will busy-loop waiting for it to either get
	 * queued or lose PENDING.  Grabbing PENDING and queueing should
	 * happen with IRQ disabled.
	 */
	WARN_ON_ONCE_NONRT(!irqs_disabled());

	debug_work_activate(work);

	/* if draining, only works from the same workqueue are allowed */
	if (unlikely(wq->flags & __WQ_DRAINING) &&
	    WARN_ON_ONCE(!is_chained_work(wq)))
		return;

	rcu_read_lock();
retry:
	if (req_cpu == WORK_CPU_UNBOUND)
		cpu = raw_smp_processor_id();

	/* pwq which will be used unless @work is executing elsewhere */
	if (!(wq->flags & WQ_UNBOUND))
		pwq = per_cpu_ptr(wq->cpu_pwqs, cpu);
	else
		pwq = unbound_pwq_by_node(wq, cpu_to_node(cpu));

	/*
	 * If @work was previously on a different pool, it might still be
	 * running there, in which case the work needs to be queued on that
	 * pool to guarantee non-reentrancy.
	 */
	last_pool = get_work_pool(work);
	if (last_pool && last_pool != pwq->pool) {
		struct worker *worker;

		spin_lock(&last_pool->lock);

		worker = find_worker_executing_work(last_pool, work);

		if (worker && worker->current_pwq->wq == wq) {
			pwq = worker->current_pwq;
		} else {
			/* meh... not running there, queue here */
			spin_unlock(&last_pool->lock);
			spin_lock(&pwq->pool->lock);
		}
	} else {
		spin_lock(&pwq->pool->lock);
	}

	/*
	 * pwq is determined and locked.  For unbound pools, we could have
	 * raced with pwq release and it could already be dead.  If its
	 * refcnt is zero, repeat pwq selection.  Note that pwqs never die
	 * without another pwq replacing it in the numa_pwq_tbl or while
	 * work items are executing on it, so the retrying is guaranteed to
	 * make forward-progress.
	 */
	if (unlikely(!pwq->refcnt)) {
		if (wq->flags & WQ_UNBOUND) {
			spin_unlock(&pwq->pool->lock);
			cpu_relax();
			goto retry;
		}
		/* oops */
		WARN_ONCE(true, "workqueue: per-cpu pwq for %s on cpu%d has 0 refcnt",
			  wq->name, cpu);
	}

	/* pwq determined, queue */
	trace_workqueue_queue_work(req_cpu, pwq, work);

	if (WARN_ON(!list_empty(&work->entry)))
		goto out;

	pwq->nr_in_flight[pwq->work_color]++;
	work_flags = work_color_to_flags(pwq->work_color);

	if (likely(pwq->nr_active < pwq->max_active)) {
		trace_workqueue_activate_work(work);
		pwq->nr_active++;
		worklist = &pwq->pool->worklist;
	} else {
		work_flags |= WORK_STRUCT_DELAYED;
		worklist = &pwq->delayed_works;
	}

	insert_work(pwq, work, worklist, work_flags);

out:
	spin_unlock(&pwq->pool->lock);
	rcu_read_unlock();
}

/**
 * queue_work_on - queue work on specific cpu
 * @cpu: CPU number to execute work on
 * @wq: workqueue to use
 * @work: work to queue
 *
 * We queue the work to a specific CPU, the caller must ensure it
 * can't go away.
 *
 * Return: %false if @work was already on a queue, %true otherwise.
 */
bool queue_work_on(int cpu, struct workqueue_struct *wq,
		   struct work_struct *work)
{
	bool ret = false;
	unsigned long flags;

	local_lock_irqsave(pendingb_lock,flags);

	if (!test_and_set_bit(WORK_STRUCT_PENDING_BIT, work_data_bits(work))) {
		__queue_work(cpu, wq, work);
		ret = true;
	}

	local_unlock_irqrestore(pendingb_lock, flags);
	return ret;
}
EXPORT_SYMBOL(queue_work_on);

void delayed_work_timer_fn(unsigned long __data)
{
	struct delayed_work *dwork = (struct delayed_work *)__data;

	/* should have been called from irqsafe timer with irq already off */
	__queue_work(dwork->cpu, dwork->wq, &dwork->work);
}
EXPORT_SYMBOL(delayed_work_timer_fn);

static void __queue_delayed_work(int cpu, struct workqueue_struct *wq,
				struct delayed_work *dwork, unsigned long delay)
{
	struct timer_list *timer = &dwork->timer;
	struct work_struct *work = &dwork->work;

	WARN_ON_ONCE(timer->function != delayed_work_timer_fn ||
		     timer->data != (unsigned long)dwork);
	WARN_ON_ONCE(timer_pending(timer));
	WARN_ON_ONCE(!list_empty(&work->entry));

	/*
	 * If @delay is 0, queue @dwork->work immediately.  This is for
	 * both optimization and correctness.  The earliest @timer can
	 * expire is on the closest next tick and delayed_work users depend
	 * on that there's no such delay when @delay is 0.
	 */
	if (!delay) {
		__queue_work(cpu, wq, &dwork->work);
		return;
	}

	timer_stats_timer_set_start_info(&dwork->timer);

	dwork->wq = wq;
	dwork->cpu = cpu;
	timer->expires = jiffies + delay;

	if (unlikely(cpu != WORK_CPU_UNBOUND))
		add_timer_on(timer, cpu);
	else
		add_timer(timer);
}

/**
 * queue_delayed_work_on - queue work on specific CPU after delay
 * @cpu: CPU number to execute work on
 * @wq: workqueue to use
 * @dwork: work to queue
 * @delay: number of jiffies to wait before queueing
 *
 * Return: %false if @work was already on a queue, %true otherwise.  If
 * @delay is zero and @dwork is idle, it will be scheduled for immediate
 * execution.
 */
bool queue_delayed_work_on(int cpu, struct workqueue_struct *wq,
			   struct delayed_work *dwork, unsigned long delay)
{
	struct work_struct *work = &dwork->work;
	bool ret = false;
	unsigned long flags;

	/* read the comment in __queue_work() */
	local_lock_irqsave(pendingb_lock, flags);

	if (!test_and_set_bit(WORK_STRUCT_PENDING_BIT, work_data_bits(work))) {
		__queue_delayed_work(cpu, wq, dwork, delay);
		ret = true;
	}

	local_unlock_irqrestore(pendingb_lock, flags);
	return ret;
}
EXPORT_SYMBOL(queue_delayed_work_on);

/**
 * mod_delayed_work_on - modify delay of or queue a delayed work on specific CPU
 * @cpu: CPU number to execute work on
 * @wq: workqueue to use
 * @dwork: work to queue
 * @delay: number of jiffies to wait before queueing
 *
 * If @dwork is idle, equivalent to queue_delayed_work_on(); otherwise,
 * modify @dwork's timer so that it expires after @delay.  If @delay is
 * zero, @work is guaranteed to be scheduled immediately regardless of its
 * current state.
 *
 * Return: %false if @dwork was idle and queued, %true if @dwork was
 * pending and its timer was modified.
 *
 * This function is safe to call from any context including IRQ handler.
 * See try_to_grab_pending() for details.
 */
bool mod_delayed_work_on(int cpu, struct workqueue_struct *wq,
			 struct delayed_work *dwork, unsigned long delay)
{
	unsigned long flags;
	int ret;

	do {
		ret = try_to_grab_pending(&dwork->work, true, &flags);
	} while (unlikely(ret == -EAGAIN));

	if (likely(ret >= 0)) {
		__queue_delayed_work(cpu, wq, dwork, delay);
		local_unlock_irqrestore(pendingb_lock, flags);
	}

	/* -ENOENT from try_to_grab_pending() becomes %true */
	return ret;
}
EXPORT_SYMBOL_GPL(mod_delayed_work_on);

/**
 * worker_enter_idle - enter idle state
 * @worker: worker which is entering idle state
 *
 * @worker is entering idle state.  Update stats and idle timer if
 * necessary.
 *
 * LOCKING:
 * spin_lock_irq(pool->lock).
 */
static void worker_enter_idle(struct worker *worker)
{
	struct worker_pool *pool = worker->pool;

	if (WARN_ON_ONCE(worker->flags & WORKER_IDLE) ||
	    WARN_ON_ONCE(!list_empty(&worker->entry) &&
			 (worker->hentry.next || worker->hentry.pprev)))
		return;

	/* can't use worker_set_flags(), also called from start_worker() */
	worker->flags |= WORKER_IDLE;
	pool->nr_idle++;
	worker->last_active = jiffies;

	/* idle_list is LIFO */
	rt_lock_idle_list(pool);
	list_add(&worker->entry, &pool->idle_list);
	rt_unlock_idle_list(pool);

	if (too_many_workers(pool) && !timer_pending(&pool->idle_timer))
		mod_timer(&pool->idle_timer, jiffies + IDLE_WORKER_TIMEOUT);

	/*
	 * Sanity check nr_running.  Because wq_unbind_fn() releases
	 * pool->lock between setting %WORKER_UNBOUND and zapping
	 * nr_running, the warning may trigger spuriously.  Check iff
	 * unbind is not in progress.
	 */
	WARN_ON_ONCE(!(pool->flags & POOL_DISASSOCIATED) &&
		     pool->nr_workers == pool->nr_idle &&
		     atomic_read(&pool->nr_running));
}

/**
 * worker_leave_idle - leave idle state
 * @worker: worker which is leaving idle state
 *
 * @worker is leaving idle state.  Update stats.
 *
 * LOCKING:
 * spin_lock_irq(pool->lock).
 */
static void worker_leave_idle(struct worker *worker)
{
	struct worker_pool *pool = worker->pool;

	if (WARN_ON_ONCE(!(worker->flags & WORKER_IDLE)))
		return;
	worker_clr_flags(worker, WORKER_IDLE);
	pool->nr_idle--;
	rt_lock_idle_list(pool);
	list_del_init(&worker->entry);
	rt_unlock_idle_list(pool);
}

/**
 * worker_maybe_bind_and_lock - try to bind %current to worker_pool and lock it
 * @pool: target worker_pool
 *
 * Bind %current to the cpu of @pool if it is associated and lock @pool.
 *
 * Works which are scheduled while the cpu is online must at least be
 * scheduled to a worker which is bound to the cpu so that if they are
 * flushed from cpu callbacks while cpu is going down, they are
 * guaranteed to execute on the cpu.
 *
 * This function is to be used by unbound workers and rescuers to bind
 * themselves to the target cpu and may race with cpu going down or
 * coming online.  kthread_bind() can't be used because it may put the
 * worker to already dead cpu and set_cpus_allowed_ptr() can't be used
 * verbatim as it's best effort and blocking and pool may be
 * [dis]associated in the meantime.
 *
 * This function tries set_cpus_allowed() and locks pool and verifies the
 * binding against %POOL_DISASSOCIATED which is set during
 * %CPU_DOWN_PREPARE and cleared during %CPU_ONLINE, so if the worker
 * enters idle state or fetches works without dropping lock, it can
 * guarantee the scheduling requirement described in the first paragraph.
 *
 * CONTEXT:
 * Might sleep.  Called without any lock but returns with pool->lock
 * held.
 *
 * Return:
 * %true if the associated pool is online (@worker is successfully
 * bound), %false if offline.
 */
static bool worker_maybe_bind_and_lock(struct worker_pool *pool)
__acquires(&pool->lock)
{
	while (true) {
		/*
		 * The following call may fail, succeed or succeed
		 * without actually migrating the task to the cpu if
		 * it races with cpu hotunplug operation.  Verify
		 * against POOL_DISASSOCIATED.
		 */
		if (!(pool->flags & POOL_DISASSOCIATED))
			set_cpus_allowed_ptr(current, pool->attrs->cpumask);

		spin_lock_irq(&pool->lock);
		if (pool->flags & POOL_DISASSOCIATED)
			return false;
		if (task_cpu(current) == pool->cpu &&
		    cpumask_equal(&current->cpus_allowed, pool->attrs->cpumask))
			return true;
		spin_unlock_irq(&pool->lock);

		/*
		 * We've raced with CPU hot[un]plug.  Give it a breather
		 * and retry migration.  cond_resched() is required here;
		 * otherwise, we might deadlock against cpu_stop trying to
		 * bring down the CPU on non-preemptive kernel.
		 */
		cpu_relax();
		cond_resched();
	}
}

static struct worker *alloc_worker(void)
{
	struct worker *worker;

	worker = kzalloc(sizeof(*worker), GFP_KERNEL);
	if (worker) {
		INIT_LIST_HEAD(&worker->entry);
		INIT_LIST_HEAD(&worker->scheduled);
		INIT_LIST_HEAD(&worker->node);
		/* on creation a worker is in !idle && prep state */
		worker->flags = WORKER_PREP;
	}
	return worker;
}

/**
 * worker_detach_from_pool() - detach a worker from its pool
 * @worker: worker which is attached to its pool
 * @pool: the pool @worker is attached to
 *
 * Undo the attaching which had been done in create_worker().  The caller
 * worker shouldn't access to the pool after detached except it has other
 * reference to the pool.
 */
static void worker_detach_from_pool(struct worker *worker,
				    struct worker_pool *pool)
{
	struct completion *detach_completion = NULL;

	mutex_lock(&pool->manager_mutex);
	list_del(&worker->node);
	if (list_empty(&pool->workers))
		detach_completion = pool->detach_completion;
	mutex_unlock(&pool->manager_mutex);

	if (detach_completion)
		complete(detach_completion);
}

/**
 * create_worker - create a new workqueue worker
 * @pool: pool the new worker will belong to
 *
 * Create a new worker which is attached to @pool.  The new worker must be
 * started by start_worker().
 *
 * CONTEXT:
 * Might sleep.  Does GFP_KERNEL allocations.
 *
 * Return:
 * Pointer to the newly created worker.
 */
static struct worker *create_worker(struct worker_pool *pool)
{
	struct worker *worker = NULL;
	int id = -1;
	char id_buf[16];

	/* ID is needed to determine kthread name */
	id = ida_simple_get(&pool->worker_ida, 0, 0, GFP_KERNEL);
	if (id < 0)
		goto fail;

	worker = alloc_worker();
	if (!worker)
		goto fail;

	worker->pool = pool;
	worker->id = id;

	if (pool->cpu >= 0)
		snprintf(id_buf, sizeof(id_buf), "%d:%d%s", pool->cpu, id,
			 pool->attrs->nice < 0  ? "H" : "");
	else
		snprintf(id_buf, sizeof(id_buf), "u%d:%d", pool->id, id);

	worker->task = kthread_create_on_node(worker_thread, worker, pool->node,
					      "kworker/%s", id_buf);
	if (IS_ERR(worker->task))
		goto fail;

	set_user_nice(worker->task, pool->attrs->nice);

	/* prevent userland from meddling with cpumask of workqueue workers */
	worker->task->flags |= PF_NO_SETAFFINITY;

	mutex_lock(&pool->manager_mutex);

	/*
	 * set_cpus_allowed_ptr() will fail if the cpumask doesn't have any
	 * online CPUs.  It'll be re-applied when any of the CPUs come up.
	 */
	set_cpus_allowed_ptr(worker->task, pool->attrs->cpumask);

	/*
	 * The pool->manager_mutex ensures %POOL_DISASSOCIATED
	 * remains stable across this function.  See the comments above the
	 * flag definition for details.
	 */
	if (pool->flags & POOL_DISASSOCIATED)
		worker->flags |= WORKER_UNBOUND;

	/* successful, attach the worker to the pool */
	list_add_tail(&worker->node, &pool->workers);

	mutex_unlock(&pool->manager_mutex);

	return worker;

fail:
	if (id >= 0)
		ida_simple_remove(&pool->worker_ida, id);
	kfree(worker);
	return NULL;
}

/**
 * start_worker - start a newly created worker
 * @worker: worker to start
 *
 * Make the pool aware of @worker and start it.
 *
 * CONTEXT:
 * spin_lock_irq(pool->lock).
 */
static void start_worker(struct worker *worker)
{
	worker->pool->nr_workers++;
	worker_enter_idle(worker);
	wake_up_process(worker->task);
}

/**
 * create_and_start_worker - create and start a worker for a pool
 * @pool: the target pool
 *
 * Grab the managership of @pool and create and start a new worker for it.
 *
 * Return: 0 on success. A negative error code otherwise.
 */
static int create_and_start_worker(struct worker_pool *pool)
{
	struct worker *worker;

	worker = create_worker(pool);
	if (worker) {
		spin_lock_irq(&pool->lock);
		start_worker(worker);
		spin_unlock_irq(&pool->lock);
	}

	return worker ? 0 : -ENOMEM;
}

/**
 * destroy_worker - destroy a workqueue worker
 * @worker: worker to be destroyed
 *
 * Destroy @worker and adjust @pool stats accordingly.  The worker should
 * be idle.
 *
 * CONTEXT:
 * spin_lock_irq(pool->lock).
 */
static void destroy_worker(struct worker *worker)
{
	struct worker_pool *pool = worker->pool;

	lockdep_assert_held(&pool->lock);

	/* sanity check frenzy */
	if (WARN_ON(worker->current_work) ||
	    WARN_ON(!list_empty(&worker->scheduled)) ||
	    WARN_ON(!(worker->flags & WORKER_IDLE)))
		return;

	pool->nr_workers--;
	pool->nr_idle--;

	rt_lock_idle_list(pool);
	list_del_init(&worker->entry);
	rt_unlock_idle_list(pool);
	worker->flags |= WORKER_DIE;
	wake_up_process(worker->task);
}

static void idle_worker_timeout(unsigned long __pool)
{
	struct worker_pool *pool = (void *)__pool;

	spin_lock_irq(&pool->lock);

	while (too_many_workers(pool)) {
		struct worker *worker;
		unsigned long expires;

		/* idle_list is kept in LIFO order, check the last one */
		worker = list_entry(pool->idle_list.prev, struct worker, entry);
		expires = worker->last_active + IDLE_WORKER_TIMEOUT;

		if (time_before(jiffies, expires)) {
			mod_timer(&pool->idle_timer, expires);
			break;
		}

		destroy_worker(worker);
	}

	spin_unlock_irq(&pool->lock);
}

static void send_mayday(struct work_struct *work)
{
	struct pool_workqueue *pwq = get_work_pwq(work);
	struct workqueue_struct *wq = pwq->wq;

	lockdep_assert_held(&wq_mayday_lock);

	if (!wq->rescuer)
		return;

	/* mayday mayday mayday */
	if (list_empty(&pwq->mayday_node)) {
		/*
		 * If @pwq is for an unbound wq, its base ref may be put at
		 * any time due to an attribute change.  Pin @pwq until the
		 * rescuer is done with it.
		 */
		get_pwq(pwq);
		list_add_tail(&pwq->mayday_node, &wq->maydays);
		wake_up_process(wq->rescuer->task);
	}
}

static void pool_mayday_timeout(unsigned long __pool)
{
	struct worker_pool *pool = (void *)__pool;
	struct work_struct *work;

	spin_lock_irq(&wq_mayday_lock);		/* for wq->maydays */
	spin_lock(&pool->lock);

	if (need_to_create_worker(pool)) {
		/*
		 * We've been trying to create a new worker but
		 * haven't been successful.  We might be hitting an
		 * allocation deadlock.  Send distress signals to
		 * rescuers.
		 */
		list_for_each_entry(work, &pool->worklist, entry)
			send_mayday(work);
	}

	spin_unlock(&pool->lock);
	spin_unlock_irq(&wq_mayday_lock);

	mod_timer(&pool->mayday_timer, jiffies + MAYDAY_INTERVAL);
}

/**
 * maybe_create_worker - create a new worker if necessary
 * @pool: pool to create a new worker for
 *
 * Create a new worker for @pool if necessary.  @pool is guaranteed to
 * have at least one idle worker on return from this function.  If
 * creating a new worker takes longer than MAYDAY_INTERVAL, mayday is
 * sent to all rescuers with works scheduled on @pool to resolve
 * possible allocation deadlock.
 *
 * On return, need_to_create_worker() is guaranteed to be %false and
 * may_start_working() %true.
 *
 * LOCKING:
 * spin_lock_irq(pool->lock) which may be released and regrabbed
 * multiple times.  Does GFP_KERNEL allocations.  Called only from
 * manager.
 *
 * Return:
 * %false if no action was taken and pool->lock stayed locked, %true
 * otherwise.
 */
static bool maybe_create_worker(struct worker_pool *pool)
__releases(&pool->lock)
__acquires(&pool->lock)
{
	if (!need_to_create_worker(pool))
		return false;
restart:
	spin_unlock_irq(&pool->lock);

	/* if we don't make progress in MAYDAY_INITIAL_TIMEOUT, call for help */
	mod_timer(&pool->mayday_timer, jiffies + MAYDAY_INITIAL_TIMEOUT);

	while (true) {
		struct worker *worker;

		worker = create_worker(pool);
		if (worker) {
			del_timer_sync(&pool->mayday_timer);
			spin_lock_irq(&pool->lock);
			start_worker(worker);
			if (WARN_ON_ONCE(need_to_create_worker(pool)))
				goto restart;
			return true;
		}

		if (!need_to_create_worker(pool))
			break;

		__set_current_state(TASK_INTERRUPTIBLE);
		schedule_timeout(CREATE_COOLDOWN);

		if (!need_to_create_worker(pool))
			break;
	}

	del_timer_sync(&pool->mayday_timer);
	spin_lock_irq(&pool->lock);
	if (need_to_create_worker(pool))
		goto restart;
	return true;
}

/**
 * manage_workers - manage worker pool
 * @worker: self
 *
 * Assume the manager role and manage the worker pool @worker belongs
 * to.  At any given time, there can be only zero or one manager per
 * pool.  The exclusion is handled automatically by this function.
 *
 * The caller can safely start processing works on false return.  On
 * true return, it's guaranteed that need_to_create_worker() is false
 * and may_start_working() is true.
 *
 * CONTEXT:
 * spin_lock_irq(pool->lock) which may be released and regrabbed
 * multiple times.  Does GFP_KERNEL allocations.
 *
 * Return:
 * %false if the pool don't need management and the caller can safely start
 * processing works, %true indicates that the function released pool->lock
 * and reacquired it to perform some management function and that the
 * conditions that the caller verified while holding the lock before
 * calling the function might no longer be true.
 */
static bool manage_workers(struct worker *worker)
{
	struct worker_pool *pool = worker->pool;
	bool ret = false;

	/*
	 * Anyone who successfully grabs manager_arb wins the arbitration
	 * and becomes the manager.  mutex_trylock() on pool->manager_arb
	 * failure while holding pool->lock reliably indicates that someone
	 * else is managing the pool and the worker which failed trylock
	 * can proceed to executing work items.  This means that anyone
	 * grabbing manager_arb is responsible for actually performing
	 * manager duties.  If manager_arb is grabbed and released without
	 * actual management, the pool may stall indefinitely.
	 */
	if (!mutex_trylock(&pool->manager_arb))
		return ret;

	ret |= maybe_create_worker(pool);

	mutex_unlock(&pool->manager_arb);
	return ret;
}

/**
 * process_one_work - process single work
 * @worker: self
 * @work: work to process
 *
 * Process @work.  This function contains all the logics necessary to
 * process a single work including synchronization against and
 * interaction with other workers on the same cpu, queueing and
 * flushing.  As long as context requirement is met, any worker can
 * call this function to process a work.
 *
 * CONTEXT:
 * spin_lock_irq(pool->lock) which is released and regrabbed.
 */
static void process_one_work(struct worker *worker, struct work_struct *work)
__releases(&pool->lock)
__acquires(&pool->lock)
{
	struct pool_workqueue *pwq = get_work_pwq(work);
	struct worker_pool *pool = worker->pool;
	bool cpu_intensive = pwq->wq->flags & WQ_CPU_INTENSIVE;
	int work_color;
	struct worker *collision;
#ifdef CONFIG_LOCKDEP
	/*
	 * It is permissible to free the struct work_struct from
	 * inside the function that is called from it, this we need to
	 * take into account for lockdep too.  To avoid bogus "held
	 * lock freed" warnings as well as problems when looking into
	 * work->lockdep_map, make a copy and use that here.
	 */
	struct lockdep_map lockdep_map;

	lockdep_copy_map(&lockdep_map, &work->lockdep_map);
#endif
	/*
	 * Ensure we're on the correct CPU.  DISASSOCIATED test is
	 * necessary to avoid spurious warnings from rescuers servicing the
	 * unbound or a disassociated pool.
	 */
	WARN_ON_ONCE(!(worker->flags & WORKER_UNBOUND) &&
		     !(pool->flags & POOL_DISASSOCIATED) &&
		     raw_smp_processor_id() != pool->cpu);

	/*
	 * A single work shouldn't be executed concurrently by
	 * multiple workers on a single cpu.  Check whether anyone is
	 * already processing the work.  If so, defer the work to the
	 * currently executing one.
	 */
	collision = find_worker_executing_work(pool, work);
	if (unlikely(collision)) {
		move_linked_works(work, &collision->scheduled, NULL);
		return;
	}

	/* claim and dequeue */
	debug_work_deactivate(work);
	hash_add(pool->busy_hash, &worker->hentry, (unsigned long)work);
	worker->current_work = work;
	worker->current_func = work->func;
	worker->current_pwq = pwq;
	work_color = get_work_color(work);

	list_del_init(&work->entry);

	/*
	 * CPU intensive works don't participate in concurrency
	 * management.  They're the scheduler's responsibility.
	 */
	if (unlikely(cpu_intensive))
		worker_set_flags(worker, WORKER_CPU_INTENSIVE, true);

	/*
	 * Unbound pool isn't concurrency managed and work items should be
	 * executed ASAP.  Wake up another worker if necessary.
	 */
	if ((worker->flags & WORKER_UNBOUND) && need_more_worker(pool))
		wake_up_worker(pool);

	/*
	 * Record the last pool and clear PENDING which should be the last
	 * update to @work.  Also, do this inside @pool->lock so that
	 * PENDING and queued state changes happen together while IRQ is
	 * disabled.
	 */
	set_work_pool_and_clear_pending(work, pool->id);

	spin_unlock_irq(&pool->lock);

	lock_map_acquire_read(&pwq->wq->lockdep_map);
	lock_map_acquire(&lockdep_map);
	trace_workqueue_execute_start(work);
	worker->current_func(work);
	/*
	 * While we must be careful to not use "work" after this, the trace
	 * point will only record its address.
	 */
	trace_workqueue_execute_end(work);
	lock_map_release(&lockdep_map);
	lock_map_release(&pwq->wq->lockdep_map);

	if (unlikely(in_atomic() || lockdep_depth(current) > 0)) {
		pr_err("BUG: workqueue leaked lock or atomic: %s/0x%08x/%d\n"
		       "     last function: %pf\n",
		       current->comm, preempt_count(), task_pid_nr(current),
		       worker->current_func);
		debug_show_held_locks(current);
		dump_stack();
	}

	/*
	 * The following prevents a kworker from hogging CPU on !PREEMPT
	 * kernels, where a requeueing work item waiting for something to
	 * happen could deadlock with stop_machine as such work item could
	 * indefinitely requeue itself while all other CPUs are trapped in
	 * stop_machine.
	 */
	cond_resched();

	spin_lock_irq(&pool->lock);

	/* clear cpu intensive status */
	if (unlikely(cpu_intensive))
		worker_clr_flags(worker, WORKER_CPU_INTENSIVE);

	/* we're done with it, release */
	hash_del(&worker->hentry);
	worker->current_work = NULL;
	worker->current_func = NULL;
	worker->current_pwq = NULL;
	worker->desc_valid = false;
	pwq_dec_nr_in_flight(pwq, work_color);
}

/**
 * process_scheduled_works - process scheduled works
 * @worker: self
 *
 * Process all scheduled works.  Please note that the scheduled list
 * may change while processing a work, so this function repeatedly
 * fetches a work from the top and executes it.
 *
 * CONTEXT:
 * spin_lock_irq(pool->lock) which may be released and regrabbed
 * multiple times.
 */
static void process_scheduled_works(struct worker *worker)
{
	while (!list_empty(&worker->scheduled)) {
		struct work_struct *work = list_first_entry(&worker->scheduled,
						struct work_struct, entry);
		process_one_work(worker, work);
	}
}

/**
 * worker_thread - the worker thread function
 * @__worker: self
 *
 * The worker thread function.  All workers belong to a worker_pool -
 * either a per-cpu one or dynamic unbound one.  These workers process all
 * work items regardless of their specific target workqueue.  The only
 * exception is work items which belong to workqueues with a rescuer which
 * will be explained in rescuer_thread().
 *
 * Return: 0
 */
static int worker_thread(void *__worker)
{
	struct worker *worker = __worker;
	struct worker_pool *pool = worker->pool;

	/* tell the scheduler that this is a workqueue worker */
	worker->task->flags |= PF_WQ_WORKER;
woke_up:
	spin_lock_irq(&pool->lock);

	/* am I supposed to die? */
	if (unlikely(worker->flags & WORKER_DIE)) {
		spin_unlock_irq(&pool->lock);
		WARN_ON_ONCE(!list_empty(&worker->entry));
		worker->task->flags &= ~PF_WQ_WORKER;

		set_task_comm(worker->task, "kworker/dying");
		ida_simple_remove(&pool->worker_ida, worker->id);
		worker_detach_from_pool(worker, pool);
		kfree(worker);
		return 0;
	}

	worker_leave_idle(worker);
recheck:
	/* no more worker necessary? */
	if (!need_more_worker(pool))
		goto sleep;

	/* do we need to manage? */
	if (unlikely(!may_start_working(pool)) && manage_workers(worker))
		goto recheck;

	/*
	 * ->scheduled list can only be filled while a worker is
	 * preparing to process a work or actually processing it.
	 * Make sure nobody diddled with it while I was sleeping.
	 */
	WARN_ON_ONCE(!list_empty(&worker->scheduled));

	/*
	 * Finish PREP stage.  We're guaranteed to have at least one idle
	 * worker or that someone else has already assumed the manager
	 * role.  This is where @worker starts participating in concurrency
	 * management if applicable and concurrency management is restored
	 * after being rebound.  See rebind_workers() for details.
	 */
	worker_clr_flags(worker, WORKER_PREP | WORKER_REBOUND);

	do {
		struct work_struct *work =
			list_first_entry(&pool->worklist,
					 struct work_struct, entry);

		if (likely(!(*work_data_bits(work) & WORK_STRUCT_LINKED))) {
			/* optimization path, not strictly necessary */
			process_one_work(worker, work);
			if (unlikely(!list_empty(&worker->scheduled)))
				process_scheduled_works(worker);
		} else {
			move_linked_works(work, &worker->scheduled, NULL);
			process_scheduled_works(worker);
		}
	} while (keep_working(pool));

	worker_set_flags(worker, WORKER_PREP, false);
sleep:
	/*
	 * pool->lock is held and there's no work to process and no need to
	 * manage, sleep.  Workers are woken up only while holding
	 * pool->lock or from local cpu, so setting the current state
	 * before releasing pool->lock is enough to prevent losing any
	 * event.
	 */
	worker_enter_idle(worker);
	__set_current_state(TASK_INTERRUPTIBLE);
	spin_unlock_irq(&pool->lock);
	schedule();
	goto woke_up;
}

/**
 * rescuer_thread - the rescuer thread function
 * @__rescuer: self
 *
 * Workqueue rescuer thread function.  There's one rescuer for each
 * workqueue which has WQ_MEM_RECLAIM set.
 *
 * Regular work processing on a pool may block trying to create a new
 * worker which uses GFP_KERNEL allocation which has slight chance of
 * developing into deadlock if some works currently on the same queue
 * need to be processed to satisfy the GFP_KERNEL allocation.  This is
 * the problem rescuer solves.
 *
 * When such condition is possible, the pool summons rescuers of all
 * workqueues which have works queued on the pool and let them process
 * those works so that forward progress can be guaranteed.
 *
 * This should happen rarely.
 *
 * Return: 0
 */
static int rescuer_thread(void *__rescuer)
{
	struct worker *rescuer = __rescuer;
	struct workqueue_struct *wq = rescuer->rescue_wq;
	struct list_head *scheduled = &rescuer->scheduled;
	bool should_stop;

	set_user_nice(current, RESCUER_NICE_LEVEL);

	/*
	 * Mark rescuer as worker too.  As WORKER_PREP is never cleared, it
	 * doesn't participate in concurrency management.
	 */
	rescuer->task->flags |= PF_WQ_WORKER;
repeat:
	set_current_state(TASK_INTERRUPTIBLE);

	/*
	 * By the time the rescuer is requested to stop, the workqueue
	 * shouldn't have any work pending, but @wq->maydays may still have
	 * pwq(s) queued.  This can happen by non-rescuer workers consuming
	 * all the work items before the rescuer got to them.  Go through
	 * @wq->maydays processing before acting on should_stop so that the
	 * list is always empty on exit.
	 */
	should_stop = kthread_should_stop();

	/* see whether any pwq is asking for help */
	spin_lock_irq(&wq_mayday_lock);

	while (!list_empty(&wq->maydays)) {
		struct pool_workqueue *pwq = list_first_entry(&wq->maydays,
					struct pool_workqueue, mayday_node);
		struct worker_pool *pool = pwq->pool;
		struct work_struct *work, *n;

		__set_current_state(TASK_RUNNING);
		list_del_init(&pwq->mayday_node);

		spin_unlock_irq(&wq_mayday_lock);

		/* migrate to the target cpu if possible */
		worker_maybe_bind_and_lock(pool);
		rescuer->pool = pool;

		/*
		 * Slurp in all works issued via this workqueue and
		 * process'em.
		 */
		WARN_ON_ONCE(!list_empty(&rescuer->scheduled));
		list_for_each_entry_safe(work, n, &pool->worklist, entry)
			if (get_work_pwq(work) == pwq)
				move_linked_works(work, scheduled, &n);

		process_scheduled_works(rescuer);

		/*
		 * Put the reference grabbed by send_mayday().  @pool won't
		 * go away while we're holding its lock.
		 */
		put_pwq(pwq);

		/*
		 * Leave this pool.  If keep_working() is %true, notify a
		 * regular worker; otherwise, we end up with 0 concurrency
		 * and stalling the execution.
		 */
		if (keep_working(pool))
			wake_up_worker(pool);

		rescuer->pool = NULL;
		spin_unlock(&pool->lock);
		spin_lock(&wq_mayday_lock);
	}

	spin_unlock_irq(&wq_mayday_lock);

	if (should_stop) {
		__set_current_state(TASK_RUNNING);
		rescuer->task->flags &= ~PF_WQ_WORKER;
		return 0;
	}

	/* rescuers should never participate in concurrency management */
	WARN_ON_ONCE(!(rescuer->flags & WORKER_NOT_RUNNING));
	schedule();
	goto repeat;
}

struct wq_barrier {
	struct work_struct	work;
	struct completion	done;
};

static void wq_barrier_func(struct work_struct *work)
{
	struct wq_barrier *barr = container_of(work, struct wq_barrier, work);
	complete(&barr->done);
}

/**
 * insert_wq_barrier - insert a barrier work
 * @pwq: pwq to insert barrier into
 * @barr: wq_barrier to insert
 * @target: target work to attach @barr to
 * @worker: worker currently executing @target, NULL if @target is not executing
 *
 * @barr is linked to @target such that @barr is completed only after
 * @target finishes execution.  Please note that the ordering
 * guarantee is observed only with respect to @target and on the local
 * cpu.
 *
 * Currently, a queued barrier can't be canceled.  This is because
 * try_to_grab_pending() can't determine whether the work to be
 * grabbed is at the head of the queue and thus can't clear LINKED
 * flag of the previous work while there must be a valid next work
 * after a work with LINKED flag set.
 *
 * Note that when @worker is non-NULL, @target may be modified
 * underneath us, so we can't reliably determine pwq from @target.
 *
 * CONTEXT:
 * spin_lock_irq(pool->lock).
 */
static void insert_wq_barrier(struct pool_workqueue *pwq,
			      struct wq_barrier *barr,
			      struct work_struct *target, struct worker *worker)
{
	struct list_head *head;
	unsigned int linked = 0;

	/*
	 * debugobject calls are safe here even with pool->lock locked
	 * as we know for sure that this will not trigger any of the
	 * checks and call back into the fixup functions where we
	 * might deadlock.
	 */
	INIT_WORK_ONSTACK(&barr->work, wq_barrier_func);
	__set_bit(WORK_STRUCT_PENDING_BIT, work_data_bits(&barr->work));
	init_completion(&barr->done);

	/*
	 * If @target is currently being executed, schedule the
	 * barrier to the worker; otherwise, put it after @target.
	 */
	if (worker)
		head = worker->scheduled.next;
	else {
		unsigned long *bits = work_data_bits(target);

		head = target->entry.next;
		/* there can already be other linked works, inherit and set */
		linked = *bits & WORK_STRUCT_LINKED;
		__set_bit(WORK_STRUCT_LINKED_BIT, bits);
	}

	debug_work_activate(&barr->work);
	insert_work(pwq, &barr->work, head,
		    work_color_to_flags(WORK_NO_COLOR) | linked);
}

/**
 * flush_workqueue_prep_pwqs - prepare pwqs for workqueue flushing
 * @wq: workqueue being flushed
 * @flush_color: new flush color, < 0 for no-op
 * @work_color: new work color, < 0 for no-op
 *
 * Prepare pwqs for workqueue flushing.
 *
 * If @flush_color is non-negative, flush_color on all pwqs should be
 * -1.  If no pwq has in-flight commands at the specified color, all
 * pwq->flush_color's stay at -1 and %false is returned.  If any pwq
 * has in flight commands, its pwq->flush_color is set to
 * @flush_color, @wq->nr_pwqs_to_flush is updated accordingly, pwq
 * wakeup logic is armed and %true is returned.
 *
 * The caller should have initialized @wq->first_flusher prior to
 * calling this function with non-negative @flush_color.  If
 * @flush_color is negative, no flush color update is done and %false
 * is returned.
 *
 * If @work_color is non-negative, all pwqs should have the same
 * work_color which is previous to @work_color and all will be
 * advanced to @work_color.
 *
 * CONTEXT:
 * mutex_lock(wq->mutex).
 *
 * Return:
 * %true if @flush_color >= 0 and there's something to flush.  %false
 * otherwise.
 */
static bool flush_workqueue_prep_pwqs(struct workqueue_struct *wq,
				      int flush_color, int work_color)
{
	bool wait = false;
	struct pool_workqueue *pwq;

	if (flush_color >= 0) {
		WARN_ON_ONCE(atomic_read(&wq->nr_pwqs_to_flush));
		atomic_set(&wq->nr_pwqs_to_flush, 1);
	}

	for_each_pwq(pwq, wq) {
		struct worker_pool *pool = pwq->pool;

		spin_lock_irq(&pool->lock);

		if (flush_color >= 0) {
			WARN_ON_ONCE(pwq->flush_color != -1);

			if (pwq->nr_in_flight[flush_color]) {
				pwq->flush_color = flush_color;
				atomic_inc(&wq->nr_pwqs_to_flush);
				wait = true;
			}
		}

		if (work_color >= 0) {
			WARN_ON_ONCE(work_color != work_next_color(pwq->work_color));
			pwq->work_color = work_color;
		}

		spin_unlock_irq(&pool->lock);
	}

	if (flush_color >= 0 && atomic_dec_and_test(&wq->nr_pwqs_to_flush))
		complete(&wq->first_flusher->done);

	return wait;
}

/**
 * flush_workqueue - ensure that any scheduled work has run to completion.
 * @wq: workqueue to flush
 *
 * This function sleeps until all work items which were queued on entry
 * have finished execution, but it is not livelocked by new incoming ones.
 */
void flush_workqueue(struct workqueue_struct *wq)
{
	struct wq_flusher this_flusher = {
		.list = LIST_HEAD_INIT(this_flusher.list),
		.flush_color = -1,
		.done = COMPLETION_INITIALIZER_ONSTACK(this_flusher.done),
	};
	int next_color;

	lock_map_acquire(&wq->lockdep_map);
	lock_map_release(&wq->lockdep_map);

	mutex_lock(&wq->mutex);

	/*
	 * Start-to-wait phase
	 */
	next_color = work_next_color(wq->work_color);

	if (next_color != wq->flush_color) {
		/*
		 * Color space is not full.  The current work_color
		 * becomes our flush_color and work_color is advanced
		 * by one.
		 */
		WARN_ON_ONCE(!list_empty(&wq->flusher_overflow));
		this_flusher.flush_color = wq->work_color;
		wq->work_color = next_color;

		if (!wq->first_flusher) {
			/* no flush in progress, become the first flusher */
			WARN_ON_ONCE(wq->flush_color != this_flusher.flush_color);

			wq->first_flusher = &this_flusher;

			if (!flush_workqueue_prep_pwqs(wq, wq->flush_color,
						       wq->work_color)) {
				/* nothing to flush, done */
				wq->flush_color = next_color;
				wq->first_flusher = NULL;
				goto out_unlock;
			}
		} else {
			/* wait in queue */
			WARN_ON_ONCE(wq->flush_color == this_flusher.flush_color);
			list_add_tail(&this_flusher.list, &wq->flusher_queue);
			flush_workqueue_prep_pwqs(wq, -1, wq->work_color);
		}
	} else {
		/*
		 * Oops, color space is full, wait on overflow queue.
		 * The next flush completion will assign us
		 * flush_color and transfer to flusher_queue.
		 */
		list_add_tail(&this_flusher.list, &wq->flusher_overflow);
	}

	mutex_unlock(&wq->mutex);

	wait_for_completion(&this_flusher.done);

	/*
	 * Wake-up-and-cascade phase
	 *
	 * First flushers are responsible for cascading flushes and
	 * handling overflow.  Non-first flushers can simply return.
	 */
	if (wq->first_flusher != &this_flusher)
		return;

	mutex_lock(&wq->mutex);

	/* we might have raced, check again with mutex held */
	if (wq->first_flusher != &this_flusher)
		goto out_unlock;

	wq->first_flusher = NULL;

	WARN_ON_ONCE(!list_empty(&this_flusher.list));
	WARN_ON_ONCE(wq->flush_color != this_flusher.flush_color);

	while (true) {
		struct wq_flusher *next, *tmp;

		/* complete all the flushers sharing the current flush color */
		list_for_each_entry_safe(next, tmp, &wq->flusher_queue, list) {
			if (next->flush_color != wq->flush_color)
				break;
			list_del_init(&next->list);
			complete(&next->done);
		}

		WARN_ON_ONCE(!list_empty(&wq->flusher_overflow) &&
			     wq->flush_color != work_next_color(wq->work_color));

		/* this flush_color is finished, advance by one */
		wq->flush_color = work_next_color(wq->flush_color);

		/* one color has been freed, handle overflow queue */
		if (!list_empty(&wq->flusher_overflow)) {
			/*
			 * Assign the same color to all overflowed
			 * flushers, advance work_color and append to
			 * flusher_queue.  This is the start-to-wait
			 * phase for these overflowed flushers.
			 */
			list_for_each_entry(tmp, &wq->flusher_overflow, list)
				tmp->flush_color = wq->work_color;

			wq->work_color = work_next_color(wq->work_color);

			list_splice_tail_init(&wq->flusher_overflow,
					      &wq->flusher_queue);
			flush_workqueue_prep_pwqs(wq, -1, wq->work_color);
		}

		if (list_empty(&wq->flusher_queue)) {
			WARN_ON_ONCE(wq->flush_color != wq->work_color);
			break;
		}

		/*
		 * Need to flush more colors.  Make the next flusher
		 * the new first flusher and arm pwqs.
		 */
		WARN_ON_ONCE(wq->flush_color == wq->work_color);
		WARN_ON_ONCE(wq->flush_color != next->flush_color);

		list_del_init(&next->list);
		wq->first_flusher = next;

		if (flush_workqueue_prep_pwqs(wq, wq->flush_color, -1))
			break;

		/*
		 * Meh... this color is already done, clear first
		 * flusher and repeat cascading.
		 */
		wq->first_flusher = NULL;
	}

out_unlock:
	mutex_unlock(&wq->mutex);
}
EXPORT_SYMBOL_GPL(flush_workqueue);

/**
 * drain_workqueue - drain a workqueue
 * @wq: workqueue to drain
 *
 * Wait until the workqueue becomes empty.  While draining is in progress,
 * only chain queueing is allowed.  IOW, only currently pending or running
 * work items on @wq can queue further work items on it.  @wq is flushed
 * repeatedly until it becomes empty.  The number of flushing is detemined
 * by the depth of chaining and should be relatively short.  Whine if it
 * takes too long.
 */
void drain_workqueue(struct workqueue_struct *wq)
{
	unsigned int flush_cnt = 0;
	struct pool_workqueue *pwq;

	/*
	 * __queue_work() needs to test whether there are drainers, is much
	 * hotter than drain_workqueue() and already looks at @wq->flags.
	 * Use __WQ_DRAINING so that queue doesn't have to check nr_drainers.
	 */
	mutex_lock(&wq->mutex);
	if (!wq->nr_drainers++)
		wq->flags |= __WQ_DRAINING;
	mutex_unlock(&wq->mutex);
reflush:
	flush_workqueue(wq);

	mutex_lock(&wq->mutex);

	for_each_pwq(pwq, wq) {
		bool drained;

		spin_lock_irq(&pwq->pool->lock);
		drained = !pwq->nr_active && list_empty(&pwq->delayed_works);
		spin_unlock_irq(&pwq->pool->lock);

		if (drained)
			continue;

		if (++flush_cnt == 10 ||
		    (flush_cnt % 100 == 0 && flush_cnt <= 1000))
			pr_warn("workqueue %s: drain_workqueue() isn't complete after %u tries\n",
				wq->name, flush_cnt);

		mutex_unlock(&wq->mutex);
		goto reflush;
	}

	if (!--wq->nr_drainers)
		wq->flags &= ~__WQ_DRAINING;
	mutex_unlock(&wq->mutex);
}
EXPORT_SYMBOL_GPL(drain_workqueue);

static bool start_flush_work(struct work_struct *work, struct wq_barrier *barr)
{
	struct worker *worker = NULL;
	struct worker_pool *pool;
	struct pool_workqueue *pwq;

	might_sleep();

	rcu_read_lock();
	pool = get_work_pool(work);
	if (!pool) {
		rcu_read_unlock();
		return false;
	}

	spin_lock_irq(&pool->lock);
	/* see the comment in try_to_grab_pending() with the same code */
	pwq = get_work_pwq(work);
	if (pwq) {
		if (unlikely(pwq->pool != pool))
			goto already_gone;
	} else {
		worker = find_worker_executing_work(pool, work);
		if (!worker)
			goto already_gone;
		pwq = worker->current_pwq;
	}

	insert_wq_barrier(pwq, barr, work, worker);
	spin_unlock_irq(&pool->lock);

	/*
	 * If @max_active is 1 or rescuer is in use, flushing another work
	 * item on the same workqueue may lead to deadlock.  Make sure the
	 * flusher is not running on the same workqueue by verifying write
	 * access.
	 */
	if (pwq->wq->saved_max_active == 1 || pwq->wq->rescuer)
		lock_map_acquire(&pwq->wq->lockdep_map);
	else
		lock_map_acquire_read(&pwq->wq->lockdep_map);
	lock_map_release(&pwq->wq->lockdep_map);
	rcu_read_unlock();
	return true;
already_gone:
	spin_unlock_irq(&pool->lock);
	rcu_read_unlock();
	return false;
}

/**
 * flush_work - wait for a work to finish executing the last queueing instance
 * @work: the work to flush
 *
 * Wait until @work has finished execution.  @work is guaranteed to be idle
 * on return if it hasn't been requeued since flush started.
 *
 * Return:
 * %true if flush_work() waited for the work to finish execution,
 * %false if it was already idle.
 */
bool flush_work(struct work_struct *work)
{
	struct wq_barrier barr;

	lock_map_acquire(&work->lockdep_map);
	lock_map_release(&work->lockdep_map);

	if (start_flush_work(work, &barr)) {
		wait_for_completion(&barr.done);
		destroy_work_on_stack(&barr.work);
		return true;
	} else {
		return false;
	}
}
EXPORT_SYMBOL_GPL(flush_work);

static bool __cancel_work_timer(struct work_struct *work, bool is_dwork)
{
	unsigned long flags;
	int ret;

	do {
		ret = try_to_grab_pending(work, is_dwork, &flags);
		/*
		 * If someone else is canceling, wait for the same event it
		 * would be waiting for before retrying.
		 */
		if (unlikely(ret == -ENOENT))
			flush_work(work);
	} while (unlikely(ret < 0));

	/* tell other tasks trying to grab @work to back off */
	mark_work_canceling(work);
	local_unlock_irqrestore(pendingb_lock, flags);

	flush_work(work);
	clear_work_data(work);
	return ret;
}

/**
 * cancel_work_sync - cancel a work and wait for it to finish
 * @work: the work to cancel
 *
 * Cancel @work and wait for its execution to finish.  This function
 * can be used even if the work re-queues itself or migrates to
 * another workqueue.  On return from this function, @work is
 * guaranteed to be not pending or executing on any CPU.
 *
 * cancel_work_sync(&delayed_work->work) must not be used for
 * delayed_work's.  Use cancel_delayed_work_sync() instead.
 *
 * The caller must ensure that the workqueue on which @work was last
 * queued can't be destroyed before this function returns.
 *
 * Return:
 * %true if @work was pending, %false otherwise.
 */
bool cancel_work_sync(struct work_struct *work)
{
	return __cancel_work_timer(work, false);
}
EXPORT_SYMBOL_GPL(cancel_work_sync);

/**
 * flush_delayed_work - wait for a dwork to finish executing the last queueing
 * @dwork: the delayed work to flush
 *
 * Delayed timer is cancelled and the pending work is queued for
 * immediate execution.  Like flush_work(), this function only
 * considers the last queueing instance of @dwork.
 *
 * Return:
 * %true if flush_work() waited for the work to finish execution,
 * %false if it was already idle.
 */
bool flush_delayed_work(struct delayed_work *dwork)
{
	local_lock_irq(pendingb_lock);
	if (del_timer_sync(&dwork->timer))
		__queue_work(dwork->cpu, dwork->wq, &dwork->work);
	local_unlock_irq(pendingb_lock);
	return flush_work(&dwork->work);
}
EXPORT_SYMBOL(flush_delayed_work);

/**
 * cancel_delayed_work - cancel a delayed work
 * @dwork: delayed_work to cancel
 *
 * Kill off a pending delayed_work.
 *
 * Return: %true if @dwork was pending and canceled; %false if it wasn't
 * pending.
 *
 * Note:
 * The work callback function may still be running on return, unless
 * it returns %true and the work doesn't re-arm itself.  Explicitly flush or
 * use cancel_delayed_work_sync() to wait on it.
 *
 * This function is safe to call from any context including IRQ handler.
 */
bool cancel_delayed_work(struct delayed_work *dwork)
{
	unsigned long flags;
	int ret;

	do {
		ret = try_to_grab_pending(&dwork->work, true, &flags);
	} while (unlikely(ret == -EAGAIN));

	if (unlikely(ret < 0))
		return false;

	set_work_pool_and_clear_pending(&dwork->work,
					get_work_pool_id(&dwork->work));
	local_unlock_irqrestore(pendingb_lock, flags);
	return ret;
}
EXPORT_SYMBOL(cancel_delayed_work);

/**
 * cancel_delayed_work_sync - cancel a delayed work and wait for it to finish
 * @dwork: the delayed work cancel
 *
 * This is cancel_work_sync() for delayed works.
 *
 * Return:
 * %true if @dwork was pending, %false otherwise.
 */
bool cancel_delayed_work_sync(struct delayed_work *dwork)
{
	return __cancel_work_timer(&dwork->work, true);
}
EXPORT_SYMBOL(cancel_delayed_work_sync);

/**
 * schedule_on_each_cpu - execute a function synchronously on each online CPU
 * @func: the function to call
 *
 * schedule_on_each_cpu() executes @func on each online CPU using the
 * system workqueue and blocks until all CPUs have completed.
 * schedule_on_each_cpu() is very slow.
 *
 * Return:
 * 0 on success, -errno on failure.
 */
int schedule_on_each_cpu(work_func_t func)
{
	int cpu;
	struct work_struct __percpu *works;

	works = alloc_percpu(struct work_struct);
	if (!works)
		return -ENOMEM;

	get_online_cpus();

	for_each_online_cpu(cpu) {
		struct work_struct *work = per_cpu_ptr(works, cpu);

		INIT_WORK(work, func);
		schedule_work_on(cpu, work);
	}

	for_each_online_cpu(cpu)
		flush_work(per_cpu_ptr(works, cpu));

	put_online_cpus();
	free_percpu(works);
	return 0;
}

/**
 * flush_scheduled_work - ensure that any scheduled work has run to completion.
 *
 * Forces execution of the kernel-global workqueue and blocks until its
 * completion.
 *
 * Think twice before calling this function!  It's very easy to get into
 * trouble if you don't take great care.  Either of the following situations
 * will lead to deadlock:
 *
 *	One of the work items currently on the workqueue needs to acquire
 *	a lock held by your code or its caller.
 *
 *	Your code is running in the context of a work routine.
 *
 * They will be detected by lockdep when they occur, but the first might not
 * occur very often.  It depends on what work items are on the workqueue and
 * what locks they need, which you have no control over.
 *
 * In most situations flushing the entire workqueue is overkill; you merely
 * need to know that a particular work item isn't queued and isn't running.
 * In such cases you should use cancel_delayed_work_sync() or
 * cancel_work_sync() instead.
 */
void flush_scheduled_work(void)
{
	flush_workqueue(system_wq);
}
EXPORT_SYMBOL(flush_scheduled_work);

/**
 * execute_in_process_context - reliably execute the routine with user context
 * @fn:		the function to execute
 * @ew:		guaranteed storage for the execute work structure (must
 *		be available when the work executes)
 *
 * Executes the function immediately if process context is available,
 * otherwise schedules the function for delayed execution.
 *
 * Return:	0 - function was executed
 *		1 - function was scheduled for execution
 */
int execute_in_process_context(work_func_t fn, struct execute_work *ew)
{
	if (!in_interrupt()) {
		fn(&ew->work);
		return 0;
	}

	INIT_WORK(&ew->work, fn);
	schedule_work(&ew->work);

	return 1;
}
EXPORT_SYMBOL_GPL(execute_in_process_context);

#ifdef CONFIG_SYSFS
/*
 * Workqueues with WQ_SYSFS flag set is visible to userland via
 * /sys/bus/workqueue/devices/WQ_NAME.  All visible workqueues have the
 * following attributes.
 *
 *  per_cpu	RO bool	: whether the workqueue is per-cpu or unbound
 *  max_active	RW int	: maximum number of in-flight work items
 *
 * Unbound workqueues have the following extra attributes.
 *
 *  id		RO int	: the associated pool ID
 *  nice	RW int	: nice value of the workers
 *  cpumask	RW mask	: bitmask of allowed CPUs for the workers
 */
struct wq_device {
	struct workqueue_struct		*wq;
	struct device			dev;
};

static struct workqueue_struct *dev_to_wq(struct device *dev)
{
	struct wq_device *wq_dev = container_of(dev, struct wq_device, dev);

	return wq_dev->wq;
}

static ssize_t per_cpu_show(struct device *dev, struct device_attribute *attr,
			    char *buf)
{
	struct workqueue_struct *wq = dev_to_wq(dev);

	return scnprintf(buf, PAGE_SIZE, "%d\n", (bool)!(wq->flags & WQ_UNBOUND));
}
static DEVICE_ATTR_RO(per_cpu);

static ssize_t max_active_show(struct device *dev,
			       struct device_attribute *attr, char *buf)
{
	struct workqueue_struct *wq = dev_to_wq(dev);

	return scnprintf(buf, PAGE_SIZE, "%d\n", wq->saved_max_active);
}

static ssize_t max_active_store(struct device *dev,
				struct device_attribute *attr, const char *buf,
				size_t count)
{
	struct workqueue_struct *wq = dev_to_wq(dev);
	int val;

	if (sscanf(buf, "%d", &val) != 1 || val <= 0)
		return -EINVAL;

	workqueue_set_max_active(wq, val);
	return count;
}
static DEVICE_ATTR_RW(max_active);

static struct attribute *wq_sysfs_attrs[] = {
	&dev_attr_per_cpu.attr,
	&dev_attr_max_active.attr,
	NULL,
};
ATTRIBUTE_GROUPS(wq_sysfs);

static ssize_t wq_pool_ids_show(struct device *dev,
				struct device_attribute *attr, char *buf)
{
	struct workqueue_struct *wq = dev_to_wq(dev);
	const char *delim = "";
	int node, written = 0;

	get_online_cpus();
	rcu_read_lock();
	for_each_node(node) {
		written += scnprintf(buf + written, PAGE_SIZE - written,
				     "%s%d:%d", delim, node,
				     unbound_pwq_by_node(wq, node)->pool->id);
		delim = " ";
	}
	written += scnprintf(buf + written, PAGE_SIZE - written, "\n");
	rcu_read_unlock();
	put_online_cpus();

	return written;
}

static ssize_t wq_nice_show(struct device *dev, struct device_attribute *attr,
			    char *buf)
{
	struct workqueue_struct *wq = dev_to_wq(dev);
	int written;

	mutex_lock(&wq->mutex);
	written = scnprintf(buf, PAGE_SIZE, "%d\n", wq->unbound_attrs->nice);
	mutex_unlock(&wq->mutex);

	return written;
}

/* prepare workqueue_attrs for sysfs store operations */
static struct workqueue_attrs *wq_sysfs_prep_attrs(struct workqueue_struct *wq)
{
	struct workqueue_attrs *attrs;

	attrs = alloc_workqueue_attrs(GFP_KERNEL);
	if (!attrs)
		return NULL;

	mutex_lock(&wq->mutex);
	copy_workqueue_attrs(attrs, wq->unbound_attrs);
	mutex_unlock(&wq->mutex);
	return attrs;
}

static ssize_t wq_nice_store(struct device *dev, struct device_attribute *attr,
			     const char *buf, size_t count)
{
	struct workqueue_struct *wq = dev_to_wq(dev);
	struct workqueue_attrs *attrs;
	int ret;

	attrs = wq_sysfs_prep_attrs(wq);
	if (!attrs)
		return -ENOMEM;

	if (sscanf(buf, "%d", &attrs->nice) == 1 &&
	    attrs->nice >= -20 && attrs->nice <= 19)
		ret = apply_workqueue_attrs(wq, attrs);
	else
		ret = -EINVAL;

	free_workqueue_attrs(attrs);
	return ret ?: count;
}

static ssize_t wq_cpumask_show(struct device *dev,
			       struct device_attribute *attr, char *buf)
{
	struct workqueue_struct *wq = dev_to_wq(dev);
	int written;

	mutex_lock(&wq->mutex);
	written = cpumask_scnprintf(buf, PAGE_SIZE, wq->unbound_attrs->cpumask);
	mutex_unlock(&wq->mutex);

	written += scnprintf(buf + written, PAGE_SIZE - written, "\n");
	return written;
}

static ssize_t wq_cpumask_store(struct device *dev,
				struct device_attribute *attr,
				const char *buf, size_t count)
{
	struct workqueue_struct *wq = dev_to_wq(dev);
	struct workqueue_attrs *attrs;
	int ret;

	attrs = wq_sysfs_prep_attrs(wq);
	if (!attrs)
		return -ENOMEM;

	ret = cpumask_parse(buf, attrs->cpumask);
	if (!ret)
		ret = apply_workqueue_attrs(wq, attrs);

	free_workqueue_attrs(attrs);
	return ret ?: count;
}

static ssize_t wq_numa_show(struct device *dev, struct device_attribute *attr,
			    char *buf)
{
	struct workqueue_struct *wq = dev_to_wq(dev);
	int written;

	mutex_lock(&wq->mutex);
	written = scnprintf(buf, PAGE_SIZE, "%d\n",
			    !wq->unbound_attrs->no_numa);
	mutex_unlock(&wq->mutex);

	return written;
}

static ssize_t wq_numa_store(struct device *dev, struct device_attribute *attr,
			     const char *buf, size_t count)
{
	struct workqueue_struct *wq = dev_to_wq(dev);
	struct workqueue_attrs *attrs;
	int v, ret;

	attrs = wq_sysfs_prep_attrs(wq);
	if (!attrs)
		return -ENOMEM;

	ret = -EINVAL;
	if (sscanf(buf, "%d", &v) == 1) {
		attrs->no_numa = !v;
		ret = apply_workqueue_attrs(wq, attrs);
	}

	free_workqueue_attrs(attrs);
	return ret ?: count;
}

static struct device_attribute wq_sysfs_unbound_attrs[] = {
	__ATTR(pool_ids, 0444, wq_pool_ids_show, NULL),
	__ATTR(nice, 0644, wq_nice_show, wq_nice_store),
	__ATTR(cpumask, 0644, wq_cpumask_show, wq_cpumask_store),
	__ATTR(numa, 0644, wq_numa_show, wq_numa_store),
	__ATTR_NULL,
};

static struct bus_type wq_subsys = {
	.name				= "workqueue",
	.dev_groups			= wq_sysfs_groups,
};

static int __init wq_sysfs_init(void)
{
	return subsys_virtual_register(&wq_subsys, NULL);
}
core_initcall(wq_sysfs_init);

static void wq_device_release(struct device *dev)
{
	struct wq_device *wq_dev = container_of(dev, struct wq_device, dev);

	kfree(wq_dev);
}

/**
 * workqueue_sysfs_register - make a workqueue visible in sysfs
 * @wq: the workqueue to register
 *
 * Expose @wq in sysfs under /sys/bus/workqueue/devices.
 * alloc_workqueue*() automatically calls this function if WQ_SYSFS is set
 * which is the preferred method.
 *
 * Workqueue user should use this function directly iff it wants to apply
 * workqueue_attrs before making the workqueue visible in sysfs; otherwise,
 * apply_workqueue_attrs() may race against userland updating the
 * attributes.
 *
 * Return: 0 on success, -errno on failure.
 */
int workqueue_sysfs_register(struct workqueue_struct *wq)
{
	struct wq_device *wq_dev;
	int ret;

	/*
	 * Adjusting max_active or creating new pwqs by applyting
	 * attributes breaks ordering guarantee.  Disallow exposing ordered
	 * workqueues.
	 */
	if (WARN_ON(wq->flags & __WQ_ORDERED))
		return -EINVAL;

	wq->wq_dev = wq_dev = kzalloc(sizeof(*wq_dev), GFP_KERNEL);
	if (!wq_dev)
		return -ENOMEM;

	wq_dev->wq = wq;
	wq_dev->dev.bus = &wq_subsys;
	wq_dev->dev.init_name = wq->name;
	wq_dev->dev.release = wq_device_release;

	/*
	 * unbound_attrs are created separately.  Suppress uevent until
	 * everything is ready.
	 */
	dev_set_uevent_suppress(&wq_dev->dev, true);

	ret = device_register(&wq_dev->dev);
	if (ret) {
		kfree(wq_dev);
		wq->wq_dev = NULL;
		return ret;
	}

	if (wq->flags & WQ_UNBOUND) {
		struct device_attribute *attr;

		for (attr = wq_sysfs_unbound_attrs; attr->attr.name; attr++) {
			ret = device_create_file(&wq_dev->dev, attr);
			if (ret) {
				device_unregister(&wq_dev->dev);
				wq->wq_dev = NULL;
				return ret;
			}
		}
	}

	dev_set_uevent_suppress(&wq_dev->dev, false);
	kobject_uevent(&wq_dev->dev.kobj, KOBJ_ADD);
	return 0;
}

/**
 * workqueue_sysfs_unregister - undo workqueue_sysfs_register()
 * @wq: the workqueue to unregister
 *
 * If @wq is registered to sysfs by workqueue_sysfs_register(), unregister.
 */
static void workqueue_sysfs_unregister(struct workqueue_struct *wq)
{
	struct wq_device *wq_dev = wq->wq_dev;

	if (!wq->wq_dev)
		return;

	wq->wq_dev = NULL;
	device_unregister(&wq_dev->dev);
}
#else	/* CONFIG_SYSFS */
static void workqueue_sysfs_unregister(struct workqueue_struct *wq)	{ }
#endif	/* CONFIG_SYSFS */

/**
 * free_workqueue_attrs - free a workqueue_attrs
 * @attrs: workqueue_attrs to free
 *
 * Undo alloc_workqueue_attrs().
 */
void free_workqueue_attrs(struct workqueue_attrs *attrs)
{
	if (attrs) {
		free_cpumask_var(attrs->cpumask);
		kfree(attrs);
	}
}

/**
 * alloc_workqueue_attrs - allocate a workqueue_attrs
 * @gfp_mask: allocation mask to use
 *
 * Allocate a new workqueue_attrs, initialize with default settings and
 * return it.
 *
 * Return: The allocated new workqueue_attr on success. %NULL on failure.
 */
struct workqueue_attrs *alloc_workqueue_attrs(gfp_t gfp_mask)
{
	struct workqueue_attrs *attrs;

	attrs = kzalloc(sizeof(*attrs), gfp_mask);
	if (!attrs)
		goto fail;
	if (!alloc_cpumask_var(&attrs->cpumask, gfp_mask))
		goto fail;

	cpumask_copy(attrs->cpumask, cpu_possible_mask);
	return attrs;
fail:
	free_workqueue_attrs(attrs);
	return NULL;
}

static void copy_workqueue_attrs(struct workqueue_attrs *to,
				 const struct workqueue_attrs *from)
{
	to->nice = from->nice;
	cpumask_copy(to->cpumask, from->cpumask);
	/*
	 * Unlike hash and equality test, this function doesn't ignore
	 * ->no_numa as it is used for both pool and wq attrs.  Instead,
	 * get_unbound_pool() explicitly clears ->no_numa after copying.
	 */
	to->no_numa = from->no_numa;
}

/* hash value of the content of @attr */
static u32 wqattrs_hash(const struct workqueue_attrs *attrs)
{
	u32 hash = 0;

	hash = jhash_1word(attrs->nice, hash);
	hash = jhash(cpumask_bits(attrs->cpumask),
		     BITS_TO_LONGS(nr_cpumask_bits) * sizeof(long), hash);
	return hash;
}

/* content equality test */
static bool wqattrs_equal(const struct workqueue_attrs *a,
			  const struct workqueue_attrs *b)
{
	if (a->nice != b->nice)
		return false;
	if (!cpumask_equal(a->cpumask, b->cpumask))
		return false;
	return true;
}

/**
 * init_worker_pool - initialize a newly zalloc'd worker_pool
 * @pool: worker_pool to initialize
 *
 * Initiailize a newly zalloc'd @pool.  It also allocates @pool->attrs.
 *
 * Return: 0 on success, -errno on failure.  Even on failure, all fields
 * inside @pool proper are initialized and put_unbound_pool() can be called
 * on @pool safely to release it.
 */
static int init_worker_pool(struct worker_pool *pool)
{
	spin_lock_init(&pool->lock);
	pool->id = -1;
	pool->cpu = -1;
	pool->node = NUMA_NO_NODE;
	pool->flags |= POOL_DISASSOCIATED;
	INIT_LIST_HEAD(&pool->worklist);
	INIT_LIST_HEAD(&pool->idle_list);
	hash_init(pool->busy_hash);

	init_timer_deferrable(&pool->idle_timer);
	pool->idle_timer.function = idle_worker_timeout;
	pool->idle_timer.data = (unsigned long)pool;

	setup_timer(&pool->mayday_timer, pool_mayday_timeout,
		    (unsigned long)pool);

	mutex_init(&pool->manager_arb);
	mutex_init(&pool->manager_mutex);
	INIT_LIST_HEAD(&pool->workers);

	ida_init(&pool->worker_ida);
	INIT_HLIST_NODE(&pool->hash_node);
	pool->refcnt = 1;

	/* shouldn't fail above this point */
	pool->attrs = alloc_workqueue_attrs(GFP_KERNEL);
	if (!pool->attrs)
		return -ENOMEM;
	return 0;
}

static void rcu_free_pool(struct rcu_head *rcu)
{
	struct worker_pool *pool = container_of(rcu, struct worker_pool, rcu);

	ida_destroy(&pool->worker_ida);
	free_workqueue_attrs(pool->attrs);
	kfree(pool);
}

/**
 * put_unbound_pool - put a worker_pool
 * @pool: worker_pool to put
 *
 * Put @pool.  If its refcnt reaches zero, it gets destroyed in RCU
 * safe manner.  get_unbound_pool() calls this function on its failure path
 * and this function should be able to release pools which went through,
 * successfully or not, init_worker_pool().
 *
 * Should be called with wq_pool_mutex held.
 */
static void put_unbound_pool(struct worker_pool *pool)
{
	DECLARE_COMPLETION_ONSTACK(detach_completion);
	struct worker *worker;

	lockdep_assert_held(&wq_pool_mutex);

	if (--pool->refcnt)
		return;

	/* sanity checks */
	if (WARN_ON(!(pool->flags & POOL_DISASSOCIATED)) ||
	    WARN_ON(!list_empty(&pool->worklist)))
		return;

	/* release id and unhash */
	if (pool->id >= 0)
		idr_remove(&worker_pool_idr, pool->id);
	hash_del(&pool->hash_node);

	/*
	 * Become the manager and destroy all workers.  Grabbing
	 * manager_arb prevents @pool's workers from blocking on
	 * manager_mutex.
	 */
	mutex_lock(&pool->manager_arb);

	spin_lock_irq(&pool->lock);
	while ((worker = first_worker(pool)))
		destroy_worker(worker);
	WARN_ON(pool->nr_workers || pool->nr_idle);
	spin_unlock_irq(&pool->lock);

	mutex_lock(&pool->manager_mutex);
	if (!list_empty(&pool->workers))
		pool->detach_completion = &detach_completion;
	mutex_unlock(&pool->manager_mutex);

	if (pool->detach_completion)
		wait_for_completion(pool->detach_completion);

	mutex_unlock(&pool->manager_arb);

	/* shut down the timers */
	del_timer_sync(&pool->idle_timer);
	del_timer_sync(&pool->mayday_timer);

	/* RCU protected to allow dereferences from get_work_pool() */
	call_rcu(&pool->rcu, rcu_free_pool);
}

/**
 * get_unbound_pool - get a worker_pool with the specified attributes
 * @attrs: the attributes of the worker_pool to get
 *
 * Obtain a worker_pool which has the same attributes as @attrs, bump the
 * reference count and return it.  If there already is a matching
 * worker_pool, it will be used; otherwise, this function attempts to
 * create a new one.
 *
 * Should be called with wq_pool_mutex held.
 *
 * Return: On success, a worker_pool with the same attributes as @attrs.
 * On failure, %NULL.
 */
static struct worker_pool *get_unbound_pool(const struct workqueue_attrs *attrs)
{
	u32 hash = wqattrs_hash(attrs);
	struct worker_pool *pool;
	int node;

	lockdep_assert_held(&wq_pool_mutex);

	/* do we already have a matching pool? */
	hash_for_each_possible(unbound_pool_hash, pool, hash_node, hash) {
		if (wqattrs_equal(pool->attrs, attrs)) {
			pool->refcnt++;
			goto out_unlock;
		}
	}

	/* nope, create a new one */
	pool = kzalloc(sizeof(*pool), GFP_KERNEL);
	if (!pool || init_worker_pool(pool) < 0)
		goto fail;

	if (workqueue_freezing)
		pool->flags |= POOL_FREEZING;

	lockdep_set_subclass(&pool->lock, 1);	/* see put_pwq() */
	copy_workqueue_attrs(pool->attrs, attrs);

	/*
	 * no_numa isn't a worker_pool attribute, always clear it.  See
	 * 'struct workqueue_attrs' comments for detail.
	 */
	pool->attrs->no_numa = false;

	/* if cpumask is contained inside a NUMA node, we belong to that node */
	if (wq_numa_enabled) {
		for_each_node(node) {
			if (cpumask_subset(pool->attrs->cpumask,
					   wq_numa_possible_cpumask[node])) {
				pool->node = node;
				break;
			}
		}
	}

	if (worker_pool_assign_id(pool) < 0)
		goto fail;

	/* create and start the initial worker */
	if (create_and_start_worker(pool) < 0)
		goto fail;

	/* install */
	hash_add(unbound_pool_hash, &pool->hash_node, hash);
out_unlock:
	return pool;
fail:
	if (pool)
		put_unbound_pool(pool);
	return NULL;
}

static void rcu_free_pwq(struct rcu_head *rcu)
{
	kmem_cache_free(pwq_cache,
			container_of(rcu, struct pool_workqueue, rcu));
}

/*
 * Scheduled on system_wq by put_pwq() when an unbound pwq hits zero refcnt
 * and needs to be destroyed.
 */
static void pwq_unbound_release_workfn(struct work_struct *work)
{
	struct pool_workqueue *pwq = container_of(work, struct pool_workqueue,
						  unbound_release_work);
	struct workqueue_struct *wq = pwq->wq;
	struct worker_pool *pool = pwq->pool;
	bool is_last;

	if (WARN_ON_ONCE(!(wq->flags & WQ_UNBOUND)))
		return;

	/*
	 * Unlink @pwq.  Synchronization against wq->mutex isn't strictly
	 * necessary on release but do it anyway.  It's easier to verify
	 * and consistent with the linking path.
	 */
	mutex_lock(&wq->mutex);
	list_del_rcu(&pwq->pwqs_node);
	is_last = list_empty(&wq->pwqs);
	mutex_unlock(&wq->mutex);

	mutex_lock(&wq_pool_mutex);
	put_unbound_pool(pool);
	mutex_unlock(&wq_pool_mutex);

	call_rcu(&pwq->rcu, rcu_free_pwq);

	/*
	 * If we're the last pwq going away, @wq is already dead and no one
	 * is gonna access it anymore.  Free it.
	 */
	if (is_last) {
		free_workqueue_attrs(wq->unbound_attrs);
		kfree(wq);
	}
}

/**
 * pwq_adjust_max_active - update a pwq's max_active to the current setting
 * @pwq: target pool_workqueue
 *
 * If @pwq isn't freezing, set @pwq->max_active to the associated
 * workqueue's saved_max_active and activate delayed work items
 * accordingly.  If @pwq is freezing, clear @pwq->max_active to zero.
 */
static void pwq_adjust_max_active(struct pool_workqueue *pwq)
{
	struct workqueue_struct *wq = pwq->wq;
	bool freezable = wq->flags & WQ_FREEZABLE;

	/* for @wq->saved_max_active */
	lockdep_assert_held(&wq->mutex);

	/* fast exit for non-freezable wqs */
	if (!freezable && pwq->max_active == wq->saved_max_active)
		return;

	spin_lock_irq(&pwq->pool->lock);

	if (!freezable || !(pwq->pool->flags & POOL_FREEZING)) {
		pwq->max_active = wq->saved_max_active;

		while (!list_empty(&pwq->delayed_works) &&
		       pwq->nr_active < pwq->max_active)
			pwq_activate_first_delayed(pwq);

		/*
		 * Need to kick a worker after thawed or an unbound wq's
		 * max_active is bumped.  It's a slow path.  Do it always.
		 */
		wake_up_worker(pwq->pool);
	} else {
		pwq->max_active = 0;
	}

	spin_unlock_irq(&pwq->pool->lock);
}

/* initialize newly alloced @pwq which is associated with @wq and @pool */
static void init_pwq(struct pool_workqueue *pwq, struct workqueue_struct *wq,
		     struct worker_pool *pool)
{
	BUG_ON((unsigned long)pwq & WORK_STRUCT_FLAG_MASK);

	memset(pwq, 0, sizeof(*pwq));

	pwq->pool = pool;
	pwq->wq = wq;
	pwq->flush_color = -1;
	pwq->refcnt = 1;
	INIT_LIST_HEAD(&pwq->delayed_works);
	INIT_LIST_HEAD(&pwq->pwqs_node);
	INIT_LIST_HEAD(&pwq->mayday_node);
	INIT_WORK(&pwq->unbound_release_work, pwq_unbound_release_workfn);
}

/* sync @pwq with the current state of its associated wq and link it */
static void link_pwq(struct pool_workqueue *pwq)
{
	struct workqueue_struct *wq = pwq->wq;

	lockdep_assert_held(&wq->mutex);

	/* may be called multiple times, ignore if already linked */
	if (!list_empty(&pwq->pwqs_node))
		return;

	/*
	 * Set the matching work_color.  This is synchronized with
	 * wq->mutex to avoid confusing flush_workqueue().
	 */
	pwq->work_color = wq->work_color;

	/* sync max_active to the current setting */
	pwq_adjust_max_active(pwq);

	/* link in @pwq */
	list_add_rcu(&pwq->pwqs_node, &wq->pwqs);
}

/* obtain a pool matching @attr and create a pwq associating the pool and @wq */
static struct pool_workqueue *alloc_unbound_pwq(struct workqueue_struct *wq,
					const struct workqueue_attrs *attrs)
{
	struct worker_pool *pool;
	struct pool_workqueue *pwq;

	lockdep_assert_held(&wq_pool_mutex);

	pool = get_unbound_pool(attrs);
	if (!pool)
		return NULL;

	pwq = kmem_cache_alloc_node(pwq_cache, GFP_KERNEL, pool->node);
	if (!pwq) {
		put_unbound_pool(pool);
		return NULL;
	}

	init_pwq(pwq, wq, pool);
	return pwq;
}

/* undo alloc_unbound_pwq(), used only in the error path */
static void free_unbound_pwq(struct pool_workqueue *pwq)
{
	lockdep_assert_held(&wq_pool_mutex);

	if (pwq) {
		put_unbound_pool(pwq->pool);
		kmem_cache_free(pwq_cache, pwq);
	}
}

/**
 * wq_calc_node_mask - calculate a wq_attrs' cpumask for the specified node
 * @attrs: the wq_attrs of interest
 * @node: the target NUMA node
 * @cpu_going_down: if >= 0, the CPU to consider as offline
 * @cpumask: outarg, the resulting cpumask
 *
 * Calculate the cpumask a workqueue with @attrs should use on @node.  If
 * @cpu_going_down is >= 0, that cpu is considered offline during
 * calculation.  The result is stored in @cpumask.
 *
 * If NUMA affinity is not enabled, @attrs->cpumask is always used.  If
 * enabled and @node has online CPUs requested by @attrs, the returned
 * cpumask is the intersection of the possible CPUs of @node and
 * @attrs->cpumask.
 *
 * The caller is responsible for ensuring that the cpumask of @node stays
 * stable.
 *
 * Return: %true if the resulting @cpumask is different from @attrs->cpumask,
 * %false if equal.
 */
static bool wq_calc_node_cpumask(const struct workqueue_attrs *attrs, int node,
				 int cpu_going_down, cpumask_t *cpumask)
{
	if (!wq_numa_enabled || attrs->no_numa)
		goto use_dfl;

	/* does @node have any online CPUs @attrs wants? */
	cpumask_and(cpumask, cpumask_of_node(node), attrs->cpumask);
	if (cpu_going_down >= 0)
		cpumask_clear_cpu(cpu_going_down, cpumask);

	if (cpumask_empty(cpumask))
		goto use_dfl;

	/* yeap, return possible CPUs in @node that @attrs wants */
	cpumask_and(cpumask, attrs->cpumask, wq_numa_possible_cpumask[node]);
	return !cpumask_equal(cpumask, attrs->cpumask);

use_dfl:
	cpumask_copy(cpumask, attrs->cpumask);
	return false;
}

/* install @pwq into @wq's numa_pwq_tbl[] for @node and return the old pwq */
static struct pool_workqueue *numa_pwq_tbl_install(struct workqueue_struct *wq,
						   int node,
						   struct pool_workqueue *pwq)
{
	struct pool_workqueue *old_pwq;

	lockdep_assert_held(&wq->mutex);

	/* link_pwq() can handle duplicate calls */
	link_pwq(pwq);

	old_pwq = rcu_access_pointer(wq->numa_pwq_tbl[node]);
	rcu_assign_pointer(wq->numa_pwq_tbl[node], pwq);
	return old_pwq;
}

/**
 * apply_workqueue_attrs - apply new workqueue_attrs to an unbound workqueue
 * @wq: the target workqueue
 * @attrs: the workqueue_attrs to apply, allocated with alloc_workqueue_attrs()
 *
 * Apply @attrs to an unbound workqueue @wq.  Unless disabled, on NUMA
 * machines, this function maps a separate pwq to each NUMA node with
 * possibles CPUs in @attrs->cpumask so that work items are affine to the
 * NUMA node it was issued on.  Older pwqs are released as in-flight work
 * items finish.  Note that a work item which repeatedly requeues itself
 * back-to-back will stay on its current pwq.
 *
 * Performs GFP_KERNEL allocations.
 *
 * Return: 0 on success and -errno on failure.
 */
int apply_workqueue_attrs(struct workqueue_struct *wq,
			  const struct workqueue_attrs *attrs)
{
	struct workqueue_attrs *new_attrs, *tmp_attrs;
	struct pool_workqueue **pwq_tbl, *dfl_pwq;
	int node, ret;

	/* only unbound workqueues can change attributes */
	if (WARN_ON(!(wq->flags & WQ_UNBOUND)))
		return -EINVAL;

	/* creating multiple pwqs breaks ordering guarantee */
	if (WARN_ON((wq->flags & __WQ_ORDERED) && !list_empty(&wq->pwqs)))
		return -EINVAL;

	pwq_tbl = kzalloc(wq_numa_tbl_len * sizeof(pwq_tbl[0]), GFP_KERNEL);
	new_attrs = alloc_workqueue_attrs(GFP_KERNEL);
	tmp_attrs = alloc_workqueue_attrs(GFP_KERNEL);
	if (!pwq_tbl || !new_attrs || !tmp_attrs)
		goto enomem;

	/* make a copy of @attrs and sanitize it */
	copy_workqueue_attrs(new_attrs, attrs);
	cpumask_and(new_attrs->cpumask, new_attrs->cpumask, cpu_possible_mask);

	/*
	 * We may create multiple pwqs with differing cpumasks.  Make a
	 * copy of @new_attrs which will be modified and used to obtain
	 * pools.
	 */
	copy_workqueue_attrs(tmp_attrs, new_attrs);

	/*
	 * CPUs should stay stable across pwq creations and installations.
	 * Pin CPUs, determine the target cpumask for each node and create
	 * pwqs accordingly.
	 */
	get_online_cpus();

	mutex_lock(&wq_pool_mutex);

	/*
	 * If something goes wrong during CPU up/down, we'll fall back to
	 * the default pwq covering whole @attrs->cpumask.  Always create
	 * it even if we don't use it immediately.
	 */
	dfl_pwq = alloc_unbound_pwq(wq, new_attrs);
	if (!dfl_pwq)
		goto enomem_pwq;

	for_each_node(node) {
		if (wq_calc_node_cpumask(attrs, node, -1, tmp_attrs->cpumask)) {
			pwq_tbl[node] = alloc_unbound_pwq(wq, tmp_attrs);
			if (!pwq_tbl[node])
				goto enomem_pwq;
		} else {
			dfl_pwq->refcnt++;
			pwq_tbl[node] = dfl_pwq;
		}
	}

	mutex_unlock(&wq_pool_mutex);

	/* all pwqs have been created successfully, let's install'em */
	mutex_lock(&wq->mutex);

	copy_workqueue_attrs(wq->unbound_attrs, new_attrs);

	/* save the previous pwq and install the new one */
	for_each_node(node)
		pwq_tbl[node] = numa_pwq_tbl_install(wq, node, pwq_tbl[node]);

	/* @dfl_pwq might not have been used, ensure it's linked */
	link_pwq(dfl_pwq);
	swap(wq->dfl_pwq, dfl_pwq);

	mutex_unlock(&wq->mutex);

	/* put the old pwqs */
	for_each_node(node)
		put_pwq_unlocked(pwq_tbl[node]);
	put_pwq_unlocked(dfl_pwq);

	put_online_cpus();
	ret = 0;
	/* fall through */
out_free:
	free_workqueue_attrs(tmp_attrs);
	free_workqueue_attrs(new_attrs);
	kfree(pwq_tbl);
	return ret;

enomem_pwq:
	free_unbound_pwq(dfl_pwq);
	for_each_node(node)
		if (pwq_tbl && pwq_tbl[node] != dfl_pwq)
			free_unbound_pwq(pwq_tbl[node]);
	mutex_unlock(&wq_pool_mutex);
	put_online_cpus();
enomem:
	ret = -ENOMEM;
	goto out_free;
}

/**
 * wq_update_unbound_numa - update NUMA affinity of a wq for CPU hot[un]plug
 * @wq: the target workqueue
 * @cpu: the CPU coming up or going down
 * @online: whether @cpu is coming up or going down
 *
 * This function is to be called from %CPU_DOWN_PREPARE, %CPU_ONLINE and
 * %CPU_DOWN_FAILED.  @cpu is being hot[un]plugged, update NUMA affinity of
 * @wq accordingly.
 *
 * If NUMA affinity can't be adjusted due to memory allocation failure, it
 * falls back to @wq->dfl_pwq which may not be optimal but is always
 * correct.
 *
 * Note that when the last allowed CPU of a NUMA node goes offline for a
 * workqueue with a cpumask spanning multiple nodes, the workers which were
 * already executing the work items for the workqueue will lose their CPU
 * affinity and may execute on any CPU.  This is similar to how per-cpu
 * workqueues behave on CPU_DOWN.  If a workqueue user wants strict
 * affinity, it's the user's responsibility to flush the work item from
 * CPU_DOWN_PREPARE.
 */
static void wq_update_unbound_numa(struct workqueue_struct *wq, int cpu,
				   bool online)
{
	int node = cpu_to_node(cpu);
	int cpu_off = online ? -1 : cpu;
	struct pool_workqueue *old_pwq = NULL, *pwq;
	struct workqueue_attrs *target_attrs;
	cpumask_t *cpumask;

	lockdep_assert_held(&wq_pool_mutex);

	if (!wq_numa_enabled || !(wq->flags & WQ_UNBOUND))
		return;

	/*
	 * We don't wanna alloc/free wq_attrs for each wq for each CPU.
	 * Let's use a preallocated one.  The following buf is protected by
	 * CPU hotplug exclusion.
	 */
	target_attrs = wq_update_unbound_numa_attrs_buf;
	cpumask = target_attrs->cpumask;

	mutex_lock(&wq->mutex);
	if (wq->unbound_attrs->no_numa)
		goto out_unlock;

	copy_workqueue_attrs(target_attrs, wq->unbound_attrs);
	pwq = unbound_pwq_by_node(wq, node);

	/*
	 * Let's determine what needs to be done.  If the target cpumask is
	 * different from wq's, we need to compare it to @pwq's and create
	 * a new one if they don't match.  If the target cpumask equals
	 * wq's, the default pwq should be used.  If @pwq is already the
	 * default one, nothing to do; otherwise, install the default one.
	 */
	if (wq_calc_node_cpumask(wq->unbound_attrs, node, cpu_off, cpumask)) {
		if (cpumask_equal(cpumask, pwq->pool->attrs->cpumask))
			goto out_unlock;
	} else {
		if (pwq == wq->dfl_pwq)
			goto out_unlock;
		else
			goto use_dfl_pwq;
	}

	mutex_unlock(&wq->mutex);

	/* create a new pwq */
	pwq = alloc_unbound_pwq(wq, target_attrs);
	if (!pwq) {
		pr_warning("workqueue: allocation failed while updating NUMA affinity of \"%s\"\n",
			   wq->name);
		mutex_lock(&wq->mutex);
		goto use_dfl_pwq;
	}

	/*
	 * Install the new pwq.  As this function is called only from CPU
	 * hotplug callbacks and applying a new attrs is wrapped with
	 * get/put_online_cpus(), @wq->unbound_attrs couldn't have changed
	 * inbetween.
	 */
	mutex_lock(&wq->mutex);
	old_pwq = numa_pwq_tbl_install(wq, node, pwq);
	goto out_unlock;

use_dfl_pwq:
	spin_lock_irq(&wq->dfl_pwq->pool->lock);
	get_pwq(wq->dfl_pwq);
	spin_unlock_irq(&wq->dfl_pwq->pool->lock);
	old_pwq = numa_pwq_tbl_install(wq, node, wq->dfl_pwq);
out_unlock:
	mutex_unlock(&wq->mutex);
	put_pwq_unlocked(old_pwq);
}

static int alloc_and_link_pwqs(struct workqueue_struct *wq)
{
	bool highpri = wq->flags & WQ_HIGHPRI;
	int cpu, ret;

	if (!(wq->flags & WQ_UNBOUND)) {
		wq->cpu_pwqs = alloc_percpu(struct pool_workqueue);
		if (!wq->cpu_pwqs)
			return -ENOMEM;

		for_each_possible_cpu(cpu) {
			struct pool_workqueue *pwq =
				per_cpu_ptr(wq->cpu_pwqs, cpu);
			struct worker_pool *cpu_pools =
				per_cpu(cpu_worker_pools, cpu);

			init_pwq(pwq, wq, &cpu_pools[highpri]);

			mutex_lock(&wq->mutex);
			link_pwq(pwq);
			mutex_unlock(&wq->mutex);
		}
		return 0;
	} else if (wq->flags & __WQ_ORDERED) {
		ret = apply_workqueue_attrs(wq, ordered_wq_attrs[highpri]);
		/* there should only be single pwq for ordering guarantee */
		WARN(!ret && (wq->pwqs.next != &wq->dfl_pwq->pwqs_node ||
			      wq->pwqs.prev != &wq->dfl_pwq->pwqs_node),
		     "ordering guarantee broken for workqueue %s\n", wq->name);
		return ret;
	} else {
		return apply_workqueue_attrs(wq, unbound_std_wq_attrs[highpri]);
	}
}

static int wq_clamp_max_active(int max_active, unsigned int flags,
			       const char *name)
{
	int lim = flags & WQ_UNBOUND ? WQ_UNBOUND_MAX_ACTIVE : WQ_MAX_ACTIVE;

	if (max_active < 1 || max_active > lim)
		pr_warn("workqueue: max_active %d requested for %s is out of range, clamping between %d and %d\n",
			max_active, name, 1, lim);

	return clamp_val(max_active, 1, lim);
}

struct workqueue_struct *__alloc_workqueue_key(const char *fmt,
					       unsigned int flags,
					       int max_active,
					       struct lock_class_key *key,
					       const char *lock_name, ...)
{
	size_t tbl_size = 0;
	va_list args;
	struct workqueue_struct *wq;
	struct pool_workqueue *pwq;

	/* see the comment above the definition of WQ_POWER_EFFICIENT */
	if ((flags & WQ_POWER_EFFICIENT) && wq_power_efficient)
		flags |= WQ_UNBOUND;

	/* allocate wq and format name */
	if (flags & WQ_UNBOUND)
		tbl_size = wq_numa_tbl_len * sizeof(wq->numa_pwq_tbl[0]);

	wq = kzalloc(sizeof(*wq) + tbl_size, GFP_KERNEL);
	if (!wq)
		return NULL;

	if (flags & WQ_UNBOUND) {
		wq->unbound_attrs = alloc_workqueue_attrs(GFP_KERNEL);
		if (!wq->unbound_attrs)
			goto err_free_wq;
	}

	va_start(args, lock_name);
	vsnprintf(wq->name, sizeof(wq->name), fmt, args);
	va_end(args);

	max_active = max_active ?: WQ_DFL_ACTIVE;
	max_active = wq_clamp_max_active(max_active, flags, wq->name);

	/* init wq */
	wq->flags = flags;
	wq->saved_max_active = max_active;
	mutex_init(&wq->mutex);
	atomic_set(&wq->nr_pwqs_to_flush, 0);
	INIT_LIST_HEAD(&wq->pwqs);
	INIT_LIST_HEAD(&wq->flusher_queue);
	INIT_LIST_HEAD(&wq->flusher_overflow);
	INIT_LIST_HEAD(&wq->maydays);

	lockdep_init_map(&wq->lockdep_map, lock_name, key, 0);
	INIT_LIST_HEAD(&wq->list);

	if (alloc_and_link_pwqs(wq) < 0)
		goto err_free_wq;

	/*
	 * Workqueues which may be used during memory reclaim should
	 * have a rescuer to guarantee forward progress.
	 */
	if (flags & WQ_MEM_RECLAIM) {
		struct worker *rescuer;

		rescuer = alloc_worker();
		if (!rescuer)
			goto err_destroy;

		rescuer->rescue_wq = wq;
		rescuer->task = kthread_create(rescuer_thread, rescuer, "%s",
					       wq->name);
		if (IS_ERR(rescuer->task)) {
			kfree(rescuer);
			goto err_destroy;
		}

		wq->rescuer = rescuer;
		rescuer->task->flags |= PF_NO_SETAFFINITY;
		wake_up_process(rescuer->task);
	}

	if ((wq->flags & WQ_SYSFS) && workqueue_sysfs_register(wq))
		goto err_destroy;

	/*
	 * wq_pool_mutex protects global freeze state and workqueues list.
	 * Grab it, adjust max_active and add the new @wq to workqueues
	 * list.
	 */
	mutex_lock(&wq_pool_mutex);

	mutex_lock(&wq->mutex);
	for_each_pwq(pwq, wq)
		pwq_adjust_max_active(pwq);
	mutex_unlock(&wq->mutex);

	list_add(&wq->list, &workqueues);

	mutex_unlock(&wq_pool_mutex);

	return wq;

err_free_wq:
	free_workqueue_attrs(wq->unbound_attrs);
	kfree(wq);
	return NULL;
err_destroy:
	destroy_workqueue(wq);
	return NULL;
}
EXPORT_SYMBOL_GPL(__alloc_workqueue_key);

/**
 * destroy_workqueue - safely terminate a workqueue
 * @wq: target workqueue
 *
 * Safely destroy a workqueue. All work currently pending will be done first.
 */
void destroy_workqueue(struct workqueue_struct *wq)
{
	struct pool_workqueue *pwq;
	int node;

	/* drain it before proceeding with destruction */
	drain_workqueue(wq);

	/* sanity checks */
	mutex_lock(&wq->mutex);
	for_each_pwq(pwq, wq) {
		int i;

		for (i = 0; i < WORK_NR_COLORS; i++) {
			if (WARN_ON(pwq->nr_in_flight[i])) {
				mutex_unlock(&wq->mutex);
				return;
			}
		}

		if (WARN_ON((pwq != wq->dfl_pwq) && (pwq->refcnt > 1)) ||
		    WARN_ON(pwq->nr_active) ||
		    WARN_ON(!list_empty(&pwq->delayed_works))) {
			mutex_unlock(&wq->mutex);
			return;
		}
	}
	mutex_unlock(&wq->mutex);

	/*
	 * wq list is used to freeze wq, remove from list after
	 * flushing is complete in case freeze races us.
	 */
	mutex_lock(&wq_pool_mutex);
	list_del_init(&wq->list);
	mutex_unlock(&wq_pool_mutex);

	workqueue_sysfs_unregister(wq);

	if (wq->rescuer) {
		kthread_stop(wq->rescuer->task);
		kfree(wq->rescuer);
		wq->rescuer = NULL;
	}

	if (!(wq->flags & WQ_UNBOUND)) {
		/*
		 * The base ref is never dropped on per-cpu pwqs.  Directly
		 * free the pwqs and wq.
		 */
		free_percpu(wq->cpu_pwqs);
		kfree(wq);
	} else {
		/*
		 * We're the sole accessor of @wq at this point.  Directly
		 * access numa_pwq_tbl[] and dfl_pwq to put the base refs.
		 * @wq will be freed when the last pwq is released.
		 */
		for_each_node(node) {
			pwq = rcu_access_pointer(wq->numa_pwq_tbl[node]);
			RCU_INIT_POINTER(wq->numa_pwq_tbl[node], NULL);
			put_pwq_unlocked(pwq);
		}

		/*
		 * Put dfl_pwq.  @wq may be freed any time after dfl_pwq is
		 * put.  Don't access it afterwards.
		 */
		pwq = wq->dfl_pwq;
		wq->dfl_pwq = NULL;
		put_pwq_unlocked(pwq);
	}
}
EXPORT_SYMBOL_GPL(destroy_workqueue);

/**
 * workqueue_set_max_active - adjust max_active of a workqueue
 * @wq: target workqueue
 * @max_active: new max_active value.
 *
 * Set max_active of @wq to @max_active.
 *
 * CONTEXT:
 * Don't call from IRQ context.
 */
void workqueue_set_max_active(struct workqueue_struct *wq, int max_active)
{
	struct pool_workqueue *pwq;

	/* disallow meddling with max_active for ordered workqueues */
	if (WARN_ON(wq->flags & __WQ_ORDERED))
		return;

	max_active = wq_clamp_max_active(max_active, wq->flags, wq->name);

	mutex_lock(&wq->mutex);

	wq->saved_max_active = max_active;

	for_each_pwq(pwq, wq)
		pwq_adjust_max_active(pwq);

	mutex_unlock(&wq->mutex);
}
EXPORT_SYMBOL_GPL(workqueue_set_max_active);

/**
 * current_is_workqueue_rescuer - is %current workqueue rescuer?
 *
 * Determine whether %current is a workqueue rescuer.  Can be used from
 * work functions to determine whether it's being run off the rescuer task.
 *
 * Return: %true if %current is a workqueue rescuer. %false otherwise.
 */
bool current_is_workqueue_rescuer(void)
{
	struct worker *worker = current_wq_worker();

	return worker && worker->rescue_wq;
}

/**
 * workqueue_congested - test whether a workqueue is congested
 * @cpu: CPU in question
 * @wq: target workqueue
 *
 * Test whether @wq's cpu workqueue for @cpu is congested.  There is
 * no synchronization around this function and the test result is
 * unreliable and only useful as advisory hints or for debugging.
 *
 * If @cpu is WORK_CPU_UNBOUND, the test is performed on the local CPU.
 * Note that both per-cpu and unbound workqueues may be associated with
 * multiple pool_workqueues which have separate congested states.  A
 * workqueue being congested on one CPU doesn't mean the workqueue is also
 * contested on other CPUs / NUMA nodes.
 *
 * Return:
 * %true if congested, %false otherwise.
 */
bool workqueue_congested(int cpu, struct workqueue_struct *wq)
{
	struct pool_workqueue *pwq;
	bool ret;

	rcu_read_lock();
	preempt_disable();

	if (cpu == WORK_CPU_UNBOUND)
		cpu = smp_processor_id();

	if (!(wq->flags & WQ_UNBOUND))
		pwq = per_cpu_ptr(wq->cpu_pwqs, cpu);
	else
		pwq = unbound_pwq_by_node(wq, cpu_to_node(cpu));

	ret = !list_empty(&pwq->delayed_works);
	preempt_enable();
	rcu_read_unlock();

	return ret;
}
EXPORT_SYMBOL_GPL(workqueue_congested);

/**
 * work_busy - test whether a work is currently pending or running
 * @work: the work to be tested
 *
 * Test whether @work is currently pending or running.  There is no
 * synchronization around this function and the test result is
 * unreliable and only useful as advisory hints or for debugging.
 *
 * Return:
 * OR'd bitmask of WORK_BUSY_* bits.
 */
unsigned int work_busy(struct work_struct *work)
{
	struct worker_pool *pool;
	unsigned long flags;
	unsigned int ret = 0;

	if (work_pending(work))
		ret |= WORK_BUSY_PENDING;

	rcu_read_lock();
	pool = get_work_pool(work);
	if (pool) {
		spin_lock_irqsave(&pool->lock, flags);
		if (find_worker_executing_work(pool, work))
			ret |= WORK_BUSY_RUNNING;
		spin_unlock_irqrestore(&pool->lock, flags);
	}
	rcu_read_unlock();
	return ret;
}
EXPORT_SYMBOL_GPL(work_busy);

/**
 * set_worker_desc - set description for the current work item
 * @fmt: printf-style format string
 * @...: arguments for the format string
 *
 * This function can be called by a running work function to describe what
 * the work item is about.  If the worker task gets dumped, this
 * information will be printed out together to help debugging.  The
 * description can be at most WORKER_DESC_LEN including the trailing '\0'.
 */
void set_worker_desc(const char *fmt, ...)
{
	struct worker *worker = current_wq_worker();
	va_list args;

	if (worker) {
		va_start(args, fmt);
		vsnprintf(worker->desc, sizeof(worker->desc), fmt, args);
		va_end(args);
		worker->desc_valid = true;
	}
}

/**
 * print_worker_info - print out worker information and description
 * @log_lvl: the log level to use when printing
 * @task: target task
 *
 * If @task is a worker and currently executing a work item, print out the
 * name of the workqueue being serviced and worker description set with
 * set_worker_desc() by the currently executing work item.
 *
 * This function can be safely called on any task as long as the
 * task_struct itself is accessible.  While safe, this function isn't
 * synchronized and may print out mixups or garbages of limited length.
 */
void print_worker_info(const char *log_lvl, struct task_struct *task)
{
	work_func_t *fn = NULL;
	char name[WQ_NAME_LEN] = { };
	char desc[WORKER_DESC_LEN] = { };
	struct pool_workqueue *pwq = NULL;
	struct workqueue_struct *wq = NULL;
	bool desc_valid = false;
	struct worker *worker;

	if (!(task->flags & PF_WQ_WORKER))
		return;

	/*
	 * This function is called without any synchronization and @task
	 * could be in any state.  Be careful with dereferences.
	 */
	worker = probe_kthread_data(task);

	/*
	 * Carefully copy the associated workqueue's workfn and name.  Keep
	 * the original last '\0' in case the original contains garbage.
	 */
	probe_kernel_read(&fn, &worker->current_func, sizeof(fn));
	probe_kernel_read(&pwq, &worker->current_pwq, sizeof(pwq));
	probe_kernel_read(&wq, &pwq->wq, sizeof(wq));
	probe_kernel_read(name, wq->name, sizeof(name) - 1);

	/* copy worker description */
	probe_kernel_read(&desc_valid, &worker->desc_valid, sizeof(desc_valid));
	if (desc_valid)
		probe_kernel_read(desc, worker->desc, sizeof(desc) - 1);

	if (fn || name[0] || desc[0]) {
		printk("%sWorkqueue: %s %pf", log_lvl, name, fn);
		if (desc[0])
			pr_cont(" (%s)", desc);
		pr_cont("\n");
	}
}

/*
 * CPU hotplug.
 *
 * There are two challenges in supporting CPU hotplug.  Firstly, there
 * are a lot of assumptions on strong associations among work, pwq and
 * pool which make migrating pending and scheduled works very
 * difficult to implement without impacting hot paths.  Secondly,
 * worker pools serve mix of short, long and very long running works making
 * blocked draining impractical.
 *
 * This is solved by allowing the pools to be disassociated from the CPU
 * running as an unbound one and allowing it to be reattached later if the
 * cpu comes back online.
 */

static void wq_unbind_fn(struct work_struct *work)
{
	int cpu = smp_processor_id();
	struct worker_pool *pool;
	struct worker *worker;

	for_each_cpu_worker_pool(pool, cpu) {
		WARN_ON_ONCE(cpu != smp_processor_id());

		mutex_lock(&pool->manager_mutex);
		spin_lock_irq(&pool->lock);

		/*
		 * We've blocked all manager operations.  Make all workers
		 * unbound and set DISASSOCIATED.  Before this, all workers
		 * except for the ones which are still executing works from
		 * before the last CPU down must be on the cpu.  After
		 * this, they may become diasporas.
		 */
		for_each_pool_worker(worker, pool)
			worker->flags |= WORKER_UNBOUND;

		pool->flags |= POOL_DISASSOCIATED;

		spin_unlock_irq(&pool->lock);
		mutex_unlock(&pool->manager_mutex);

		/*
		 * Call schedule() so that we cross rq->lock and thus can
		 * guarantee sched callbacks see the %WORKER_UNBOUND flag.
		 * This is necessary as scheduler callbacks may be invoked
		 * from other cpus.
		 */
		schedule();

		/*
		 * Sched callbacks are disabled now.  Zap nr_running.
		 * After this, nr_running stays zero and need_more_worker()
		 * and keep_working() are always true as long as the
		 * worklist is not empty.  This pool now behaves as an
		 * unbound (in terms of concurrency management) pool which
		 * are served by workers tied to the pool.
		 */
		atomic_set(&pool->nr_running, 0);

		/*
		 * With concurrency management just turned off, a busy
		 * worker blocking could lead to lengthy stalls.  Kick off
		 * unbound chain execution of currently pending work items.
		 */
		spin_lock_irq(&pool->lock);
		wake_up_worker(pool);
		spin_unlock_irq(&pool->lock);
	}
}

/**
 * rebind_workers - rebind all workers of a pool to the associated CPU
 * @pool: pool of interest
 *
 * @pool->cpu is coming online.  Rebind all workers to the CPU.
 */
static void rebind_workers(struct worker_pool *pool)
{
	struct worker *worker;

	lockdep_assert_held(&pool->manager_mutex);

	/*
	 * Restore CPU affinity of all workers.  As all idle workers should
	 * be on the run-queue of the associated CPU before any local
	 * wake-ups for concurrency management happen, restore CPU affinty
	 * of all workers first and then clear UNBOUND.  As we're called
	 * from CPU_ONLINE, the following shouldn't fail.
	 */
	for_each_pool_worker(worker, pool)
		WARN_ON_ONCE(set_cpus_allowed_ptr(worker->task,
						  pool->attrs->cpumask) < 0);

	spin_lock_irq(&pool->lock);

	for_each_pool_worker(worker, pool) {
		unsigned int worker_flags = worker->flags;

		/*
		 * A bound idle worker should actually be on the runqueue
		 * of the associated CPU for local wake-ups targeting it to
		 * work.  Kick all idle workers so that they migrate to the
		 * associated CPU.  Doing this in the same loop as
		 * replacing UNBOUND with REBOUND is safe as no worker will
		 * be bound before @pool->lock is released.
		 */
		if (worker_flags & WORKER_IDLE)
			wake_up_process(worker->task);

		/*
		 * We want to clear UNBOUND but can't directly call
		 * worker_clr_flags() or adjust nr_running.  Atomically
		 * replace UNBOUND with another NOT_RUNNING flag REBOUND.
		 * @worker will clear REBOUND using worker_clr_flags() when
		 * it initiates the next execution cycle thus restoring
		 * concurrency management.  Note that when or whether
		 * @worker clears REBOUND doesn't affect correctness.
		 *
		 * ACCESS_ONCE() is necessary because @worker->flags may be
		 * tested without holding any lock in
		 * wq_worker_waking_up().  Without it, NOT_RUNNING test may
		 * fail incorrectly leading to premature concurrency
		 * management operations.
		 */
		WARN_ON_ONCE(!(worker_flags & WORKER_UNBOUND));
		worker_flags |= WORKER_REBOUND;
		worker_flags &= ~WORKER_UNBOUND;
		ACCESS_ONCE(worker->flags) = worker_flags;
	}

	spin_unlock_irq(&pool->lock);
}

/**
 * restore_unbound_workers_cpumask - restore cpumask of unbound workers
 * @pool: unbound pool of interest
 * @cpu: the CPU which is coming up
 *
 * An unbound pool may end up with a cpumask which doesn't have any online
 * CPUs.  When a worker of such pool get scheduled, the scheduler resets
 * its cpus_allowed.  If @cpu is in @pool's cpumask which didn't have any
 * online CPU before, cpus_allowed of all its workers should be restored.
 */
static void restore_unbound_workers_cpumask(struct worker_pool *pool, int cpu)
{
	static cpumask_t cpumask;
	struct worker *worker;

	lockdep_assert_held(&pool->manager_mutex);

	/* is @cpu allowed for @pool? */
	if (!cpumask_test_cpu(cpu, pool->attrs->cpumask))
		return;

	/* is @cpu the only online CPU? */
	cpumask_and(&cpumask, pool->attrs->cpumask, cpu_online_mask);
	if (cpumask_weight(&cpumask) != 1)
		return;

	/* as we're called from CPU_ONLINE, the following shouldn't fail */
	for_each_pool_worker(worker, pool)
		WARN_ON_ONCE(set_cpus_allowed_ptr(worker->task,
						  pool->attrs->cpumask) < 0);
}

/*
 * Workqueues should be brought up before normal priority CPU notifiers.
 * This will be registered high priority CPU notifier.
 */
static int workqueue_cpu_up_callback(struct notifier_block *nfb,
					       unsigned long action,
					       void *hcpu)
{
	int cpu = (unsigned long)hcpu;
	struct worker_pool *pool;
	struct workqueue_struct *wq;
	int pi;

	switch (action & ~CPU_TASKS_FROZEN) {
	case CPU_UP_PREPARE:
		for_each_cpu_worker_pool(pool, cpu) {
			if (pool->nr_workers)
				continue;
			if (create_and_start_worker(pool) < 0)
				return NOTIFY_BAD;
		}
		break;

	case CPU_DOWN_FAILED:
	case CPU_ONLINE:
		mutex_lock(&wq_pool_mutex);

		for_each_pool(pool, pi) {
			mutex_lock(&pool->manager_mutex);

			if (pool->cpu == cpu) {
				spin_lock_irq(&pool->lock);
				pool->flags &= ~POOL_DISASSOCIATED;
				spin_unlock_irq(&pool->lock);

				rebind_workers(pool);
			} else if (pool->cpu < 0) {
				restore_unbound_workers_cpumask(pool, cpu);
			}

			mutex_unlock(&pool->manager_mutex);
		}

		/* update NUMA affinity of unbound workqueues */
		list_for_each_entry(wq, &workqueues, list)
			wq_update_unbound_numa(wq, cpu, true);

		mutex_unlock(&wq_pool_mutex);
		break;
	}
	return NOTIFY_OK;
}

/*
 * Workqueues should be brought down after normal priority CPU notifiers.
 * This will be registered as low priority CPU notifier.
 */
static int workqueue_cpu_down_callback(struct notifier_block *nfb,
						 unsigned long action,
						 void *hcpu)
{
	int cpu = (unsigned long)hcpu;
	struct work_struct unbind_work;
	struct workqueue_struct *wq;

	switch (action & ~CPU_TASKS_FROZEN) {
	case CPU_DOWN_PREPARE:
		/* unbinding per-cpu workers should happen on the local CPU */
		INIT_WORK_ONSTACK(&unbind_work, wq_unbind_fn);
		queue_work_on(cpu, system_highpri_wq, &unbind_work);

		/* update NUMA affinity of unbound workqueues */
		mutex_lock(&wq_pool_mutex);
		list_for_each_entry(wq, &workqueues, list)
			wq_update_unbound_numa(wq, cpu, false);
		mutex_unlock(&wq_pool_mutex);

		/* wait for per-cpu unbinding to finish */
		flush_work(&unbind_work);
		destroy_work_on_stack(&unbind_work);
		break;
	}
	return NOTIFY_OK;
}

#ifdef CONFIG_SMP

struct work_for_cpu {
	struct work_struct work;
	long (*fn)(void *);
	void *arg;
	long ret;
};

static void work_for_cpu_fn(struct work_struct *work)
{
	struct work_for_cpu *wfc = container_of(work, struct work_for_cpu, work);

	wfc->ret = wfc->fn(wfc->arg);
}

/**
 * work_on_cpu - run a function in user context on a particular cpu
 * @cpu: the cpu to run on
 * @fn: the function to run
 * @arg: the function arg
 *
 * It is up to the caller to ensure that the cpu doesn't go offline.
 * The caller must not hold any locks which would prevent @fn from completing.
 *
 * Return: The value @fn returns.
 */
long work_on_cpu(int cpu, long (*fn)(void *), void *arg)
{
	struct work_for_cpu wfc = { .fn = fn, .arg = arg };

	INIT_WORK_ONSTACK(&wfc.work, work_for_cpu_fn);
	schedule_work_on(cpu, &wfc.work);
	flush_work(&wfc.work);
	destroy_work_on_stack(&wfc.work);
	return wfc.ret;
}
EXPORT_SYMBOL_GPL(work_on_cpu);
#endif /* CONFIG_SMP */

#ifdef CONFIG_FREEZER

/**
 * freeze_workqueues_begin - begin freezing workqueues
 *
 * Start freezing workqueues.  After this function returns, all freezable
 * workqueues will queue new works to their delayed_works list instead of
 * pool->worklist.
 *
 * CONTEXT:
 * Grabs and releases wq_pool_mutex, wq->mutex and pool->lock's.
 */
void freeze_workqueues_begin(void)
{
	struct worker_pool *pool;
	struct workqueue_struct *wq;
	struct pool_workqueue *pwq;
	int pi;

	mutex_lock(&wq_pool_mutex);

	WARN_ON_ONCE(workqueue_freezing);
	workqueue_freezing = true;

	/* set FREEZING */
	for_each_pool(pool, pi) {
		spin_lock_irq(&pool->lock);
		WARN_ON_ONCE(pool->flags & POOL_FREEZING);
		pool->flags |= POOL_FREEZING;
		spin_unlock_irq(&pool->lock);
	}

	list_for_each_entry(wq, &workqueues, list) {
		mutex_lock(&wq->mutex);
		for_each_pwq(pwq, wq)
			pwq_adjust_max_active(pwq);
		mutex_unlock(&wq->mutex);
	}

	mutex_unlock(&wq_pool_mutex);
}

/**
 * freeze_workqueues_busy - are freezable workqueues still busy?
 *
 * Check whether freezing is complete.  This function must be called
 * between freeze_workqueues_begin() and thaw_workqueues().
 *
 * CONTEXT:
 * Grabs and releases wq_pool_mutex.
 *
 * Return:
 * %true if some freezable workqueues are still busy.  %false if freezing
 * is complete.
 */
bool freeze_workqueues_busy(void)
{
	bool busy = false;
	struct workqueue_struct *wq;
	struct pool_workqueue *pwq;

	mutex_lock(&wq_pool_mutex);

	WARN_ON_ONCE(!workqueue_freezing);

	list_for_each_entry(wq, &workqueues, list) {
		if (!(wq->flags & WQ_FREEZABLE))
			continue;
		/*
		 * nr_active is monotonically decreasing.  It's safe
		 * to peek without lock.
		 */
		rcu_read_lock();
		for_each_pwq(pwq, wq) {
			WARN_ON_ONCE(pwq->nr_active < 0);
			if (pwq->nr_active) {
				busy = true;
				rcu_read_unlock();
				goto out_unlock;
			}
		}
		rcu_read_unlock();
	}
out_unlock:
	mutex_unlock(&wq_pool_mutex);
	return busy;
}

/**
 * thaw_workqueues - thaw workqueues
 *
 * Thaw workqueues.  Normal queueing is restored and all collected
 * frozen works are transferred to their respective pool worklists.
 *
 * CONTEXT:
 * Grabs and releases wq_pool_mutex, wq->mutex and pool->lock's.
 */
void thaw_workqueues(void)
{
	struct workqueue_struct *wq;
	struct pool_workqueue *pwq;
	struct worker_pool *pool;
	int pi;

	mutex_lock(&wq_pool_mutex);

	if (!workqueue_freezing)
		goto out_unlock;

	/* clear FREEZING */
	for_each_pool(pool, pi) {
		spin_lock_irq(&pool->lock);
		WARN_ON_ONCE(!(pool->flags & POOL_FREEZING));
		pool->flags &= ~POOL_FREEZING;
		spin_unlock_irq(&pool->lock);
	}

	/* restore max_active and repopulate worklist */
	list_for_each_entry(wq, &workqueues, list) {
		mutex_lock(&wq->mutex);
		for_each_pwq(pwq, wq)
			pwq_adjust_max_active(pwq);
		mutex_unlock(&wq->mutex);
	}

	workqueue_freezing = false;
out_unlock:
	mutex_unlock(&wq_pool_mutex);
}
#endif /* CONFIG_FREEZER */

static void __init wq_numa_init(void)
{
	cpumask_var_t *tbl;
	int node, cpu;

	/* determine NUMA pwq table len - highest node id + 1 */
	for_each_node(node)
		wq_numa_tbl_len = max(wq_numa_tbl_len, node + 1);

	if (num_possible_nodes() <= 1)
		return;

	if (wq_disable_numa) {
		pr_info("workqueue: NUMA affinity support disabled\n");
		return;
	}

	wq_update_unbound_numa_attrs_buf = alloc_workqueue_attrs(GFP_KERNEL);
	BUG_ON(!wq_update_unbound_numa_attrs_buf);

	/*
	 * We want masks of possible CPUs of each node which isn't readily
	 * available.  Build one from cpu_to_node() which should have been
	 * fully initialized by now.
	 */
	tbl = kzalloc(wq_numa_tbl_len * sizeof(tbl[0]), GFP_KERNEL);
	BUG_ON(!tbl);

	for_each_node(node)
		BUG_ON(!zalloc_cpumask_var_node(&tbl[node], GFP_KERNEL,
				node_online(node) ? node : NUMA_NO_NODE));

	for_each_possible_cpu(cpu) {
		node = cpu_to_node(cpu);
		if (WARN_ON(node == NUMA_NO_NODE)) {
			pr_warn("workqueue: NUMA node mapping not available for cpu%d, disabling NUMA support\n", cpu);
			/* happens iff arch is bonkers, let's just proceed */
			return;
		}
		cpumask_set_cpu(cpu, tbl[node]);
	}

	wq_numa_possible_cpumask = tbl;
	wq_numa_enabled = true;
}

static int __init init_workqueues(void)
{
	int std_nice[NR_STD_WORKER_POOLS] = { 0, HIGHPRI_NICE_LEVEL };
	int i, cpu;

	WARN_ON(__alignof__(struct pool_workqueue) < __alignof__(long long));

	pwq_cache = KMEM_CACHE(pool_workqueue, SLAB_PANIC);

	cpu_notifier(workqueue_cpu_up_callback, CPU_PRI_WORKQUEUE_UP);
	hotcpu_notifier(workqueue_cpu_down_callback, CPU_PRI_WORKQUEUE_DOWN);

	wq_numa_init();

	/* initialize CPU pools */
	for_each_possible_cpu(cpu) {
		struct worker_pool *pool;

		i = 0;
		for_each_cpu_worker_pool(pool, cpu) {
			BUG_ON(init_worker_pool(pool));
			pool->cpu = cpu;
			cpumask_copy(pool->attrs->cpumask, cpumask_of(cpu));
			pool->attrs->nice = std_nice[i++];
			pool->node = cpu_to_node(cpu);

			/* alloc pool ID */
			mutex_lock(&wq_pool_mutex);
			BUG_ON(worker_pool_assign_id(pool));
			mutex_unlock(&wq_pool_mutex);
		}
	}

	/* create the initial worker */
	for_each_online_cpu(cpu) {
		struct worker_pool *pool;

		for_each_cpu_worker_pool(pool, cpu) {
			pool->flags &= ~POOL_DISASSOCIATED;
			BUG_ON(create_and_start_worker(pool) < 0);
		}
	}

	/* create default unbound and ordered wq attrs */
	for (i = 0; i < NR_STD_WORKER_POOLS; i++) {
		struct workqueue_attrs *attrs;

		BUG_ON(!(attrs = alloc_workqueue_attrs(GFP_KERNEL)));
		attrs->nice = std_nice[i];
		unbound_std_wq_attrs[i] = attrs;

		/*
		 * An ordered wq should have only one pwq as ordering is
		 * guaranteed by max_active which is enforced by pwqs.
		 * Turn off NUMA so that dfl_pwq is used for all nodes.
		 */
		BUG_ON(!(attrs = alloc_workqueue_attrs(GFP_KERNEL)));
		attrs->nice = std_nice[i];
		attrs->no_numa = true;
		ordered_wq_attrs[i] = attrs;
	}

	system_wq = alloc_workqueue("events", 0, 0);
	system_highpri_wq = alloc_workqueue("events_highpri", WQ_HIGHPRI, 0);
	system_long_wq = alloc_workqueue("events_long", 0, 0);
	system_unbound_wq = alloc_workqueue("events_unbound", WQ_UNBOUND,
					    WQ_UNBOUND_MAX_ACTIVE);
	system_freezable_wq = alloc_workqueue("events_freezable",
					      WQ_FREEZABLE, 0);
	system_power_efficient_wq = alloc_workqueue("events_power_efficient",
					      WQ_POWER_EFFICIENT, 0);
	system_freezable_power_efficient_wq = alloc_workqueue("events_freezable_power_efficient",
					      WQ_FREEZABLE | WQ_POWER_EFFICIENT,
					      0);
	BUG_ON(!system_wq || !system_highpri_wq || !system_long_wq ||
	       !system_unbound_wq || !system_freezable_wq ||
	       !system_power_efficient_wq ||
	       !system_freezable_power_efficient_wq);
	return 0;
}
early_initcall(init_workqueues);<|MERGE_RESOLUTION|>--- conflicted
+++ resolved
@@ -349,19 +349,6 @@
 	rcu_lockdep_assert(rcu_read_lock_held() ||			\
 			   lockdep_is_held(&wq->mutex),			\
 			   "RCU or wq->mutex should be held")
-<<<<<<< HEAD
-
-#ifdef CONFIG_LOCKDEP
-#define assert_manager_or_pool_lock(pool)				\
-	WARN_ONCE(debug_locks &&					\
-		  !lockdep_is_held(&(pool)->manager_mutex) &&		\
-		  !lockdep_is_held(&(pool)->lock),			\
-		  "pool->manager_mutex or ->lock should be held")
-#else
-#define assert_manager_or_pool_lock(pool)	do { } while (0)
-#endif
-=======
->>>>>>> ba4baa3a
 
 #define for_each_cpu_worker_pool(pool, cpu)				\
 	for ((pool) = &per_cpu(cpu_worker_pools, cpu)[0];		\
