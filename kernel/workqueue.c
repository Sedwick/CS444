--- conflicted
+++ resolved
@@ -1978,38 +1978,6 @@
 }
 
 /**
-<<<<<<< HEAD
-=======
- * maybe_destroy_worker - destroy workers which have been idle for a while
- * @pool: pool to destroy workers for
- *
- * Destroy @pool workers which have been idle for longer than
- * IDLE_WORKER_TIMEOUT.
- *
- * LOCKING:
- * spin_lock_irq(pool->lock) which may be released and regrabbed
- * multiple times.  Called only from manager.
- */
-static void maybe_destroy_workers(struct worker_pool *pool)
-{
-	while (too_many_workers(pool)) {
-		struct worker *worker;
-		unsigned long expires;
-
-		worker = list_entry(pool->idle_list.prev, struct worker, entry);
-		expires = worker->last_active + IDLE_WORKER_TIMEOUT;
-
-		if (time_before(jiffies, expires)) {
-			mod_timer(&pool->idle_timer, expires);
-			break;
-		}
-
-		destroy_worker(worker);
-	}
-}
-
-/**
->>>>>>> d48647ba
  * manage_workers - manage worker pool
  * @worker: self
  *
@@ -2048,28 +2016,7 @@
 	if (!mutex_trylock(&pool->manager_arb))
 		return false;
 
-<<<<<<< HEAD
 	ret |= maybe_create_worker(pool);
-=======
-	/*
-	 * With manager arbitration won, manager_mutex would be free in
-	 * most cases.  trylock first without dropping @pool->lock.
-	 */
-	if (unlikely(!mutex_trylock(&pool->manager_mutex))) {
-		spin_unlock_irq(&pool->lock);
-		mutex_lock(&pool->manager_mutex);
-		spin_lock_irq(&pool->lock);
-	}
-
-	pool->flags &= ~POOL_MANAGE_WORKERS;
-
-	/*
-	 * Destroy and then create so that may_start_working() is true
-	 * on return.
-	 */
-	maybe_destroy_workers(pool);
-	maybe_create_worker(pool);
->>>>>>> d48647ba
 
 	mutex_unlock(&pool->manager_arb);
 	return true;
