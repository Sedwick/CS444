/*
 *  Fast Userspace Mutexes (which I call "Futexes!").
 *  (C) Rusty Russell, IBM 2002
 *
 *  Generalized futexes, futex requeueing, misc fixes by Ingo Molnar
 *  (C) Copyright 2003 Red Hat Inc, All Rights Reserved
 *
 *  Removed page pinning, fix privately mapped COW pages and other cleanups
 *  (C) Copyright 2003, 2004 Jamie Lokier
 *
 *  Robust futex support started by Ingo Molnar
 *  (C) Copyright 2006 Red Hat Inc, All Rights Reserved
 *  Thanks to Thomas Gleixner for suggestions, analysis and fixes.
 *
 *  PI-futex support started by Ingo Molnar and Thomas Gleixner
 *  Copyright (C) 2006 Red Hat, Inc., Ingo Molnar <mingo@redhat.com>
 *  Copyright (C) 2006 Timesys Corp., Thomas Gleixner <tglx@timesys.com>
 *
 *  PRIVATE futexes by Eric Dumazet
 *  Copyright (C) 2007 Eric Dumazet <dada1@cosmosbay.com>
 *
 *  Requeue-PI support by Darren Hart <dvhltc@us.ibm.com>
 *  Copyright (C) IBM Corporation, 2009
 *  Thanks to Thomas Gleixner for conceptual design and careful reviews.
 *
 *  Thanks to Ben LaHaise for yelling "hashed waitqueues" loudly
 *  enough at me, Linus for the original (flawed) idea, Matthew
 *  Kirkwood for proof-of-concept implementation.
 *
 *  "The futexes are also cursed."
 *  "But they come in a choice of three flavours!"
 *
 *  This program is free software; you can redistribute it and/or modify
 *  it under the terms of the GNU General Public License as published by
 *  the Free Software Foundation; either version 2 of the License, or
 *  (at your option) any later version.
 *
 *  This program is distributed in the hope that it will be useful,
 *  but WITHOUT ANY WARRANTY; without even the implied warranty of
 *  MERCHANTABILITY or FITNESS FOR A PARTICULAR PURPOSE.  See the
 *  GNU General Public License for more details.
 *
 *  You should have received a copy of the GNU General Public License
 *  along with this program; if not, write to the Free Software
 *  Foundation, Inc., 59 Temple Place, Suite 330, Boston, MA  02111-1307  USA
 */
#include <linux/slab.h>
#include <linux/poll.h>
#include <linux/fs.h>
#include <linux/file.h>
#include <linux/jhash.h>
#include <linux/init.h>
#include <linux/futex.h>
#include <linux/mount.h>
#include <linux/pagemap.h>
#include <linux/syscalls.h>
#include <linux/signal.h>
#include <linux/export.h>
#include <linux/magic.h>
#include <linux/pid.h>
#include <linux/nsproxy.h>
#include <linux/ptrace.h>
#include <linux/sched/rt.h>
#include <linux/hugetlb.h>
#include <linux/freezer.h>
#include <linux/bootmem.h>

#include <asm/futex.h>

#include "locking/rtmutex_common.h"

/*
 * Basic futex operation and ordering guarantees:
 *
 * The waiter reads the futex value in user space and calls
 * futex_wait(). This function computes the hash bucket and acquires
 * the hash bucket lock. After that it reads the futex user space value
 * again and verifies that the data has not changed. If it has not changed
 * it enqueues itself into the hash bucket, releases the hash bucket lock
 * and schedules.
 *
 * The waker side modifies the user space value of the futex and calls
 * futex_wake(). This function computes the hash bucket and acquires the
 * hash bucket lock. Then it looks for waiters on that futex in the hash
 * bucket and wakes them.
 *
 * In futex wake up scenarios where no tasks are blocked on a futex, taking
 * the hb spinlock can be avoided and simply return. In order for this
 * optimization to work, ordering guarantees must exist so that the waiter
 * being added to the list is acknowledged when the list is concurrently being
 * checked by the waker, avoiding scenarios like the following:
 *
 * CPU 0                               CPU 1
 * val = *futex;
 * sys_futex(WAIT, futex, val);
 *   futex_wait(futex, val);
 *   uval = *futex;
 *                                     *futex = newval;
 *                                     sys_futex(WAKE, futex);
 *                                       futex_wake(futex);
 *                                       if (queue_empty())
 *                                         return;
 *   if (uval == val)
 *      lock(hash_bucket(futex));
 *      queue();
 *     unlock(hash_bucket(futex));
 *     schedule();
 *
 * This would cause the waiter on CPU 0 to wait forever because it
 * missed the transition of the user space value from val to newval
 * and the waker did not find the waiter in the hash bucket queue.
 *
 * The correct serialization ensures that a waiter either observes
 * the changed user space value before blocking or is woken by a
 * concurrent waker:
 *
 * CPU 0                                 CPU 1
 * val = *futex;
 * sys_futex(WAIT, futex, val);
 *   futex_wait(futex, val);
 *
 *   waiters++;
 *   mb(); (A) <-- paired with -.
 *                              |
 *   lock(hash_bucket(futex));  |
 *                              |
 *   uval = *futex;             |
 *                              |        *futex = newval;
 *                              |        sys_futex(WAKE, futex);
 *                              |          futex_wake(futex);
 *                              |
 *                              `------->  mb(); (B)
 *   if (uval == val)
 *     queue();
 *     unlock(hash_bucket(futex));
 *     schedule();                         if (waiters)
 *                                           lock(hash_bucket(futex));
 *                                           wake_waiters(futex);
 *                                           unlock(hash_bucket(futex));
 *
 * Where (A) orders the waiters increment and the futex value read -- this
 * is guaranteed by the head counter in the hb spinlock; and where (B)
 * orders the write to futex and the waiters read -- this is done by the
 * barriers in get_futex_key_refs(), through either ihold or atomic_inc,
 * depending on the futex type.
 *
 * This yields the following case (where X:=waiters, Y:=futex):
 *
 *	X = Y = 0
 *
 *	w[X]=1		w[Y]=1
 *	MB		MB
 *	r[Y]=y		r[X]=x
 *
 * Which guarantees that x==0 && y==0 is impossible; which translates back into
 * the guarantee that we cannot both miss the futex variable change and the
 * enqueue.
 */

#ifndef CONFIG_HAVE_FUTEX_CMPXCHG
int __read_mostly futex_cmpxchg_enabled;
#endif

/*
 * Futex flags used to encode options to functions and preserve them across
 * restarts.
 */
#define FLAGS_SHARED		0x01
#define FLAGS_CLOCKRT		0x02
#define FLAGS_HAS_TIMEOUT	0x04

/*
 * Priority Inheritance state:
 */
struct futex_pi_state {
	/*
	 * list of 'owned' pi_state instances - these have to be
	 * cleaned up in do_exit() if the task exits prematurely:
	 */
	struct list_head list;

	/*
	 * The PI object:
	 */
	struct rt_mutex pi_mutex;

	struct task_struct *owner;
	atomic_t refcount;

	union futex_key key;
};

/**
 * struct futex_q - The hashed futex queue entry, one per waiting task
 * @list:		priority-sorted list of tasks waiting on this futex
 * @task:		the task waiting on the futex
 * @lock_ptr:		the hash bucket lock
 * @key:		the key the futex is hashed on
 * @pi_state:		optional priority inheritance state
 * @rt_waiter:		rt_waiter storage for use with requeue_pi
 * @requeue_pi_key:	the requeue_pi target futex key
 * @bitset:		bitset for the optional bitmasked wakeup
 *
 * We use this hashed waitqueue, instead of a normal wait_queue_t, so
 * we can wake only the relevant ones (hashed queues may be shared).
 *
 * A futex_q has a woken state, just like tasks have TASK_RUNNING.
 * It is considered woken when plist_node_empty(&q->list) || q->lock_ptr == 0.
 * The order of wakeup is always to make the first condition true, then
 * the second.
 *
 * PI futexes are typically woken before they are removed from the hash list via
 * the rt_mutex code. See unqueue_me_pi().
 */
struct futex_q {
	struct plist_node list;

	struct task_struct *task;
	spinlock_t *lock_ptr;
	union futex_key key;
	struct futex_pi_state *pi_state;
	struct rt_mutex_waiter *rt_waiter;
	union futex_key *requeue_pi_key;
	u32 bitset;
};

static const struct futex_q futex_q_init = {
	/* list gets initialized in queue_me()*/
	.key = FUTEX_KEY_INIT,
	.bitset = FUTEX_BITSET_MATCH_ANY
};

/*
 * Hash buckets are shared by all the futex_keys that hash to the same
 * location.  Each key may have multiple futex_q structures, one for each task
 * waiting on a futex.
 */
struct futex_hash_bucket {
	atomic_t waiters;
	spinlock_t lock;
	struct plist_head chain;
} ____cacheline_aligned_in_smp;

static unsigned long __read_mostly futex_hashsize;

static struct futex_hash_bucket *futex_queues;

static inline void futex_get_mm(union futex_key *key)
{
	atomic_inc(&key->private.mm->mm_count);
	/*
	 * Ensure futex_get_mm() implies a full barrier such that
	 * get_futex_key() implies a full barrier. This is relied upon
	 * as full barrier (B), see the ordering comment above.
	 */
	smp_mb__after_atomic_inc();
}

/*
 * Reflects a new waiter being added to the waitqueue.
 */
static inline void hb_waiters_inc(struct futex_hash_bucket *hb)
{
#ifdef CONFIG_SMP
	atomic_inc(&hb->waiters);
	/*
	 * Full barrier (A), see the ordering comment above.
	 */
	smp_mb__after_atomic_inc();
#endif
}

/*
 * Reflects a waiter being removed from the waitqueue by wakeup
 * paths.
 */
static inline void hb_waiters_dec(struct futex_hash_bucket *hb)
{
#ifdef CONFIG_SMP
	atomic_dec(&hb->waiters);
#endif
}

static inline int hb_waiters_pending(struct futex_hash_bucket *hb)
{
#ifdef CONFIG_SMP
	return atomic_read(&hb->waiters);
#else
	return 1;
#endif
}

/*
 * We hash on the keys returned from get_futex_key (see below).
 */
static struct futex_hash_bucket *hash_futex(union futex_key *key)
{
	u32 hash = jhash2((u32*)&key->both.word,
			  (sizeof(key->both.word)+sizeof(key->both.ptr))/4,
			  key->both.offset);
	return &futex_queues[hash & (futex_hashsize - 1)];
}

/*
 * Return 1 if two futex_keys are equal, 0 otherwise.
 */
static inline int match_futex(union futex_key *key1, union futex_key *key2)
{
	return (key1 && key2
		&& key1->both.word == key2->both.word
		&& key1->both.ptr == key2->both.ptr
		&& key1->both.offset == key2->both.offset);
}

/*
 * Take a reference to the resource addressed by a key.
 * Can be called while holding spinlocks.
 *
 */
static void get_futex_key_refs(union futex_key *key)
{
	if (!key->both.ptr)
		return;

	switch (key->both.offset & (FUT_OFF_INODE|FUT_OFF_MMSHARED)) {
	case FUT_OFF_INODE:
		ihold(key->shared.inode); /* implies MB (B) */
		break;
	case FUT_OFF_MMSHARED:
		futex_get_mm(key); /* implies MB (B) */
		break;
	default:
		smp_mb(); /* explicit MB (B) */
	}
}

/*
 * Drop a reference to the resource addressed by a key.
 * The hash bucket spinlock must not be held.
 */
static void drop_futex_key_refs(union futex_key *key)
{
	if (!key->both.ptr) {
		/* If we're here then we tried to put a key we failed to get */
		WARN_ON_ONCE(1);
		return;
	}

	switch (key->both.offset & (FUT_OFF_INODE|FUT_OFF_MMSHARED)) {
	case FUT_OFF_INODE:
		iput(key->shared.inode);
		break;
	case FUT_OFF_MMSHARED:
		mmdrop(key->private.mm);
		break;
	}
}

/**
 * get_futex_key() - Get parameters which are the keys for a futex
 * @uaddr:	virtual address of the futex
 * @fshared:	0 for a PROCESS_PRIVATE futex, 1 for PROCESS_SHARED
 * @key:	address where result is stored.
 * @rw:		mapping needs to be read/write (values: VERIFY_READ,
 *              VERIFY_WRITE)
 *
 * Return: a negative error code or 0
 *
 * The key words are stored in *key on success.
 *
 * For shared mappings, it's (page->index, file_inode(vma->vm_file),
 * offset_within_page).  For private mappings, it's (uaddr, current->mm).
 * We can usually work out the index without swapping in the page.
 *
 * lock_page() might sleep, the caller should not hold a spinlock.
 */
static int
get_futex_key(u32 __user *uaddr, int fshared, union futex_key *key, int rw)
{
	unsigned long address = (unsigned long)uaddr;
	struct mm_struct *mm = current->mm;
	struct page *page, *page_head;
	int err, ro = 0;

	/*
	 * The futex address must be "naturally" aligned.
	 */
	key->both.offset = address % PAGE_SIZE;
	if (unlikely((address % sizeof(u32)) != 0))
		return -EINVAL;
	address -= key->both.offset;

	if (unlikely(!access_ok(rw, uaddr, sizeof(u32))))
		return -EFAULT;

	/*
	 * PROCESS_PRIVATE futexes are fast.
	 * As the mm cannot disappear under us and the 'key' only needs
	 * virtual address, we dont even have to find the underlying vma.
	 * Note : We do have to check 'uaddr' is a valid user address,
	 *        but access_ok() should be faster than find_vma()
	 */
	if (!fshared) {
		key->private.mm = mm;
		key->private.address = address;
		get_futex_key_refs(key);  /* implies MB (B) */
		return 0;
	}

again:
	err = get_user_pages_fast(address, 1, 1, &page);
	/*
	 * If write access is not required (eg. FUTEX_WAIT), try
	 * and get read-only access.
	 */
	if (err == -EFAULT && rw == VERIFY_READ) {
		err = get_user_pages_fast(address, 1, 0, &page);
		ro = 1;
	}
	if (err < 0)
		return err;
	else
		err = 0;

#ifdef CONFIG_TRANSPARENT_HUGEPAGE
	page_head = page;
	if (unlikely(PageTail(page))) {
		put_page(page);
		/* serialize against __split_huge_page_splitting() */
		local_irq_disable();
		if (likely(__get_user_pages_fast(address, 1, !ro, &page) == 1)) {
			page_head = compound_head(page);
			/*
			 * page_head is valid pointer but we must pin
			 * it before taking the PG_lock and/or
			 * PG_compound_lock. The moment we re-enable
			 * irqs __split_huge_page_splitting() can
			 * return and the head page can be freed from
			 * under us. We can't take the PG_lock and/or
			 * PG_compound_lock on a page that could be
			 * freed from under us.
			 */
			if (page != page_head) {
				get_page(page_head);
				put_page(page);
			}
			local_irq_enable();
		} else {
			local_irq_enable();
			goto again;
		}
	}
#else
	page_head = compound_head(page);
	if (page != page_head) {
		get_page(page_head);
		put_page(page);
	}
#endif

	lock_page(page_head);

	/*
	 * If page_head->mapping is NULL, then it cannot be a PageAnon
	 * page; but it might be the ZERO_PAGE or in the gate area or
	 * in a special mapping (all cases which we are happy to fail);
	 * or it may have been a good file page when get_user_pages_fast
	 * found it, but truncated or holepunched or subjected to
	 * invalidate_complete_page2 before we got the page lock (also
	 * cases which we are happy to fail).  And we hold a reference,
	 * so refcount care in invalidate_complete_page's remove_mapping
	 * prevents drop_caches from setting mapping to NULL beneath us.
	 *
	 * The case we do have to guard against is when memory pressure made
	 * shmem_writepage move it from filecache to swapcache beneath us:
	 * an unlikely race, but we do need to retry for page_head->mapping.
	 */
	if (!page_head->mapping) {
		int shmem_swizzled = PageSwapCache(page_head);
		unlock_page(page_head);
		put_page(page_head);
		if (shmem_swizzled)
			goto again;
		return -EFAULT;
	}

	/*
	 * Private mappings are handled in a simple way.
	 *
	 * NOTE: When userspace waits on a MAP_SHARED mapping, even if
	 * it's a read-only handle, it's expected that futexes attach to
	 * the object not the particular process.
	 */
	if (PageAnon(page_head)) {
		/*
		 * A RO anonymous page will never change and thus doesn't make
		 * sense for futex operations.
		 */
		if (ro) {
			err = -EFAULT;
			goto out;
		}

		key->both.offset |= FUT_OFF_MMSHARED; /* ref taken on mm */
		key->private.mm = mm;
		key->private.address = address;
	} else {
		key->both.offset |= FUT_OFF_INODE; /* inode-based key */
		key->shared.inode = page_head->mapping->host;
		key->shared.pgoff = basepage_index(page);
	}

	get_futex_key_refs(key); /* implies MB (B) */

out:
	unlock_page(page_head);
	put_page(page_head);
	return err;
}

static inline void put_futex_key(union futex_key *key)
{
	drop_futex_key_refs(key);
}

/**
 * fault_in_user_writeable() - Fault in user address and verify RW access
 * @uaddr:	pointer to faulting user space address
 *
 * Slow path to fixup the fault we just took in the atomic write
 * access to @uaddr.
 *
 * We have no generic implementation of a non-destructive write to the
 * user address. We know that we faulted in the atomic pagefault
 * disabled section so we can as well avoid the #PF overhead by
 * calling get_user_pages() right away.
 */
static int fault_in_user_writeable(u32 __user *uaddr)
{
	struct mm_struct *mm = current->mm;
	int ret;

	down_read(&mm->mmap_sem);
	ret = fixup_user_fault(current, mm, (unsigned long)uaddr,
			       FAULT_FLAG_WRITE);
	up_read(&mm->mmap_sem);

	return ret < 0 ? ret : 0;
}

/**
 * futex_top_waiter() - Return the highest priority waiter on a futex
 * @hb:		the hash bucket the futex_q's reside in
 * @key:	the futex key (to distinguish it from other futex futex_q's)
 *
 * Must be called with the hb lock held.
 */
static struct futex_q *futex_top_waiter(struct futex_hash_bucket *hb,
					union futex_key *key)
{
	struct futex_q *this;

	plist_for_each_entry(this, &hb->chain, list) {
		if (match_futex(&this->key, key))
			return this;
	}
	return NULL;
}

static int cmpxchg_futex_value_locked(u32 *curval, u32 __user *uaddr,
				      u32 uval, u32 newval)
{
	int ret;

	pagefault_disable();
	ret = futex_atomic_cmpxchg_inatomic(curval, uaddr, uval, newval);
	pagefault_enable();

	return ret;
}

static int get_futex_value_locked(u32 *dest, u32 __user *from)
{
	int ret;

	pagefault_disable();
	ret = __copy_from_user_inatomic(dest, from, sizeof(u32));
	pagefault_enable();

	return ret ? -EFAULT : 0;
}


/*
 * PI code:
 */
static int refill_pi_state_cache(void)
{
	struct futex_pi_state *pi_state;

	if (likely(current->pi_state_cache))
		return 0;

	pi_state = kzalloc(sizeof(*pi_state), GFP_KERNEL);

	if (!pi_state)
		return -ENOMEM;

	INIT_LIST_HEAD(&pi_state->list);
	/* pi_mutex gets initialized later */
	pi_state->owner = NULL;
	atomic_set(&pi_state->refcount, 1);
	pi_state->key = FUTEX_KEY_INIT;

	current->pi_state_cache = pi_state;

	return 0;
}

static struct futex_pi_state * alloc_pi_state(void)
{
	struct futex_pi_state *pi_state = current->pi_state_cache;

	WARN_ON(!pi_state);
	current->pi_state_cache = NULL;

	return pi_state;
}

static void free_pi_state(struct futex_pi_state *pi_state)
{
	if (!atomic_dec_and_test(&pi_state->refcount))
		return;

	/*
	 * If pi_state->owner is NULL, the owner is most probably dying
	 * and has cleaned up the pi_state already
	 */
	if (pi_state->owner) {
		raw_spin_lock_irq(&pi_state->owner->pi_lock);
		list_del_init(&pi_state->list);
		raw_spin_unlock_irq(&pi_state->owner->pi_lock);

		rt_mutex_proxy_unlock(&pi_state->pi_mutex, pi_state->owner);
	}

	if (current->pi_state_cache)
		kfree(pi_state);
	else {
		/*
		 * pi_state->list is already empty.
		 * clear pi_state->owner.
		 * refcount is at 0 - put it back to 1.
		 */
		pi_state->owner = NULL;
		atomic_set(&pi_state->refcount, 1);
		current->pi_state_cache = pi_state;
	}
}

/*
 * Look up the task based on what TID userspace gave us.
 * We dont trust it.
 */
static struct task_struct * futex_find_get_task(pid_t pid)
{
	struct task_struct *p;

	rcu_read_lock();
	p = find_task_by_vpid(pid);
	if (p)
		get_task_struct(p);

	rcu_read_unlock();

	return p;
}

/*
 * This task is holding PI mutexes at exit time => bad.
 * Kernel cleans up PI-state, but userspace is likely hosed.
 * (Robust-futex cleanup is separate and might save the day for userspace.)
 */
void exit_pi_state_list(struct task_struct *curr)
{
	struct list_head *next, *head = &curr->pi_state_list;
	struct futex_pi_state *pi_state;
	struct futex_hash_bucket *hb;
	union futex_key key = FUTEX_KEY_INIT;

	if (!futex_cmpxchg_enabled)
		return;
	/*
	 * We are a ZOMBIE and nobody can enqueue itself on
	 * pi_state_list anymore, but we have to be careful
	 * versus waiters unqueueing themselves:
	 */
	raw_spin_lock_irq(&curr->pi_lock);
	while (!list_empty(head)) {

		next = head->next;
		pi_state = list_entry(next, struct futex_pi_state, list);
		key = pi_state->key;
		hb = hash_futex(&key);
		raw_spin_unlock_irq(&curr->pi_lock);

		spin_lock(&hb->lock);

		raw_spin_lock_irq(&curr->pi_lock);
		/*
		 * We dropped the pi-lock, so re-check whether this
		 * task still owns the PI-state:
		 */
		if (head->next != next) {
			raw_spin_unlock_irq(&curr->pi_lock);
			spin_unlock(&hb->lock);
			raw_spin_lock_irq(&curr->pi_lock);
			continue;
		}

		WARN_ON(pi_state->owner != curr);
		WARN_ON(list_empty(&pi_state->list));
		list_del_init(&pi_state->list);
		pi_state->owner = NULL;
		raw_spin_unlock_irq(&curr->pi_lock);

		rt_mutex_unlock(&pi_state->pi_mutex);

		spin_unlock(&hb->lock);

		raw_spin_lock_irq(&curr->pi_lock);
	}
	raw_spin_unlock_irq(&curr->pi_lock);
}

/*
 * We need to check the following states:
 *
 *      Waiter | pi_state | pi->owner | uTID      | uODIED | ?
 *
 * [1]  NULL   | ---      | ---       | 0         | 0/1    | Valid
 * [2]  NULL   | ---      | ---       | >0        | 0/1    | Valid
 *
 * [3]  Found  | NULL     | --        | Any       | 0/1    | Invalid
 *
 * [4]  Found  | Found    | NULL      | 0         | 1      | Valid
 * [5]  Found  | Found    | NULL      | >0        | 1      | Invalid
 *
 * [6]  Found  | Found    | task      | 0         | 1      | Valid
 *
 * [7]  Found  | Found    | NULL      | Any       | 0      | Invalid
 *
 * [8]  Found  | Found    | task      | ==taskTID | 0/1    | Valid
 * [9]  Found  | Found    | task      | 0         | 0      | Invalid
 * [10] Found  | Found    | task      | !=taskTID | 0/1    | Invalid
 *
 * [1]	Indicates that the kernel can acquire the futex atomically. We
 *	came came here due to a stale FUTEX_WAITERS/FUTEX_OWNER_DIED bit.
 *
 * [2]	Valid, if TID does not belong to a kernel thread. If no matching
 *      thread is found then it indicates that the owner TID has died.
 *
 * [3]	Invalid. The waiter is queued on a non PI futex
 *
 * [4]	Valid state after exit_robust_list(), which sets the user space
 *	value to FUTEX_WAITERS | FUTEX_OWNER_DIED.
 *
 * [5]	The user space value got manipulated between exit_robust_list()
 *	and exit_pi_state_list()
 *
 * [6]	Valid state after exit_pi_state_list() which sets the new owner in
 *	the pi_state but cannot access the user space value.
 *
 * [7]	pi_state->owner can only be NULL when the OWNER_DIED bit is set.
 *
 * [8]	Owner and user space value match
 *
 * [9]	There is no transient state which sets the user space TID to 0
 *	except exit_robust_list(), but this is indicated by the
 *	FUTEX_OWNER_DIED bit. See [4]
 *
 * [10] There is no transient state which leaves owner and user space
 *	TID out of sync.
 */

/*
 * Validate that the existing waiter has a pi_state and sanity check
 * the pi_state against the user space value. If correct, attach to
 * it.
 */
static int attach_to_pi_state(u32 uval, struct futex_pi_state *pi_state,
			      struct futex_pi_state **ps)
{
	pid_t pid = uval & FUTEX_TID_MASK;

	/*
	 * Userspace might have messed up non-PI and PI futexes [3]
	 */
	if (unlikely(!pi_state))
		return -EINVAL;

	WARN_ON(!atomic_read(&pi_state->refcount));

	/*
	 * Handle the owner died case:
	 */
	if (uval & FUTEX_OWNER_DIED) {
		/*
		 * exit_pi_state_list sets owner to NULL and wakes the
		 * topmost waiter. The task which acquires the
		 * pi_state->rt_mutex will fixup owner.
		 */
		if (!pi_state->owner) {
			/*
			 * No pi state owner, but the user space TID
			 * is not 0. Inconsistent state. [5]
			 */
			if (pid)
				return -EINVAL;
			/*
			 * Take a ref on the state and return success. [4]
			 */
			goto out_state;
		}

		/*
		 * If TID is 0, then either the dying owner has not
		 * yet executed exit_pi_state_list() or some waiter
		 * acquired the rtmutex in the pi state, but did not
		 * yet fixup the TID in user space.
		 *
		 * Take a ref on the state and return success. [6]
		 */
		if (!pid)
			goto out_state;
	} else {
		/*
		 * If the owner died bit is not set, then the pi_state
		 * must have an owner. [7]
		 */
		if (!pi_state->owner)
			return -EINVAL;
	}

	/*
	 * Bail out if user space manipulated the futex value. If pi
	 * state exists then the owner TID must be the same as the
	 * user space TID. [9/10]
	 */
	if (pid != task_pid_vnr(pi_state->owner))
		return -EINVAL;
out_state:
	atomic_inc(&pi_state->refcount);
	*ps = pi_state;
	return 0;
}

/*
 * Lookup the task for the TID provided from user space and attach to
 * it after doing proper sanity checks.
 */
static int attach_to_pi_owner(u32 uval, union futex_key *key,
			      struct futex_pi_state **ps)
{
	pid_t pid = uval & FUTEX_TID_MASK;
	struct futex_pi_state *pi_state;
	struct task_struct *p;

	/*
	 * We are the first waiter - try to look up the real owner and attach
	 * the new pi_state to it, but bail out when TID = 0 [1]
	 */
	if (!pid)
		return -ESRCH;
	p = futex_find_get_task(pid);
	if (!p)
		return -ESRCH;

	if (!p->mm) {
		put_task_struct(p);
		return -EPERM;
	}

	/*
	 * We need to look at the task state flags to figure out,
	 * whether the task is exiting. To protect against the do_exit
	 * change of the task flags, we do this protected by
	 * p->pi_lock:
	 */
	raw_spin_lock_irq(&p->pi_lock);
	if (unlikely(p->flags & PF_EXITING)) {
		/*
		 * The task is on the way out. When PF_EXITPIDONE is
		 * set, we know that the task has finished the
		 * cleanup:
		 */
		int ret = (p->flags & PF_EXITPIDONE) ? -ESRCH : -EAGAIN;

		raw_spin_unlock_irq(&p->pi_lock);
		put_task_struct(p);
		return ret;
	}

	/*
	 * No existing pi state. First waiter. [2]
	 */
	pi_state = alloc_pi_state();

	/*
	 * Initialize the pi_mutex in locked state and make @p
	 * the owner of it:
	 */
	rt_mutex_init_proxy_locked(&pi_state->pi_mutex, p);

	/* Store the key for possible exit cleanups: */
	pi_state->key = *key;

	WARN_ON(!list_empty(&pi_state->list));
	list_add(&pi_state->list, &p->pi_state_list);
	pi_state->owner = p;
	raw_spin_unlock_irq(&p->pi_lock);

	put_task_struct(p);

	*ps = pi_state;

	return 0;
}

static int lookup_pi_state(u32 uval, struct futex_hash_bucket *hb,
			   union futex_key *key, struct futex_pi_state **ps)
{
	struct futex_q *match = futex_top_waiter(hb, key);

	/*
	 * If there is a waiter on that futex, validate it and
	 * attach to the pi_state when the validation succeeds.
	 */
	if (match)
		return attach_to_pi_state(uval, match->pi_state, ps);

	/*
	 * We are the first waiter - try to look up the owner based on
	 * @uval and attach to it.
	 */
	return attach_to_pi_owner(uval, key, ps);
}

static int lock_pi_update_atomic(u32 __user *uaddr, u32 uval, u32 newval)
{
	u32 uninitialized_var(curval);

	if (unlikely(cmpxchg_futex_value_locked(&curval, uaddr, uval, newval)))
		return -EFAULT;

	/*If user space value changed, let the caller retry */
	return curval != uval ? -EAGAIN : 0;
}

/**
 * futex_lock_pi_atomic() - Atomic work required to acquire a pi aware futex
 * @uaddr:		the pi futex user address
 * @hb:			the pi futex hash bucket
 * @key:		the futex key associated with uaddr and hb
 * @ps:			the pi_state pointer where we store the result of the
 *			lookup
 * @task:		the task to perform the atomic lock work for.  This will
 *			be "current" except in the case of requeue pi.
 * @set_waiters:	force setting the FUTEX_WAITERS bit (1) or not (0)
 *
 * Return:
 *  0 - ready to wait;
 *  1 - acquired the lock;
 * <0 - error
 *
 * The hb->lock and futex_key refs shall be held by the caller.
 */
static int futex_lock_pi_atomic(u32 __user *uaddr, struct futex_hash_bucket *hb,
				union futex_key *key,
				struct futex_pi_state **ps,
				struct task_struct *task, int set_waiters)
{
	u32 uval, newval, vpid = task_pid_vnr(task);
	struct futex_q *match;
	int ret;

	/*
	 * Read the user space value first so we can validate a few
	 * things before proceeding further.
	 */
	if (get_futex_value_locked(&uval, uaddr))
		return -EFAULT;

	/*
	 * Detect deadlocks.
	 */
	if ((unlikely((uval & FUTEX_TID_MASK) == vpid)))
		return -EDEADLK;

	/*
	 * Lookup existing state first. If it exists, try to attach to
	 * its pi_state.
	 */
	match = futex_top_waiter(hb, key);
	if (match)
		return attach_to_pi_state(uval, match->pi_state, ps);

	/*
	 * No waiter and user TID is 0. We are here because the
	 * waiters or the owner died bit is set or called from
	 * requeue_cmp_pi or for whatever reason something took the
	 * syscall.
	 */
	if (!(uval & FUTEX_TID_MASK)) {
		/*
		 * We take over the futex. No other waiters and the user space
		 * TID is 0. We preserve the owner died bit.
		 */
		newval = uval & FUTEX_OWNER_DIED;
		newval |= vpid;

		/* The futex requeue_pi code can enforce the waiters bit */
		if (set_waiters)
			newval |= FUTEX_WAITERS;

		ret = lock_pi_update_atomic(uaddr, uval, newval);
		/* If the take over worked, return 1 */
		return ret < 0 ? ret : 1;
	}

	/*
	 * First waiter. Set the waiters bit before attaching ourself to
	 * the owner. If owner tries to unlock, it will be forced into
	 * the kernel and blocked on hb->lock.
	 */
	newval = uval | FUTEX_WAITERS;
	ret = lock_pi_update_atomic(uaddr, uval, newval);
	if (ret)
		return ret;
	/*
	 * If the update of the user space value succeeded, we try to
	 * attach to the owner. If that fails, no harm done, we only
	 * set the FUTEX_WAITERS bit in the user space variable.
	 */
	return attach_to_pi_owner(uval, key, ps);
}

/**
 * __unqueue_futex() - Remove the futex_q from its futex_hash_bucket
 * @q:	The futex_q to unqueue
 *
 * The q->lock_ptr must not be NULL and must be held by the caller.
 */
static void __unqueue_futex(struct futex_q *q)
{
	struct futex_hash_bucket *hb;

	if (WARN_ON_SMP(!q->lock_ptr || !spin_is_locked(q->lock_ptr))
	    || WARN_ON(plist_node_empty(&q->list)))
		return;

	hb = container_of(q->lock_ptr, struct futex_hash_bucket, lock);
	plist_del(&q->list, &hb->chain);
	hb_waiters_dec(hb);
}

/*
 * The hash bucket lock must be held when this is called.
 * Afterwards, the futex_q must not be accessed.
 */
static void wake_futex(struct futex_q *q)
{
	struct task_struct *p = q->task;

	if (WARN(q->pi_state || q->rt_waiter, "refusing to wake PI futex\n"))
		return;

	/*
	 * We set q->lock_ptr = NULL _before_ we wake up the task. If
	 * a non-futex wake up happens on another CPU then the task
	 * might exit and p would dereference a non-existing task
	 * struct. Prevent this by holding a reference on p across the
	 * wake up.
	 */
	get_task_struct(p);

	__unqueue_futex(q);
	/*
	 * The waiting task can free the futex_q as soon as
	 * q->lock_ptr = NULL is written, without taking any locks. A
	 * memory barrier is required here to prevent the following
	 * store to lock_ptr from getting ahead of the plist_del.
	 */
	smp_wmb();
	q->lock_ptr = NULL;

	wake_up_state(p, TASK_NORMAL);
	put_task_struct(p);
}

static int wake_futex_pi(u32 __user *uaddr, u32 uval, struct futex_q *this)
{
	struct task_struct *new_owner;
	struct futex_pi_state *pi_state = this->pi_state;
	u32 uninitialized_var(curval), newval;
	int ret = 0;

	if (!pi_state)
		return -EINVAL;

	/*
	 * If current does not own the pi_state then the futex is
	 * inconsistent and user space fiddled with the futex value.
	 */
	if (pi_state->owner != current)
		return -EINVAL;

	raw_spin_lock(&pi_state->pi_mutex.wait_lock);
	new_owner = rt_mutex_next_owner(&pi_state->pi_mutex);

	/*
	 * It is possible that the next waiter (the one that brought
	 * this owner to the kernel) timed out and is no longer
	 * waiting on the lock.
	 */
	if (!new_owner)
		new_owner = this->task;

	/*
	 * We pass it to the next owner. The WAITERS bit is always
	 * kept enabled while there is PI state around. We cleanup the
	 * owner died bit, because we are the owner.
	 */
	newval = FUTEX_WAITERS | task_pid_vnr(new_owner);

	if (cmpxchg_futex_value_locked(&curval, uaddr, uval, newval))
		ret = -EFAULT;
	else if (curval != uval)
		ret = -EINVAL;
	if (ret) {
		raw_spin_unlock(&pi_state->pi_mutex.wait_lock);
		return ret;
	}

	raw_spin_lock_irq(&pi_state->owner->pi_lock);
	WARN_ON(list_empty(&pi_state->list));
	list_del_init(&pi_state->list);
	raw_spin_unlock_irq(&pi_state->owner->pi_lock);

	raw_spin_lock_irq(&new_owner->pi_lock);
	WARN_ON(!list_empty(&pi_state->list));
	list_add(&pi_state->list, &new_owner->pi_state_list);
	pi_state->owner = new_owner;
	raw_spin_unlock_irq(&new_owner->pi_lock);

	raw_spin_unlock(&pi_state->pi_mutex.wait_lock);
	rt_mutex_unlock(&pi_state->pi_mutex);

	return 0;
}

/*
 * Express the locking dependencies for lockdep:
 */
static inline void
double_lock_hb(struct futex_hash_bucket *hb1, struct futex_hash_bucket *hb2)
{
	if (hb1 <= hb2) {
		spin_lock(&hb1->lock);
		if (hb1 < hb2)
			spin_lock_nested(&hb2->lock, SINGLE_DEPTH_NESTING);
	} else { /* hb1 > hb2 */
		spin_lock(&hb2->lock);
		spin_lock_nested(&hb1->lock, SINGLE_DEPTH_NESTING);
	}
}

static inline void
double_unlock_hb(struct futex_hash_bucket *hb1, struct futex_hash_bucket *hb2)
{
	spin_unlock(&hb1->lock);
	if (hb1 != hb2)
		spin_unlock(&hb2->lock);
}

/*
 * Wake up waiters matching bitset queued on this futex (uaddr).
 */
static int
futex_wake(u32 __user *uaddr, unsigned int flags, int nr_wake, u32 bitset)
{
	struct futex_hash_bucket *hb;
	struct futex_q *this, *next;
	union futex_key key = FUTEX_KEY_INIT;
	int ret;

	if (!bitset)
		return -EINVAL;

	ret = get_futex_key(uaddr, flags & FLAGS_SHARED, &key, VERIFY_READ);
	if (unlikely(ret != 0))
		goto out;

	hb = hash_futex(&key);

	/* Make sure we really have tasks to wakeup */
	if (!hb_waiters_pending(hb))
		goto out_put_key;

	spin_lock(&hb->lock);

	plist_for_each_entry_safe(this, next, &hb->chain, list) {
		if (match_futex (&this->key, &key)) {
			if (this->pi_state || this->rt_waiter) {
				ret = -EINVAL;
				break;
			}

			/* Check if one of the bits is set in both bitsets */
			if (!(this->bitset & bitset))
				continue;

			wake_futex(this);
			if (++ret >= nr_wake)
				break;
		}
	}

	spin_unlock(&hb->lock);
out_put_key:
	put_futex_key(&key);
out:
	return ret;
}

/*
 * Wake up all waiters hashed on the physical page that is mapped
 * to this virtual address:
 */
static int
futex_wake_op(u32 __user *uaddr1, unsigned int flags, u32 __user *uaddr2,
	      int nr_wake, int nr_wake2, int op)
{
	union futex_key key1 = FUTEX_KEY_INIT, key2 = FUTEX_KEY_INIT;
	struct futex_hash_bucket *hb1, *hb2;
	struct futex_q *this, *next;
	int ret, op_ret;

retry:
	ret = get_futex_key(uaddr1, flags & FLAGS_SHARED, &key1, VERIFY_READ);
	if (unlikely(ret != 0))
		goto out;
	ret = get_futex_key(uaddr2, flags & FLAGS_SHARED, &key2, VERIFY_WRITE);
	if (unlikely(ret != 0))
		goto out_put_key1;

	hb1 = hash_futex(&key1);
	hb2 = hash_futex(&key2);

retry_private:
	double_lock_hb(hb1, hb2);
	op_ret = futex_atomic_op_inuser(op, uaddr2);
	if (unlikely(op_ret < 0)) {

		double_unlock_hb(hb1, hb2);

#ifndef CONFIG_MMU
		/*
		 * we don't get EFAULT from MMU faults if we don't have an MMU,
		 * but we might get them from range checking
		 */
		ret = op_ret;
		goto out_put_keys;
#endif

		if (unlikely(op_ret != -EFAULT)) {
			ret = op_ret;
			goto out_put_keys;
		}

		ret = fault_in_user_writeable(uaddr2);
		if (ret)
			goto out_put_keys;

		if (!(flags & FLAGS_SHARED))
			goto retry_private;

		put_futex_key(&key2);
		put_futex_key(&key1);
		goto retry;
	}

	plist_for_each_entry_safe(this, next, &hb1->chain, list) {
		if (match_futex (&this->key, &key1)) {
			if (this->pi_state || this->rt_waiter) {
				ret = -EINVAL;
				goto out_unlock;
			}
			wake_futex(this);
			if (++ret >= nr_wake)
				break;
		}
	}

	if (op_ret > 0) {
		op_ret = 0;
		plist_for_each_entry_safe(this, next, &hb2->chain, list) {
			if (match_futex (&this->key, &key2)) {
				if (this->pi_state || this->rt_waiter) {
					ret = -EINVAL;
					goto out_unlock;
				}
				wake_futex(this);
				if (++op_ret >= nr_wake2)
					break;
			}
		}
		ret += op_ret;
	}

out_unlock:
	double_unlock_hb(hb1, hb2);
out_put_keys:
	put_futex_key(&key2);
out_put_key1:
	put_futex_key(&key1);
out:
	return ret;
}

/**
 * requeue_futex() - Requeue a futex_q from one hb to another
 * @q:		the futex_q to requeue
 * @hb1:	the source hash_bucket
 * @hb2:	the target hash_bucket
 * @key2:	the new key for the requeued futex_q
 */
static inline
void requeue_futex(struct futex_q *q, struct futex_hash_bucket *hb1,
		   struct futex_hash_bucket *hb2, union futex_key *key2)
{

	/*
	 * If key1 and key2 hash to the same bucket, no need to
	 * requeue.
	 */
	if (likely(&hb1->chain != &hb2->chain)) {
		plist_del(&q->list, &hb1->chain);
		hb_waiters_dec(hb1);
		plist_add(&q->list, &hb2->chain);
		hb_waiters_inc(hb2);
		q->lock_ptr = &hb2->lock;
	}
	get_futex_key_refs(key2);
	q->key = *key2;
}

/**
 * requeue_pi_wake_futex() - Wake a task that acquired the lock during requeue
 * @q:		the futex_q
 * @key:	the key of the requeue target futex
 * @hb:		the hash_bucket of the requeue target futex
 *
 * During futex_requeue, with requeue_pi=1, it is possible to acquire the
 * target futex if it is uncontended or via a lock steal.  Set the futex_q key
 * to the requeue target futex so the waiter can detect the wakeup on the right
 * futex, but remove it from the hb and NULL the rt_waiter so it can detect
 * atomic lock acquisition.  Set the q->lock_ptr to the requeue target hb->lock
 * to protect access to the pi_state to fixup the owner later.  Must be called
 * with both q->lock_ptr and hb->lock held.
 */
static inline
void requeue_pi_wake_futex(struct futex_q *q, union futex_key *key,
			   struct futex_hash_bucket *hb)
{
	get_futex_key_refs(key);
	q->key = *key;

	__unqueue_futex(q);

	WARN_ON(!q->rt_waiter);
	q->rt_waiter = NULL;

	q->lock_ptr = &hb->lock;

	wake_up_state(q->task, TASK_NORMAL);
}

/**
 * futex_proxy_trylock_atomic() - Attempt an atomic lock for the top waiter
 * @pifutex:		the user address of the to futex
 * @hb1:		the from futex hash bucket, must be locked by the caller
 * @hb2:		the to futex hash bucket, must be locked by the caller
 * @key1:		the from futex key
 * @key2:		the to futex key
 * @ps:			address to store the pi_state pointer
 * @set_waiters:	force setting the FUTEX_WAITERS bit (1) or not (0)
 *
 * Try and get the lock on behalf of the top waiter if we can do it atomically.
 * Wake the top waiter if we succeed.  If the caller specified set_waiters,
 * then direct futex_lock_pi_atomic() to force setting the FUTEX_WAITERS bit.
 * hb1 and hb2 must be held by the caller.
 *
 * Return:
 *  0 - failed to acquire the lock atomically;
 * >0 - acquired the lock, return value is vpid of the top_waiter
 * <0 - error
 */
static int futex_proxy_trylock_atomic(u32 __user *pifutex,
				 struct futex_hash_bucket *hb1,
				 struct futex_hash_bucket *hb2,
				 union futex_key *key1, union futex_key *key2,
				 struct futex_pi_state **ps, int set_waiters)
{
	struct futex_q *top_waiter = NULL;
	u32 curval;
	int ret, vpid;

	if (get_futex_value_locked(&curval, pifutex))
		return -EFAULT;

	/*
	 * Find the top_waiter and determine if there are additional waiters.
	 * If the caller intends to requeue more than 1 waiter to pifutex,
	 * force futex_lock_pi_atomic() to set the FUTEX_WAITERS bit now,
	 * as we have means to handle the possible fault.  If not, don't set
	 * the bit unecessarily as it will force the subsequent unlock to enter
	 * the kernel.
	 */
	top_waiter = futex_top_waiter(hb1, key1);

	/* There are no waiters, nothing for us to do. */
	if (!top_waiter)
		return 0;

	/* Ensure we requeue to the expected futex. */
	if (!match_futex(top_waiter->requeue_pi_key, key2))
		return -EINVAL;

	/*
	 * Try to take the lock for top_waiter.  Set the FUTEX_WAITERS bit in
	 * the contended case or if set_waiters is 1.  The pi_state is returned
	 * in ps in contended cases.
	 */
	vpid = task_pid_vnr(top_waiter->task);
	ret = futex_lock_pi_atomic(pifutex, hb2, key2, ps, top_waiter->task,
				   set_waiters);
	if (ret == 1) {
		requeue_pi_wake_futex(top_waiter, key2, hb2);
		return vpid;
	}
	return ret;
}

/**
 * futex_requeue() - Requeue waiters from uaddr1 to uaddr2
 * @uaddr1:	source futex user address
 * @flags:	futex flags (FLAGS_SHARED, etc.)
 * @uaddr2:	target futex user address
 * @nr_wake:	number of waiters to wake (must be 1 for requeue_pi)
 * @nr_requeue:	number of waiters to requeue (0-INT_MAX)
 * @cmpval:	@uaddr1 expected value (or %NULL)
 * @requeue_pi:	if we are attempting to requeue from a non-pi futex to a
 *		pi futex (pi to pi requeue is not supported)
 *
 * Requeue waiters on uaddr1 to uaddr2. In the requeue_pi case, try to acquire
 * uaddr2 atomically on behalf of the top waiter.
 *
 * Return:
 * >=0 - on success, the number of tasks requeued or woken;
 *  <0 - on error
 */
static int futex_requeue(u32 __user *uaddr1, unsigned int flags,
			 u32 __user *uaddr2, int nr_wake, int nr_requeue,
			 u32 *cmpval, int requeue_pi)
{
	union futex_key key1 = FUTEX_KEY_INIT, key2 = FUTEX_KEY_INIT;
	int drop_count = 0, task_count = 0, ret;
	struct futex_pi_state *pi_state = NULL;
	struct futex_hash_bucket *hb1, *hb2;
	struct futex_q *this, *next;

	if (requeue_pi) {
		/*
		 * Requeue PI only works on two distinct uaddrs. This
		 * check is only valid for private futexes. See below.
		 */
		if (uaddr1 == uaddr2)
			return -EINVAL;

		/*
		 * requeue_pi requires a pi_state, try to allocate it now
		 * without any locks in case it fails.
		 */
		if (refill_pi_state_cache())
			return -ENOMEM;
		/*
		 * requeue_pi must wake as many tasks as it can, up to nr_wake
		 * + nr_requeue, since it acquires the rt_mutex prior to
		 * returning to userspace, so as to not leave the rt_mutex with
		 * waiters and no owner.  However, second and third wake-ups
		 * cannot be predicted as they involve race conditions with the
		 * first wake and a fault while looking up the pi_state.  Both
		 * pthread_cond_signal() and pthread_cond_broadcast() should
		 * use nr_wake=1.
		 */
		if (nr_wake != 1)
			return -EINVAL;
	}

retry:
	if (pi_state != NULL) {
		/*
		 * We will have to lookup the pi_state again, so free this one
		 * to keep the accounting correct.
		 */
		free_pi_state(pi_state);
		pi_state = NULL;
	}

	ret = get_futex_key(uaddr1, flags & FLAGS_SHARED, &key1, VERIFY_READ);
	if (unlikely(ret != 0))
		goto out;
	ret = get_futex_key(uaddr2, flags & FLAGS_SHARED, &key2,
			    requeue_pi ? VERIFY_WRITE : VERIFY_READ);
	if (unlikely(ret != 0))
		goto out_put_key1;

	/*
	 * The check above which compares uaddrs is not sufficient for
	 * shared futexes. We need to compare the keys:
	 */
	if (requeue_pi && match_futex(&key1, &key2)) {
		ret = -EINVAL;
		goto out_put_keys;
	}

	hb1 = hash_futex(&key1);
	hb2 = hash_futex(&key2);

retry_private:
	hb_waiters_inc(hb2);
	double_lock_hb(hb1, hb2);

	if (likely(cmpval != NULL)) {
		u32 curval;

		ret = get_futex_value_locked(&curval, uaddr1);

		if (unlikely(ret)) {
			double_unlock_hb(hb1, hb2);
			hb_waiters_dec(hb2);

			ret = get_user(curval, uaddr1);
			if (ret)
				goto out_put_keys;

			if (!(flags & FLAGS_SHARED))
				goto retry_private;

			put_futex_key(&key2);
			put_futex_key(&key1);
			goto retry;
		}
		if (curval != *cmpval) {
			ret = -EAGAIN;
			goto out_unlock;
		}
	}

	if (requeue_pi && (task_count - nr_wake < nr_requeue)) {
		/*
		 * Attempt to acquire uaddr2 and wake the top waiter. If we
		 * intend to requeue waiters, force setting the FUTEX_WAITERS
		 * bit.  We force this here where we are able to easily handle
		 * faults rather in the requeue loop below.
		 */
		ret = futex_proxy_trylock_atomic(uaddr2, hb1, hb2, &key1,
						 &key2, &pi_state, nr_requeue);

		/*
		 * At this point the top_waiter has either taken uaddr2 or is
		 * waiting on it.  If the former, then the pi_state will not
		 * exist yet, look it up one more time to ensure we have a
		 * reference to it. If the lock was taken, ret contains the
		 * vpid of the top waiter task.
		 */
		if (ret > 0) {
			WARN_ON(pi_state);
			drop_count++;
			task_count++;
			/*
			 * If we acquired the lock, then the user
			 * space value of uaddr2 should be vpid. It
			 * cannot be changed by the top waiter as it
			 * is blocked on hb2 lock if it tries to do
			 * so. If something fiddled with it behind our
			 * back the pi state lookup might unearth
			 * it. So we rather use the known value than
			 * rereading and handing potential crap to
			 * lookup_pi_state.
			 */
			ret = lookup_pi_state(ret, hb2, &key2, &pi_state);
		}

		switch (ret) {
		case 0:
			break;
		case -EFAULT:
			double_unlock_hb(hb1, hb2);
			hb_waiters_dec(hb2);
			put_futex_key(&key2);
			put_futex_key(&key1);
			ret = fault_in_user_writeable(uaddr2);
			if (!ret)
				goto retry;
			goto out;
		case -EAGAIN:
			/*
			 * Two reasons for this:
			 * - Owner is exiting and we just wait for the
			 *   exit to complete.
			 * - The user space value changed.
			 */
			double_unlock_hb(hb1, hb2);
			hb_waiters_dec(hb2);
			put_futex_key(&key2);
			put_futex_key(&key1);
			cond_resched();
			goto retry;
		default:
			goto out_unlock;
		}
	}

	plist_for_each_entry_safe(this, next, &hb1->chain, list) {
		if (task_count - nr_wake >= nr_requeue)
			break;

		if (!match_futex(&this->key, &key1))
			continue;

		/*
		 * FUTEX_WAIT_REQEUE_PI and FUTEX_CMP_REQUEUE_PI should always
		 * be paired with each other and no other futex ops.
		 *
		 * We should never be requeueing a futex_q with a pi_state,
		 * which is awaiting a futex_unlock_pi().
		 */
		if ((requeue_pi && !this->rt_waiter) ||
		    (!requeue_pi && this->rt_waiter) ||
		    this->pi_state) {
			ret = -EINVAL;
			break;
		}

		/*
		 * Wake nr_wake waiters.  For requeue_pi, if we acquired the
		 * lock, we already woke the top_waiter.  If not, it will be
		 * woken by futex_unlock_pi().
		 */
		if (++task_count <= nr_wake && !requeue_pi) {
			wake_futex(this);
			continue;
		}

		/* Ensure we requeue to the expected futex for requeue_pi. */
		if (requeue_pi && !match_futex(this->requeue_pi_key, &key2)) {
			ret = -EINVAL;
			break;
		}

		/*
		 * Requeue nr_requeue waiters and possibly one more in the case
		 * of requeue_pi if we couldn't acquire the lock atomically.
		 */
		if (requeue_pi) {
			/* Prepare the waiter to take the rt_mutex. */
			atomic_inc(&pi_state->refcount);
			this->pi_state = pi_state;
			ret = rt_mutex_start_proxy_lock(&pi_state->pi_mutex,
							this->rt_waiter,
							this->task);
			if (ret == 1) {
				/* We got the lock. */
				requeue_pi_wake_futex(this, &key2, hb2);
				drop_count++;
				continue;
			} else if (ret == -EAGAIN) {
				/*
				 * Waiter was woken by timeout or
				 * signal and has set pi_blocked_on to
				 * PI_WAKEUP_INPROGRESS before we
				 * tried to enqueue it on the rtmutex.
				 */
				this->pi_state = NULL;
				free_pi_state(pi_state);
				continue;
			} else if (ret) {
				/* -EDEADLK */
				this->pi_state = NULL;
				free_pi_state(pi_state);
				goto out_unlock;
			}
		}
		requeue_futex(this, hb1, hb2, &key2);
		drop_count++;
	}

out_unlock:
	double_unlock_hb(hb1, hb2);
	hb_waiters_dec(hb2);

	/*
	 * drop_futex_key_refs() must be called outside the spinlocks. During
	 * the requeue we moved futex_q's from the hash bucket at key1 to the
	 * one at key2 and updated their key pointer.  We no longer need to
	 * hold the references to key1.
	 */
	while (--drop_count >= 0)
		drop_futex_key_refs(&key1);

out_put_keys:
	put_futex_key(&key2);
out_put_key1:
	put_futex_key(&key1);
out:
	if (pi_state != NULL)
		free_pi_state(pi_state);
	return ret ? ret : task_count;
}

/* The key must be already stored in q->key. */
static inline struct futex_hash_bucket *queue_lock(struct futex_q *q)
	__acquires(&hb->lock)
{
	struct futex_hash_bucket *hb;

	hb = hash_futex(&q->key);

	/*
	 * Increment the counter before taking the lock so that
	 * a potential waker won't miss a to-be-slept task that is
	 * waiting for the spinlock. This is safe as all queue_lock()
	 * users end up calling queue_me(). Similarly, for housekeeping,
	 * decrement the counter at queue_unlock() when some error has
	 * occurred and we don't end up adding the task to the list.
	 */
	hb_waiters_inc(hb);

	q->lock_ptr = &hb->lock;

	spin_lock(&hb->lock); /* implies MB (A) */
	return hb;
}

static inline void
queue_unlock(struct futex_hash_bucket *hb)
	__releases(&hb->lock)
{
	spin_unlock(&hb->lock);
	hb_waiters_dec(hb);
}

/**
 * queue_me() - Enqueue the futex_q on the futex_hash_bucket
 * @q:	The futex_q to enqueue
 * @hb:	The destination hash bucket
 *
 * The hb->lock must be held by the caller, and is released here. A call to
 * queue_me() is typically paired with exactly one call to unqueue_me().  The
 * exceptions involve the PI related operations, which may use unqueue_me_pi()
 * or nothing if the unqueue is done as part of the wake process and the unqueue
 * state is implicit in the state of woken task (see futex_wait_requeue_pi() for
 * an example).
 */
static inline void queue_me(struct futex_q *q, struct futex_hash_bucket *hb)
	__releases(&hb->lock)
{
	int prio;

	/*
	 * The priority used to register this element is
	 * - either the real thread-priority for the real-time threads
	 * (i.e. threads with a priority lower than MAX_RT_PRIO)
	 * - or MAX_RT_PRIO for non-RT threads.
	 * Thus, all RT-threads are woken first in priority order, and
	 * the others are woken last, in FIFO order.
	 */
	prio = min(current->normal_prio, MAX_RT_PRIO);

	plist_node_init(&q->list, prio);
	plist_add(&q->list, &hb->chain);
	q->task = current;
	spin_unlock(&hb->lock);
}

/**
 * unqueue_me() - Remove the futex_q from its futex_hash_bucket
 * @q:	The futex_q to unqueue
 *
 * The q->lock_ptr must not be held by the caller. A call to unqueue_me() must
 * be paired with exactly one earlier call to queue_me().
 *
 * Return:
 *   1 - if the futex_q was still queued (and we removed unqueued it);
 *   0 - if the futex_q was already removed by the waking thread
 */
static int unqueue_me(struct futex_q *q)
{
	spinlock_t *lock_ptr;
	int ret = 0;

	/* In the common case we don't take the spinlock, which is nice. */
retry:
	lock_ptr = q->lock_ptr;
	barrier();
	if (lock_ptr != NULL) {
		spin_lock(lock_ptr);
		/*
		 * q->lock_ptr can change between reading it and
		 * spin_lock(), causing us to take the wrong lock.  This
		 * corrects the race condition.
		 *
		 * Reasoning goes like this: if we have the wrong lock,
		 * q->lock_ptr must have changed (maybe several times)
		 * between reading it and the spin_lock().  It can
		 * change again after the spin_lock() but only if it was
		 * already changed before the spin_lock().  It cannot,
		 * however, change back to the original value.  Therefore
		 * we can detect whether we acquired the correct lock.
		 */
		if (unlikely(lock_ptr != q->lock_ptr)) {
			spin_unlock(lock_ptr);
			goto retry;
		}
		__unqueue_futex(q);

		BUG_ON(q->pi_state);

		spin_unlock(lock_ptr);
		ret = 1;
	}

	drop_futex_key_refs(&q->key);
	return ret;
}

/*
 * PI futexes can not be requeued and must remove themself from the
 * hash bucket. The hash bucket lock (i.e. lock_ptr) is held on entry
 * and dropped here.
 */
static void unqueue_me_pi(struct futex_q *q)
	__releases(q->lock_ptr)
{
	__unqueue_futex(q);

	BUG_ON(!q->pi_state);
	free_pi_state(q->pi_state);
	q->pi_state = NULL;

	spin_unlock(q->lock_ptr);
}

/*
 * Fixup the pi_state owner with the new owner.
 *
 * Must be called with hash bucket lock held and mm->sem held for non
 * private futexes.
 */
static int fixup_pi_state_owner(u32 __user *uaddr, struct futex_q *q,
				struct task_struct *newowner)
{
	u32 newtid = task_pid_vnr(newowner) | FUTEX_WAITERS;
	struct futex_pi_state *pi_state = q->pi_state;
	struct task_struct *oldowner = pi_state->owner;
	u32 uval, uninitialized_var(curval), newval;
	int ret;

	/* Owner died? */
	if (!pi_state->owner)
		newtid |= FUTEX_OWNER_DIED;

	/*
	 * We are here either because we stole the rtmutex from the
	 * previous highest priority waiter or we are the highest priority
	 * waiter but failed to get the rtmutex the first time.
	 * We have to replace the newowner TID in the user space variable.
	 * This must be atomic as we have to preserve the owner died bit here.
	 *
	 * Note: We write the user space value _before_ changing the pi_state
	 * because we can fault here. Imagine swapped out pages or a fork
	 * that marked all the anonymous memory readonly for cow.
	 *
	 * Modifying pi_state _before_ the user space value would
	 * leave the pi_state in an inconsistent state when we fault
	 * here, because we need to drop the hash bucket lock to
	 * handle the fault. This might be observed in the PID check
	 * in lookup_pi_state.
	 */
retry:
	if (get_futex_value_locked(&uval, uaddr))
		goto handle_fault;

	while (1) {
		newval = (uval & FUTEX_OWNER_DIED) | newtid;

		if (cmpxchg_futex_value_locked(&curval, uaddr, uval, newval))
			goto handle_fault;
		if (curval == uval)
			break;
		uval = curval;
	}

	/*
	 * We fixed up user space. Now we need to fix the pi_state
	 * itself.
	 */
	if (pi_state->owner != NULL) {
		raw_spin_lock_irq(&pi_state->owner->pi_lock);
		WARN_ON(list_empty(&pi_state->list));
		list_del_init(&pi_state->list);
		raw_spin_unlock_irq(&pi_state->owner->pi_lock);
	}

	pi_state->owner = newowner;

	raw_spin_lock_irq(&newowner->pi_lock);
	WARN_ON(!list_empty(&pi_state->list));
	list_add(&pi_state->list, &newowner->pi_state_list);
	raw_spin_unlock_irq(&newowner->pi_lock);
	return 0;

	/*
	 * To handle the page fault we need to drop the hash bucket
	 * lock here. That gives the other task (either the highest priority
	 * waiter itself or the task which stole the rtmutex) the
	 * chance to try the fixup of the pi_state. So once we are
	 * back from handling the fault we need to check the pi_state
	 * after reacquiring the hash bucket lock and before trying to
	 * do another fixup. When the fixup has been done already we
	 * simply return.
	 */
handle_fault:
	spin_unlock(q->lock_ptr);

	ret = fault_in_user_writeable(uaddr);

	spin_lock(q->lock_ptr);

	/*
	 * Check if someone else fixed it for us:
	 */
	if (pi_state->owner != oldowner)
		return 0;

	if (ret)
		return ret;

	goto retry;
}

static long futex_wait_restart(struct restart_block *restart);

/**
 * fixup_owner() - Post lock pi_state and corner case management
 * @uaddr:	user address of the futex
 * @q:		futex_q (contains pi_state and access to the rt_mutex)
 * @locked:	if the attempt to take the rt_mutex succeeded (1) or not (0)
 *
 * After attempting to lock an rt_mutex, this function is called to cleanup
 * the pi_state owner as well as handle race conditions that may allow us to
 * acquire the lock. Must be called with the hb lock held.
 *
 * Return:
 *  1 - success, lock taken;
 *  0 - success, lock not taken;
 * <0 - on error (-EFAULT)
 */
static int fixup_owner(u32 __user *uaddr, struct futex_q *q, int locked)
{
	struct task_struct *owner;
	int ret = 0;

	if (locked) {
		/*
		 * Got the lock. We might not be the anticipated owner if we
		 * did a lock-steal - fix up the PI-state in that case:
		 */
		if (q->pi_state->owner != current)
			ret = fixup_pi_state_owner(uaddr, q, current);
		goto out;
	}

	/*
	 * Catch the rare case, where the lock was released when we were on the
	 * way back before we locked the hash bucket.
	 */
	if (q->pi_state->owner == current) {
		/*
		 * Try to get the rt_mutex now. This might fail as some other
		 * task acquired the rt_mutex after we removed ourself from the
		 * rt_mutex waiters list.
		 */
		if (rt_mutex_trylock(&q->pi_state->pi_mutex)) {
			locked = 1;
			goto out;
		}

		/*
		 * pi_state is incorrect, some other task did a lock steal and
		 * we returned due to timeout or signal without taking the
		 * rt_mutex. Too late.
		 */
		raw_spin_lock(&q->pi_state->pi_mutex.wait_lock);
		owner = rt_mutex_owner(&q->pi_state->pi_mutex);
		if (!owner)
			owner = rt_mutex_next_owner(&q->pi_state->pi_mutex);
		raw_spin_unlock(&q->pi_state->pi_mutex.wait_lock);
		ret = fixup_pi_state_owner(uaddr, q, owner);
		goto out;
	}

	/*
	 * Paranoia check. If we did not take the lock, then we should not be
	 * the owner of the rt_mutex.
	 */
	if (rt_mutex_owner(&q->pi_state->pi_mutex) == current)
		printk(KERN_ERR "fixup_owner: ret = %d pi-mutex: %p "
				"pi-state %p\n", ret,
				q->pi_state->pi_mutex.owner,
				q->pi_state->owner);

out:
	return ret ? ret : locked;
}

/**
 * futex_wait_queue_me() - queue_me() and wait for wakeup, timeout, or signal
 * @hb:		the futex hash bucket, must be locked by the caller
 * @q:		the futex_q to queue up on
 * @timeout:	the prepared hrtimer_sleeper, or null for no timeout
 */
static void futex_wait_queue_me(struct futex_hash_bucket *hb, struct futex_q *q,
				struct hrtimer_sleeper *timeout)
{
	/*
	 * The task state is guaranteed to be set before another task can
	 * wake it. set_current_state() is implemented using set_mb() and
	 * queue_me() calls spin_unlock() upon completion, both serializing
	 * access to the hash list and forcing another memory barrier.
	 */
	set_current_state(TASK_INTERRUPTIBLE);
	queue_me(q, hb);

	/* Arm the timer */
	if (timeout) {
		hrtimer_start_expires(&timeout->timer, HRTIMER_MODE_ABS);
		if (!hrtimer_active(&timeout->timer))
			timeout->task = NULL;
	}

	/*
	 * If we have been removed from the hash list, then another task
	 * has tried to wake us, and we can skip the call to schedule().
	 */
	if (likely(!plist_node_empty(&q->list))) {
		/*
		 * If the timer has already expired, current will already be
		 * flagged for rescheduling. Only call schedule if there
		 * is no timeout, or if it has yet to expire.
		 */
		if (!timeout || timeout->task)
			freezable_schedule();
	}
	__set_current_state(TASK_RUNNING);
}

/**
 * futex_wait_setup() - Prepare to wait on a futex
 * @uaddr:	the futex userspace address
 * @val:	the expected value
 * @flags:	futex flags (FLAGS_SHARED, etc.)
 * @q:		the associated futex_q
 * @hb:		storage for hash_bucket pointer to be returned to caller
 *
 * Setup the futex_q and locate the hash_bucket.  Get the futex value and
 * compare it with the expected value.  Handle atomic faults internally.
 * Return with the hb lock held and a q.key reference on success, and unlocked
 * with no q.key reference on failure.
 *
 * Return:
 *  0 - uaddr contains val and hb has been locked;
 * <1 - -EFAULT or -EWOULDBLOCK (uaddr does not contain val) and hb is unlocked
 */
static int futex_wait_setup(u32 __user *uaddr, u32 val, unsigned int flags,
			   struct futex_q *q, struct futex_hash_bucket **hb)
{
	u32 uval;
	int ret;

	/*
	 * Access the page AFTER the hash-bucket is locked.
	 * Order is important:
	 *
	 *   Userspace waiter: val = var; if (cond(val)) futex_wait(&var, val);
	 *   Userspace waker:  if (cond(var)) { var = new; futex_wake(&var); }
	 *
	 * The basic logical guarantee of a futex is that it blocks ONLY
	 * if cond(var) is known to be true at the time of blocking, for
	 * any cond.  If we locked the hash-bucket after testing *uaddr, that
	 * would open a race condition where we could block indefinitely with
	 * cond(var) false, which would violate the guarantee.
	 *
	 * On the other hand, we insert q and release the hash-bucket only
	 * after testing *uaddr.  This guarantees that futex_wait() will NOT
	 * absorb a wakeup if *uaddr does not match the desired values
	 * while the syscall executes.
	 */
retry:
	ret = get_futex_key(uaddr, flags & FLAGS_SHARED, &q->key, VERIFY_READ);
	if (unlikely(ret != 0))
		return ret;

retry_private:
	*hb = queue_lock(q);

	ret = get_futex_value_locked(&uval, uaddr);

	if (ret) {
		queue_unlock(*hb);

		ret = get_user(uval, uaddr);
		if (ret)
			goto out;

		if (!(flags & FLAGS_SHARED))
			goto retry_private;

		put_futex_key(&q->key);
		goto retry;
	}

	if (uval != val) {
		queue_unlock(*hb);
		ret = -EWOULDBLOCK;
	}

out:
	if (ret)
		put_futex_key(&q->key);
	return ret;
}

static int futex_wait(u32 __user *uaddr, unsigned int flags, u32 val,
		      ktime_t *abs_time, u32 bitset)
{
	struct hrtimer_sleeper timeout, *to = NULL;
	struct restart_block *restart;
	struct futex_hash_bucket *hb;
	struct futex_q q = futex_q_init;
	int ret;

	if (!bitset)
		return -EINVAL;
	q.bitset = bitset;

	if (abs_time) {
		to = &timeout;

		hrtimer_init_on_stack(&to->timer, (flags & FLAGS_CLOCKRT) ?
				      CLOCK_REALTIME : CLOCK_MONOTONIC,
				      HRTIMER_MODE_ABS);
		hrtimer_init_sleeper(to, current);
		hrtimer_set_expires_range_ns(&to->timer, *abs_time,
					     current->timer_slack_ns);
	}

retry:
	/*
	 * Prepare to wait on uaddr. On success, holds hb lock and increments
	 * q.key refs.
	 */
	ret = futex_wait_setup(uaddr, val, flags, &q, &hb);
	if (ret)
		goto out;

	/* queue_me and wait for wakeup, timeout, or a signal. */
	futex_wait_queue_me(hb, &q, to);

	/* If we were woken (and unqueued), we succeeded, whatever. */
	ret = 0;
	/* unqueue_me() drops q.key ref */
	if (!unqueue_me(&q))
		goto out;
	ret = -ETIMEDOUT;
	if (to && !to->task)
		goto out;

	/*
	 * We expect signal_pending(current), but we might be the
	 * victim of a spurious wakeup as well.
	 */
	if (!signal_pending(current))
		goto retry;

	ret = -ERESTARTSYS;
	if (!abs_time)
		goto out;

	restart = &current_thread_info()->restart_block;
	restart->fn = futex_wait_restart;
	restart->futex.uaddr = uaddr;
	restart->futex.val = val;
	restart->futex.time = abs_time->tv64;
	restart->futex.bitset = bitset;
	restart->futex.flags = flags | FLAGS_HAS_TIMEOUT;

	ret = -ERESTART_RESTARTBLOCK;

out:
	if (to) {
		hrtimer_cancel(&to->timer);
		destroy_hrtimer_on_stack(&to->timer);
	}
	return ret;
}


static long futex_wait_restart(struct restart_block *restart)
{
	u32 __user *uaddr = restart->futex.uaddr;
	ktime_t t, *tp = NULL;

	if (restart->futex.flags & FLAGS_HAS_TIMEOUT) {
		t.tv64 = restart->futex.time;
		tp = &t;
	}
	restart->fn = do_no_restart_syscall;

	return (long)futex_wait(uaddr, restart->futex.flags,
				restart->futex.val, tp, restart->futex.bitset);
}


/*
 * Userspace tried a 0 -> TID atomic transition of the futex value
 * and failed. The kernel side here does the whole locking operation:
 * if there are waiters then it will block, it does PI, etc. (Due to
 * races the kernel might see a 0 value of the futex too.)
 */
static int futex_lock_pi(u32 __user *uaddr, unsigned int flags, int detect,
			 ktime_t *time, int trylock)
{
	struct hrtimer_sleeper timeout, *to = NULL;
	struct futex_hash_bucket *hb;
	struct futex_q q = futex_q_init;
	int res, ret;

	if (refill_pi_state_cache())
		return -ENOMEM;

	if (time) {
		to = &timeout;
		hrtimer_init_on_stack(&to->timer, CLOCK_REALTIME,
				      HRTIMER_MODE_ABS);
		hrtimer_init_sleeper(to, current);
		hrtimer_set_expires(&to->timer, *time);
	}

retry:
	ret = get_futex_key(uaddr, flags & FLAGS_SHARED, &q.key, VERIFY_WRITE);
	if (unlikely(ret != 0))
		goto out;

retry_private:
	hb = queue_lock(&q);

	ret = futex_lock_pi_atomic(uaddr, hb, &q.key, &q.pi_state, current, 0);
	if (unlikely(ret)) {
		switch (ret) {
		case 1:
			/* We got the lock. */
			ret = 0;
			goto out_unlock_put_key;
		case -EFAULT:
			goto uaddr_faulted;
		case -EAGAIN:
			/*
			 * Two reasons for this:
			 * - Task is exiting and we just wait for the
			 *   exit to complete.
			 * - The user space value changed.
			 */
			queue_unlock(hb);
			put_futex_key(&q.key);
			cond_resched();
			goto retry;
		default:
			goto out_unlock_put_key;
		}
	}

	/*
	 * Only actually queue now that the atomic ops are done:
	 */
	queue_me(&q, hb);

	WARN_ON(!q.pi_state);
	/*
	 * Block on the PI mutex:
	 */
	if (!trylock) {
		ret = rt_mutex_timed_futex_lock(&q.pi_state->pi_mutex, to);
	} else {
		ret = rt_mutex_trylock(&q.pi_state->pi_mutex);
		/* Fixup the trylock return value: */
		ret = ret ? 0 : -EWOULDBLOCK;
	}

	spin_lock(q.lock_ptr);
	/*
	 * Fixup the pi_state owner and possibly acquire the lock if we
	 * haven't already.
	 */
	res = fixup_owner(uaddr, &q, !ret);
	/*
	 * If fixup_owner() returned an error, proprogate that.  If it acquired
	 * the lock, clear our -ETIMEDOUT or -EINTR.
	 */
	if (res)
		ret = (res < 0) ? res : 0;

	/*
	 * If fixup_owner() faulted and was unable to handle the fault, unlock
	 * it and return the fault to userspace.
	 */
	if (ret && (rt_mutex_owner(&q.pi_state->pi_mutex) == current))
		rt_mutex_unlock(&q.pi_state->pi_mutex);

	/* Unqueue and drop the lock */
	unqueue_me_pi(&q);

	goto out_put_key;

out_unlock_put_key:
	queue_unlock(hb);

out_put_key:
	put_futex_key(&q.key);
out:
	if (to)
		destroy_hrtimer_on_stack(&to->timer);
	return ret != -EINTR ? ret : -ERESTARTNOINTR;

uaddr_faulted:
	queue_unlock(hb);

	ret = fault_in_user_writeable(uaddr);
	if (ret)
		goto out_put_key;

	if (!(flags & FLAGS_SHARED))
		goto retry_private;

	put_futex_key(&q.key);
	goto retry;
}

/*
 * Userspace attempted a TID -> 0 atomic transition, and failed.
 * This is the in-kernel slowpath: we look up the PI state (if any),
 * and do the rt-mutex unlock.
 */
static int futex_unlock_pi(u32 __user *uaddr, unsigned int flags)
{
	u32 uninitialized_var(curval), uval, vpid = task_pid_vnr(current);
	union futex_key key = FUTEX_KEY_INIT;
	struct futex_hash_bucket *hb;
	struct futex_q *match;
	int ret;

retry:
	if (get_user(uval, uaddr))
		return -EFAULT;
	/*
	 * We release only a lock we actually own:
	 */
	if ((uval & FUTEX_TID_MASK) != vpid)
		return -EPERM;

	ret = get_futex_key(uaddr, flags & FLAGS_SHARED, &key, VERIFY_WRITE);
	if (ret)
		return ret;

	hb = hash_futex(&key);
	spin_lock(&hb->lock);

	/*
	 * Check waiters first. We do not trust user space values at
	 * all and we at least want to know if user space fiddled
	 * with the futex value instead of blindly unlocking.
	 */
	match = futex_top_waiter(hb, &key);
	if (match) {
		ret = wake_futex_pi(uaddr, uval, match);
		/*
		 * The atomic access to the futex value generated a
		 * pagefault, so retry the user-access and the wakeup:
		 */
		if (ret == -EFAULT)
			goto pi_faulted;
		goto out_unlock;
	}

	/*
	 * We have no kernel internal state, i.e. no waiters in the
	 * kernel. Waiters which are about to queue themselves are stuck
	 * on hb->lock. So we can safely ignore them. We do neither
	 * preserve the WAITERS bit not the OWNER_DIED one. We are the
	 * owner.
	 */
	if (cmpxchg_futex_value_locked(&curval, uaddr, uval, 0))
		goto pi_faulted;

	/*
	 * If uval has changed, let user space handle it.
	 */
	ret = (curval == uval) ? 0 : -EAGAIN;

out_unlock:
	spin_unlock(&hb->lock);
	put_futex_key(&key);
	return ret;

pi_faulted:
	spin_unlock(&hb->lock);
	put_futex_key(&key);

	ret = fault_in_user_writeable(uaddr);
	if (!ret)
		goto retry;

	return ret;
}

/**
 * handle_early_requeue_pi_wakeup() - Detect early wakeup on the initial futex
 * @hb:		the hash_bucket futex_q was original enqueued on
 * @q:		the futex_q woken while waiting to be requeued
 * @key2:	the futex_key of the requeue target futex
 * @timeout:	the timeout associated with the wait (NULL if none)
 *
 * Detect if the task was woken on the initial futex as opposed to the requeue
 * target futex.  If so, determine if it was a timeout or a signal that caused
 * the wakeup and return the appropriate error code to the caller.  Must be
 * called with the hb lock held.
 *
 * Return:
 *  0 = no early wakeup detected;
 * <0 = -ETIMEDOUT or -ERESTARTNOINTR
 */
static inline
int handle_early_requeue_pi_wakeup(struct futex_hash_bucket *hb,
				   struct futex_q *q, union futex_key *key2,
				   struct hrtimer_sleeper *timeout)
{
	int ret = 0;

	/*
	 * With the hb lock held, we avoid races while we process the wakeup.
	 * We only need to hold hb (and not hb2) to ensure atomicity as the
	 * wakeup code can't change q.key from uaddr to uaddr2 if we hold hb.
	 * It can't be requeued from uaddr2 to something else since we don't
	 * support a PI aware source futex for requeue.
	 */
	if (!match_futex(&q->key, key2)) {
		WARN_ON(q->lock_ptr && (&hb->lock != q->lock_ptr));
		/*
		 * We were woken prior to requeue by a timeout or a signal.
		 * Unqueue the futex_q and determine which it was.
		 */
		plist_del(&q->list, &hb->chain);
		hb_waiters_dec(hb);

		/* Handle spurious wakeups gracefully */
		ret = -EWOULDBLOCK;
		if (timeout && !timeout->task)
			ret = -ETIMEDOUT;
		else if (signal_pending(current))
			ret = -ERESTARTNOINTR;
	}
	return ret;
}

/**
 * futex_wait_requeue_pi() - Wait on uaddr and take uaddr2
 * @uaddr:	the futex we initially wait on (non-pi)
 * @flags:	futex flags (FLAGS_SHARED, FLAGS_CLOCKRT, etc.), they must be
 * 		the same type, no requeueing from private to shared, etc.
 * @val:	the expected value of uaddr
 * @abs_time:	absolute timeout
 * @bitset:	32 bit wakeup bitset set by userspace, defaults to all
 * @uaddr2:	the pi futex we will take prior to returning to user-space
 *
 * The caller will wait on uaddr and will be requeued by futex_requeue() to
 * uaddr2 which must be PI aware and unique from uaddr.  Normal wakeup will wake
 * on uaddr2 and complete the acquisition of the rt_mutex prior to returning to
 * userspace.  This ensures the rt_mutex maintains an owner when it has waiters;
 * without one, the pi logic would not know which task to boost/deboost, if
 * there was a need to.
 *
 * We call schedule in futex_wait_queue_me() when we enqueue and return there
 * via the following--
 * 1) wakeup on uaddr2 after an atomic lock acquisition by futex_requeue()
 * 2) wakeup on uaddr2 after a requeue
 * 3) signal
 * 4) timeout
 *
 * If 3, cleanup and return -ERESTARTNOINTR.
 *
 * If 2, we may then block on trying to take the rt_mutex and return via:
 * 5) successful lock
 * 6) signal
 * 7) timeout
 * 8) other lock acquisition failure
 *
 * If 6, return -EWOULDBLOCK (restarting the syscall would do the same).
 *
 * If 4 or 7, we cleanup and return with -ETIMEDOUT.
 *
 * Return:
 *  0 - On success;
 * <0 - On error
 */
static int futex_wait_requeue_pi(u32 __user *uaddr, unsigned int flags,
				 u32 val, ktime_t *abs_time, u32 bitset,
				 u32 __user *uaddr2)
{
	struct hrtimer_sleeper timeout, *to = NULL;
	struct rt_mutex_waiter rt_waiter;
	struct rt_mutex *pi_mutex = NULL;
	struct futex_hash_bucket *hb, *hb2;
	union futex_key key2 = FUTEX_KEY_INIT;
	struct futex_q q = futex_q_init;
	int res, ret;

	if (uaddr == uaddr2)
		return -EINVAL;

	if (!bitset)
		return -EINVAL;

	if (abs_time) {
		to = &timeout;
		hrtimer_init_on_stack(&to->timer, (flags & FLAGS_CLOCKRT) ?
				      CLOCK_REALTIME : CLOCK_MONOTONIC,
				      HRTIMER_MODE_ABS);
		hrtimer_init_sleeper(to, current);
		hrtimer_set_expires_range_ns(&to->timer, *abs_time,
					     current->timer_slack_ns);
	}

	/*
	 * The waiter is allocated on our stack, manipulated by the requeue
	 * code while we sleep on uaddr.
	 */
	rt_mutex_init_waiter(&rt_waiter, false);

	ret = get_futex_key(uaddr2, flags & FLAGS_SHARED, &key2, VERIFY_WRITE);
	if (unlikely(ret != 0))
		goto out;

	q.bitset = bitset;
	q.rt_waiter = &rt_waiter;
	q.requeue_pi_key = &key2;

	/*
	 * Prepare to wait on uaddr. On success, increments q.key (key1) ref
	 * count.
	 */
	ret = futex_wait_setup(uaddr, val, flags, &q, &hb);
	if (ret)
		goto out_key2;

	/*
	 * The check above which compares uaddrs is not sufficient for
	 * shared futexes. We need to compare the keys:
	 */
	if (match_futex(&q.key, &key2)) {
		queue_unlock(hb);
		ret = -EINVAL;
		goto out_put_keys;
	}

	/* Queue the futex_q, drop the hb lock, wait for wakeup. */
	futex_wait_queue_me(hb, &q, to);

	/*
	 * On RT we must avoid races with requeue and trying to block
	 * on two mutexes (hb->lock and uaddr2's rtmutex) by
	 * serializing access to pi_blocked_on with pi_lock.
	 */
	raw_spin_lock_irq(&current->pi_lock);
	if (current->pi_blocked_on) {
		/*
		 * We have been requeued or are in the process of
		 * being requeued.
		 */
		raw_spin_unlock_irq(&current->pi_lock);
	} else {
		/*
		 * Setting pi_blocked_on to PI_WAKEUP_INPROGRESS
		 * prevents a concurrent requeue from moving us to the
		 * uaddr2 rtmutex. After that we can safely acquire
		 * (and possibly block on) hb->lock.
		 */
		current->pi_blocked_on = PI_WAKEUP_INPROGRESS;
		raw_spin_unlock_irq(&current->pi_lock);

		spin_lock(&hb->lock);

		/*
		 * Clean up pi_blocked_on. We might leak it otherwise
		 * when we succeeded with the hb->lock in the fast
		 * path.
		 */
		raw_spin_lock_irq(&current->pi_lock);
		current->pi_blocked_on = NULL;
		raw_spin_unlock_irq(&current->pi_lock);

		ret = handle_early_requeue_pi_wakeup(hb, &q, &key2, to);
		spin_unlock(&hb->lock);
		if (ret)
			goto out_put_keys;
	}

	/*
	 * In order to be here, we have either been requeued, are in
	 * the process of being requeued, or requeue successfully
	 * acquired uaddr2 on our behalf.  If pi_blocked_on was
	 * non-null above, we may be racing with a requeue.  Do not
	 * rely on q->lock_ptr to be hb2->lock until after blocking on
	 * hb->lock or hb2->lock. The futex_requeue dropped our key1
	 * reference and incremented our key2 reference count.
	 */
	hb2 = hash_futex(&key2);

	/* Check if the requeue code acquired the second futex for us. */
	if (!q.rt_waiter) {
		/*
		 * Got the lock. We might not be the anticipated owner if we
		 * did a lock-steal - fix up the PI-state in that case.
		 */
		if (q.pi_state && (q.pi_state->owner != current)) {
			spin_lock(&hb2->lock);
			BUG_ON(&hb2->lock != q.lock_ptr);
			ret = fixup_pi_state_owner(uaddr2, &q, current);
<<<<<<< HEAD
=======
			/*
			 * Drop the reference to the pi state which
			 * the requeue_pi() code acquired for us.
			 */
			free_pi_state(q.pi_state);
>>>>>>> 0d2c81d8
			spin_unlock(&hb2->lock);
		}
	} else {
		/*
		 * We have been woken up by futex_unlock_pi(), a timeout, or a
		 * signal.  futex_unlock_pi() will not destroy the lock_ptr nor
		 * the pi_state.
		 */
		WARN_ON(!q.pi_state);
		pi_mutex = &q.pi_state->pi_mutex;
		ret = rt_mutex_finish_proxy_lock(pi_mutex, to, &rt_waiter);
		debug_rt_mutex_free_waiter(&rt_waiter);

		spin_lock(&hb2->lock);
		BUG_ON(&hb2->lock != q.lock_ptr);
		/*
		 * Fixup the pi_state owner and possibly acquire the lock if we
		 * haven't already.
		 */
		res = fixup_owner(uaddr2, &q, !ret);
		/*
		 * If fixup_owner() returned an error, proprogate that.  If it
		 * acquired the lock, clear -ETIMEDOUT or -EINTR.
		 */
		if (res)
			ret = (res < 0) ? res : 0;

		/* Unqueue and drop the lock. */
		unqueue_me_pi(&q);
	}

	/*
	 * If fixup_pi_state_owner() faulted and was unable to handle the
	 * fault, unlock the rt_mutex and return the fault to userspace.
	 */
	if (ret == -EFAULT) {
		if (pi_mutex && rt_mutex_owner(pi_mutex) == current)
			rt_mutex_unlock(pi_mutex);
	} else if (ret == -EINTR) {
		/*
		 * We've already been requeued, but cannot restart by calling
		 * futex_lock_pi() directly. We could restart this syscall, but
		 * it would detect that the user space "val" changed and return
		 * -EWOULDBLOCK.  Save the overhead of the restart and return
		 * -EWOULDBLOCK directly.
		 */
		ret = -EWOULDBLOCK;
	}

out_put_keys:
	put_futex_key(&q.key);
out_key2:
	put_futex_key(&key2);

out:
	if (to) {
		hrtimer_cancel(&to->timer);
		destroy_hrtimer_on_stack(&to->timer);
	}
	return ret;
}

/*
 * Support for robust futexes: the kernel cleans up held futexes at
 * thread exit time.
 *
 * Implementation: user-space maintains a per-thread list of locks it
 * is holding. Upon do_exit(), the kernel carefully walks this list,
 * and marks all locks that are owned by this thread with the
 * FUTEX_OWNER_DIED bit, and wakes up a waiter (if any). The list is
 * always manipulated with the lock held, so the list is private and
 * per-thread. Userspace also maintains a per-thread 'list_op_pending'
 * field, to allow the kernel to clean up if the thread dies after
 * acquiring the lock, but just before it could have added itself to
 * the list. There can only be one such pending lock.
 */

/**
 * sys_set_robust_list() - Set the robust-futex list head of a task
 * @head:	pointer to the list-head
 * @len:	length of the list-head, as userspace expects
 */
SYSCALL_DEFINE2(set_robust_list, struct robust_list_head __user *, head,
		size_t, len)
{
	if (!futex_cmpxchg_enabled)
		return -ENOSYS;
	/*
	 * The kernel knows only one size for now:
	 */
	if (unlikely(len != sizeof(*head)))
		return -EINVAL;

	current->robust_list = head;

	return 0;
}

/**
 * sys_get_robust_list() - Get the robust-futex list head of a task
 * @pid:	pid of the process [zero for current task]
 * @head_ptr:	pointer to a list-head pointer, the kernel fills it in
 * @len_ptr:	pointer to a length field, the kernel fills in the header size
 */
SYSCALL_DEFINE3(get_robust_list, int, pid,
		struct robust_list_head __user * __user *, head_ptr,
		size_t __user *, len_ptr)
{
	struct robust_list_head __user *head;
	unsigned long ret;
	struct task_struct *p;

	if (!futex_cmpxchg_enabled)
		return -ENOSYS;

	rcu_read_lock();

	ret = -ESRCH;
	if (!pid)
		p = current;
	else {
		p = find_task_by_vpid(pid);
		if (!p)
			goto err_unlock;
	}

	ret = -EPERM;
	if (!ptrace_may_access(p, PTRACE_MODE_READ_REALCREDS))
		goto err_unlock;

	head = p->robust_list;
	rcu_read_unlock();

	if (put_user(sizeof(*head), len_ptr))
		return -EFAULT;
	return put_user(head, head_ptr);

err_unlock:
	rcu_read_unlock();

	return ret;
}

/*
 * Process a futex-list entry, check whether it's owned by the
 * dying task, and do notification if so:
 */
int handle_futex_death(u32 __user *uaddr, struct task_struct *curr, int pi)
{
	u32 uval, uninitialized_var(nval), mval;

retry:
	if (get_user(uval, uaddr))
		return -1;

	if ((uval & FUTEX_TID_MASK) == task_pid_vnr(curr)) {
		/*
		 * Ok, this dying thread is truly holding a futex
		 * of interest. Set the OWNER_DIED bit atomically
		 * via cmpxchg, and if the value had FUTEX_WAITERS
		 * set, wake up a waiter (if any). (We have to do a
		 * futex_wake() even if OWNER_DIED is already set -
		 * to handle the rare but possible case of recursive
		 * thread-death.) The rest of the cleanup is done in
		 * userspace.
		 */
		mval = (uval & FUTEX_WAITERS) | FUTEX_OWNER_DIED;
		/*
		 * We are not holding a lock here, but we want to have
		 * the pagefault_disable/enable() protection because
		 * we want to handle the fault gracefully. If the
		 * access fails we try to fault in the futex with R/W
		 * verification via get_user_pages. get_user() above
		 * does not guarantee R/W access. If that fails we
		 * give up and leave the futex locked.
		 */
		if (cmpxchg_futex_value_locked(&nval, uaddr, uval, mval)) {
			if (fault_in_user_writeable(uaddr))
				return -1;
			goto retry;
		}
		if (nval != uval)
			goto retry;

		/*
		 * Wake robust non-PI futexes here. The wakeup of
		 * PI futexes happens in exit_pi_state():
		 */
		if (!pi && (uval & FUTEX_WAITERS))
			futex_wake(uaddr, 1, 1, FUTEX_BITSET_MATCH_ANY);
	}
	return 0;
}

/*
 * Fetch a robust-list pointer. Bit 0 signals PI futexes:
 */
static inline int fetch_robust_entry(struct robust_list __user **entry,
				     struct robust_list __user * __user *head,
				     unsigned int *pi)
{
	unsigned long uentry;

	if (get_user(uentry, (unsigned long __user *)head))
		return -EFAULT;

	*entry = (void __user *)(uentry & ~1UL);
	*pi = uentry & 1;

	return 0;
}

/*
 * Walk curr->robust_list (very carefully, it's a userspace list!)
 * and mark any locks found there dead, and notify any waiters.
 *
 * We silently return on any sign of list-walking problem.
 */
void exit_robust_list(struct task_struct *curr)
{
	struct robust_list_head __user *head = curr->robust_list;
	struct robust_list __user *entry, *next_entry, *pending;
	unsigned int limit = ROBUST_LIST_LIMIT, pi, pip;
	unsigned int uninitialized_var(next_pi);
	unsigned long futex_offset;
	int rc;

	if (!futex_cmpxchg_enabled)
		return;

	/*
	 * Fetch the list head (which was registered earlier, via
	 * sys_set_robust_list()):
	 */
	if (fetch_robust_entry(&entry, &head->list.next, &pi))
		return;
	/*
	 * Fetch the relative futex offset:
	 */
	if (get_user(futex_offset, &head->futex_offset))
		return;
	/*
	 * Fetch any possibly pending lock-add first, and handle it
	 * if it exists:
	 */
	if (fetch_robust_entry(&pending, &head->list_op_pending, &pip))
		return;

	next_entry = NULL;	/* avoid warning with gcc */
	while (entry != &head->list) {
		/*
		 * Fetch the next entry in the list before calling
		 * handle_futex_death:
		 */
		rc = fetch_robust_entry(&next_entry, &entry->next, &next_pi);
		/*
		 * A pending lock might already be on the list, so
		 * don't process it twice:
		 */
		if (entry != pending)
			if (handle_futex_death((void __user *)entry + futex_offset,
						curr, pi))
				return;
		if (rc)
			return;
		entry = next_entry;
		pi = next_pi;
		/*
		 * Avoid excessively long or circular lists:
		 */
		if (!--limit)
			break;

		cond_resched();
	}

	if (pending)
		handle_futex_death((void __user *)pending + futex_offset,
				   curr, pip);
}

long do_futex(u32 __user *uaddr, int op, u32 val, ktime_t *timeout,
		u32 __user *uaddr2, u32 val2, u32 val3)
{
	int cmd = op & FUTEX_CMD_MASK;
	unsigned int flags = 0;

	if (!(op & FUTEX_PRIVATE_FLAG))
		flags |= FLAGS_SHARED;

	if (op & FUTEX_CLOCK_REALTIME) {
		flags |= FLAGS_CLOCKRT;
		if (cmd != FUTEX_WAIT_BITSET && cmd != FUTEX_WAIT_REQUEUE_PI)
			return -ENOSYS;
	}

	switch (cmd) {
	case FUTEX_LOCK_PI:
	case FUTEX_UNLOCK_PI:
	case FUTEX_TRYLOCK_PI:
	case FUTEX_WAIT_REQUEUE_PI:
	case FUTEX_CMP_REQUEUE_PI:
		if (!futex_cmpxchg_enabled)
			return -ENOSYS;
	}

	switch (cmd) {
	case FUTEX_WAIT:
		val3 = FUTEX_BITSET_MATCH_ANY;
	case FUTEX_WAIT_BITSET:
		return futex_wait(uaddr, flags, val, timeout, val3);
	case FUTEX_WAKE:
		val3 = FUTEX_BITSET_MATCH_ANY;
	case FUTEX_WAKE_BITSET:
		return futex_wake(uaddr, flags, val, val3);
	case FUTEX_REQUEUE:
		return futex_requeue(uaddr, flags, uaddr2, val, val2, NULL, 0);
	case FUTEX_CMP_REQUEUE:
		return futex_requeue(uaddr, flags, uaddr2, val, val2, &val3, 0);
	case FUTEX_WAKE_OP:
		return futex_wake_op(uaddr, flags, uaddr2, val, val2, val3);
	case FUTEX_LOCK_PI:
		return futex_lock_pi(uaddr, flags, val, timeout, 0);
	case FUTEX_UNLOCK_PI:
		return futex_unlock_pi(uaddr, flags);
	case FUTEX_TRYLOCK_PI:
		return futex_lock_pi(uaddr, flags, 0, timeout, 1);
	case FUTEX_WAIT_REQUEUE_PI:
		val3 = FUTEX_BITSET_MATCH_ANY;
		return futex_wait_requeue_pi(uaddr, flags, val, timeout, val3,
					     uaddr2);
	case FUTEX_CMP_REQUEUE_PI:
		return futex_requeue(uaddr, flags, uaddr2, val, val2, &val3, 1);
	}
	return -ENOSYS;
}


SYSCALL_DEFINE6(futex, u32 __user *, uaddr, int, op, u32, val,
		struct timespec __user *, utime, u32 __user *, uaddr2,
		u32, val3)
{
	struct timespec ts;
	ktime_t t, *tp = NULL;
	u32 val2 = 0;
	int cmd = op & FUTEX_CMD_MASK;

	if (utime && (cmd == FUTEX_WAIT || cmd == FUTEX_LOCK_PI ||
		      cmd == FUTEX_WAIT_BITSET ||
		      cmd == FUTEX_WAIT_REQUEUE_PI)) {
		if (copy_from_user(&ts, utime, sizeof(ts)) != 0)
			return -EFAULT;
		if (!timespec_valid(&ts))
			return -EINVAL;

		t = timespec_to_ktime(ts);
		if (cmd == FUTEX_WAIT)
			t = ktime_add_safe(ktime_get(), t);
		tp = &t;
	}
	/*
	 * requeue parameter in 'utime' if cmd == FUTEX_*_REQUEUE_*.
	 * number of waiters to wake in 'utime' if cmd == FUTEX_WAKE_OP.
	 */
	if (cmd == FUTEX_REQUEUE || cmd == FUTEX_CMP_REQUEUE ||
	    cmd == FUTEX_CMP_REQUEUE_PI || cmd == FUTEX_WAKE_OP)
		val2 = (u32) (unsigned long) utime;

	return do_futex(uaddr, op, val, tp, uaddr2, val2, val3);
}

static void __init futex_detect_cmpxchg(void)
{
#ifndef CONFIG_HAVE_FUTEX_CMPXCHG
	u32 curval;

	/*
	 * This will fail and we want it. Some arch implementations do
	 * runtime detection of the futex_atomic_cmpxchg_inatomic()
	 * functionality. We want to know that before we call in any
	 * of the complex code paths. Also we want to prevent
	 * registration of robust lists in that case. NULL is
	 * guaranteed to fault and we get -EFAULT on functional
	 * implementation, the non-functional ones will return
	 * -ENOSYS.
	 */
	if (cmpxchg_futex_value_locked(&curval, NULL, 0, 0) == -EFAULT)
		futex_cmpxchg_enabled = 1;
#endif
}

static int __init futex_init(void)
{
	unsigned int futex_shift;
	unsigned long i;

#if CONFIG_BASE_SMALL
	futex_hashsize = 16;
#else
	futex_hashsize = roundup_pow_of_two(256 * num_possible_cpus());
#endif

	futex_queues = alloc_large_system_hash("futex", sizeof(*futex_queues),
					       futex_hashsize, 0,
					       futex_hashsize < 256 ? HASH_SMALL : 0,
					       &futex_shift, NULL,
					       futex_hashsize, futex_hashsize);
	futex_hashsize = 1UL << futex_shift;

	futex_detect_cmpxchg();

	for (i = 0; i < futex_hashsize; i++) {
		atomic_set(&futex_queues[i].waiters, 0);
		plist_head_init(&futex_queues[i].chain);
		spin_lock_init(&futex_queues[i].lock);
	}

	return 0;
}
__initcall(futex_init);<|MERGE_RESOLUTION|>--- conflicted
+++ resolved
@@ -2657,14 +2657,11 @@
 			spin_lock(&hb2->lock);
 			BUG_ON(&hb2->lock != q.lock_ptr);
 			ret = fixup_pi_state_owner(uaddr2, &q, current);
-<<<<<<< HEAD
-=======
 			/*
 			 * Drop the reference to the pi state which
 			 * the requeue_pi() code acquired for us.
 			 */
 			free_pi_state(q.pi_state);
->>>>>>> 0d2c81d8
 			spin_unlock(&hb2->lock);
 		}
 	} else {
