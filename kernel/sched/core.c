/*
 *  kernel/sched/core.c
 *
 *  Kernel scheduler and related syscalls
 *
 *  Copyright (C) 1991-2002  Linus Torvalds
 *
 *  1996-12-23  Modified by Dave Grothe to fix bugs in semaphores and
 *		make semaphores SMP safe
 *  1998-11-19	Implemented schedule_timeout() and related stuff
 *		by Andrea Arcangeli
 *  2002-01-04	New ultra-scalable O(1) scheduler by Ingo Molnar:
 *		hybrid priority-list and round-robin design with
 *		an array-switch method of distributing timeslices
 *		and per-CPU runqueues.  Cleanups and useful suggestions
 *		by Davide Libenzi, preemptible kernel bits by Robert Love.
 *  2003-09-03	Interactivity tuning by Con Kolivas.
 *  2004-04-02	Scheduler domains code by Nick Piggin
 *  2007-04-15  Work begun on replacing all interactivity tuning with a
 *              fair scheduling design by Con Kolivas.
 *  2007-05-05  Load balancing (smp-nice) and other improvements
 *              by Peter Williams
 *  2007-05-06  Interactivity improvements to CFS by Mike Galbraith
 *  2007-07-01  Group scheduling enhancements by Srivatsa Vaddagiri
 *  2007-11-29  RT balancing improvements by Steven Rostedt, Gregory Haskins,
 *              Thomas Gleixner, Mike Kravetz
 */

#include <linux/mm.h>
#include <linux/module.h>
#include <linux/nmi.h>
#include <linux/init.h>
#include <linux/uaccess.h>
#include <linux/highmem.h>
#include <asm/mmu_context.h>
#include <linux/interrupt.h>
#include <linux/capability.h>
#include <linux/completion.h>
#include <linux/kernel_stat.h>
#include <linux/debug_locks.h>
#include <linux/perf_event.h>
#include <linux/security.h>
#include <linux/notifier.h>
#include <linux/profile.h>
#include <linux/freezer.h>
#include <linux/vmalloc.h>
#include <linux/blkdev.h>
#include <linux/delay.h>
#include <linux/pid_namespace.h>
#include <linux/smp.h>
#include <linux/threads.h>
#include <linux/timer.h>
#include <linux/rcupdate.h>
#include <linux/cpu.h>
#include <linux/cpuset.h>
#include <linux/percpu.h>
#include <linux/proc_fs.h>
#include <linux/seq_file.h>
#include <linux/sysctl.h>
#include <linux/syscalls.h>
#include <linux/times.h>
#include <linux/tsacct_kern.h>
#include <linux/kprobes.h>
#include <linux/delayacct.h>
#include <linux/unistd.h>
#include <linux/pagemap.h>
#include <linux/hrtimer.h>
#include <linux/tick.h>
#include <linux/debugfs.h>
#include <linux/ctype.h>
#include <linux/ftrace.h>
#include <linux/slab.h>
#include <linux/init_task.h>
#include <linux/binfmts.h>
#include <linux/context_tracking.h>

#include <asm/switch_to.h>
#include <asm/tlb.h>
#include <asm/irq_regs.h>
#include <asm/mutex.h>
#ifdef CONFIG_PARAVIRT
#include <asm/paravirt.h>
#endif

#include "sched.h"
#include "../workqueue_internal.h"
#include "../smpboot.h"

#define CREATE_TRACE_POINTS
#include <trace/events/sched.h>

void start_bandwidth_timer(struct hrtimer *period_timer, ktime_t period)
{
	unsigned long delta;
	ktime_t soft, hard, now;

	for (;;) {
		if (hrtimer_active(period_timer))
			break;

		now = hrtimer_cb_get_time(period_timer);
		hrtimer_forward(period_timer, now, period);

		soft = hrtimer_get_softexpires(period_timer);
		hard = hrtimer_get_expires(period_timer);
		delta = ktime_to_ns(ktime_sub(hard, soft));
		__hrtimer_start_range_ns(period_timer, soft, delta,
					 HRTIMER_MODE_ABS_PINNED, 0);
	}
}

DEFINE_MUTEX(sched_domains_mutex);
DEFINE_PER_CPU_SHARED_ALIGNED(struct rq, runqueues);

static void update_rq_clock_task(struct rq *rq, s64 delta);

void update_rq_clock(struct rq *rq)
{
	s64 delta;

	if (rq->skip_clock_update > 0)
		return;

	delta = sched_clock_cpu(cpu_of(rq)) - rq->clock;
	rq->clock += delta;
	update_rq_clock_task(rq, delta);
}

/*
 * Debugging: various feature bits
 */

#define SCHED_FEAT(name, enabled)	\
	(1UL << __SCHED_FEAT_##name) * enabled |

const_debug unsigned int sysctl_sched_features =
#include "features.h"
	0;

#undef SCHED_FEAT

#ifdef CONFIG_SCHED_DEBUG
#define SCHED_FEAT(name, enabled)	\
	#name ,

static const char * const sched_feat_names[] = {
#include "features.h"
};

#undef SCHED_FEAT

static int sched_feat_show(struct seq_file *m, void *v)
{
	int i;

	for (i = 0; i < __SCHED_FEAT_NR; i++) {
		if (!(sysctl_sched_features & (1UL << i)))
			seq_puts(m, "NO_");
		seq_printf(m, "%s ", sched_feat_names[i]);
	}
	seq_puts(m, "\n");

	return 0;
}

#ifdef HAVE_JUMP_LABEL

#define jump_label_key__true  STATIC_KEY_INIT_TRUE
#define jump_label_key__false STATIC_KEY_INIT_FALSE

#define SCHED_FEAT(name, enabled)	\
	jump_label_key__##enabled ,

struct static_key sched_feat_keys[__SCHED_FEAT_NR] = {
#include "features.h"
};

#undef SCHED_FEAT

static void sched_feat_disable(int i)
{
	if (static_key_enabled(&sched_feat_keys[i]))
		static_key_slow_dec(&sched_feat_keys[i]);
}

static void sched_feat_enable(int i)
{
	if (!static_key_enabled(&sched_feat_keys[i]))
		static_key_slow_inc(&sched_feat_keys[i]);
}
#else
static void sched_feat_disable(int i) { };
static void sched_feat_enable(int i) { };
#endif /* HAVE_JUMP_LABEL */

static int sched_feat_set(char *cmp)
{
	int i;
	int neg = 0;

	if (strncmp(cmp, "NO_", 3) == 0) {
		neg = 1;
		cmp += 3;
	}

	for (i = 0; i < __SCHED_FEAT_NR; i++) {
		if (strcmp(cmp, sched_feat_names[i]) == 0) {
			if (neg) {
				sysctl_sched_features &= ~(1UL << i);
				sched_feat_disable(i);
			} else {
				sysctl_sched_features |= (1UL << i);
				sched_feat_enable(i);
			}
			break;
		}
	}

	return i;
}

static ssize_t
sched_feat_write(struct file *filp, const char __user *ubuf,
		size_t cnt, loff_t *ppos)
{
	char buf[64];
	char *cmp;
	int i;

	if (cnt > 63)
		cnt = 63;

	if (copy_from_user(&buf, ubuf, cnt))
		return -EFAULT;

	buf[cnt] = 0;
	cmp = strstrip(buf);

	i = sched_feat_set(cmp);
	if (i == __SCHED_FEAT_NR)
		return -EINVAL;

	*ppos += cnt;

	return cnt;
}

static int sched_feat_open(struct inode *inode, struct file *filp)
{
	return single_open(filp, sched_feat_show, NULL);
}

static const struct file_operations sched_feat_fops = {
	.open		= sched_feat_open,
	.write		= sched_feat_write,
	.read		= seq_read,
	.llseek		= seq_lseek,
	.release	= single_release,
};

static __init int sched_init_debug(void)
{
	debugfs_create_file("sched_features", 0644, NULL, NULL,
			&sched_feat_fops);

	return 0;
}
late_initcall(sched_init_debug);
#endif /* CONFIG_SCHED_DEBUG */

/*
 * Number of tasks to iterate in a single balance run.
 * Limited because this is done with IRQs disabled.
 */
#ifndef CONFIG_PREEMPT_RT_FULL
const_debug unsigned int sysctl_sched_nr_migrate = 32;
#else
const_debug unsigned int sysctl_sched_nr_migrate = 8;
#endif

/*
 * period over which we average the RT time consumption, measured
 * in ms.
 *
 * default: 1s
 */
const_debug unsigned int sysctl_sched_time_avg = MSEC_PER_SEC;

/*
 * period over which we measure -rt task cpu usage in us.
 * default: 1s
 */
unsigned int sysctl_sched_rt_period = 1000000;

__read_mostly int scheduler_running;

/*
 * part of the period that we allow rt tasks to run in us.
 * default: 0.95s
 */
int sysctl_sched_rt_runtime = 950000;

/*
 * __task_rq_lock - lock the rq @p resides on.
 */
static inline struct rq *__task_rq_lock(struct task_struct *p)
	__acquires(rq->lock)
{
	struct rq *rq;

	lockdep_assert_held(&p->pi_lock);

	for (;;) {
		rq = task_rq(p);
		raw_spin_lock(&rq->lock);
		if (likely(rq == task_rq(p)))
			return rq;
		raw_spin_unlock(&rq->lock);
	}
}

/*
 * task_rq_lock - lock p->pi_lock and lock the rq @p resides on.
 */
static struct rq *task_rq_lock(struct task_struct *p, unsigned long *flags)
	__acquires(p->pi_lock)
	__acquires(rq->lock)
{
	struct rq *rq;

	for (;;) {
		raw_spin_lock_irqsave(&p->pi_lock, *flags);
		rq = task_rq(p);
		raw_spin_lock(&rq->lock);
		if (likely(rq == task_rq(p)))
			return rq;
		raw_spin_unlock(&rq->lock);
		raw_spin_unlock_irqrestore(&p->pi_lock, *flags);
	}
}

static void __task_rq_unlock(struct rq *rq)
	__releases(rq->lock)
{
	raw_spin_unlock(&rq->lock);
}

static inline void
task_rq_unlock(struct rq *rq, struct task_struct *p, unsigned long *flags)
	__releases(rq->lock)
	__releases(p->pi_lock)
{
	raw_spin_unlock(&rq->lock);
	raw_spin_unlock_irqrestore(&p->pi_lock, *flags);
}

/*
 * this_rq_lock - lock this runqueue and disable interrupts.
 */
static struct rq *this_rq_lock(void)
	__acquires(rq->lock)
{
	struct rq *rq;

	local_irq_disable();
	rq = this_rq();
	raw_spin_lock(&rq->lock);

	return rq;
}

#ifdef CONFIG_SCHED_HRTICK
/*
 * Use HR-timers to deliver accurate preemption points.
 */

static void hrtick_clear(struct rq *rq)
{
	if (hrtimer_active(&rq->hrtick_timer))
		hrtimer_cancel(&rq->hrtick_timer);
}

/*
 * High-resolution timer tick.
 * Runs from hardirq context with interrupts disabled.
 */
static enum hrtimer_restart hrtick(struct hrtimer *timer)
{
	struct rq *rq = container_of(timer, struct rq, hrtick_timer);

	WARN_ON_ONCE(cpu_of(rq) != smp_processor_id());

	raw_spin_lock(&rq->lock);
	update_rq_clock(rq);
	rq->curr->sched_class->task_tick(rq, rq->curr, 1);
	raw_spin_unlock(&rq->lock);

	return HRTIMER_NORESTART;
}

#ifdef CONFIG_SMP

static int __hrtick_restart(struct rq *rq)
{
	struct hrtimer *timer = &rq->hrtick_timer;
	ktime_t time = hrtimer_get_softexpires(timer);

	return __hrtimer_start_range_ns(timer, time, 0, HRTIMER_MODE_ABS_PINNED, 0);
}

/*
 * called from hardirq (IPI) context
 */
static void __hrtick_start(void *arg)
{
	struct rq *rq = arg;

	raw_spin_lock(&rq->lock);
	__hrtick_restart(rq);
	rq->hrtick_csd_pending = 0;
	raw_spin_unlock(&rq->lock);
}

/*
 * Called to set the hrtick timer state.
 *
 * called with rq->lock held and irqs disabled
 */
void hrtick_start(struct rq *rq, u64 delay)
{
	struct hrtimer *timer = &rq->hrtick_timer;
	ktime_t time = ktime_add_ns(timer->base->get_time(), delay);

	hrtimer_set_expires(timer, time);

	if (rq == this_rq()) {
		__hrtick_restart(rq);
	} else if (!rq->hrtick_csd_pending) {
		__smp_call_function_single(cpu_of(rq), &rq->hrtick_csd, 0);
		rq->hrtick_csd_pending = 1;
	}
}

static int
hotplug_hrtick(struct notifier_block *nfb, unsigned long action, void *hcpu)
{
	int cpu = (int)(long)hcpu;

	switch (action) {
	case CPU_UP_CANCELED:
	case CPU_UP_CANCELED_FROZEN:
	case CPU_DOWN_PREPARE:
	case CPU_DOWN_PREPARE_FROZEN:
	case CPU_DEAD:
	case CPU_DEAD_FROZEN:
		hrtick_clear(cpu_rq(cpu));
		return NOTIFY_OK;
	}

	return NOTIFY_DONE;
}

static __init void init_hrtick(void)
{
	hotcpu_notifier(hotplug_hrtick, 0);
}
#else
/*
 * Called to set the hrtick timer state.
 *
 * called with rq->lock held and irqs disabled
 */
void hrtick_start(struct rq *rq, u64 delay)
{
	__hrtimer_start_range_ns(&rq->hrtick_timer, ns_to_ktime(delay), 0,
			HRTIMER_MODE_REL_PINNED, 0);
}

static inline void init_hrtick(void)
{
}
#endif /* CONFIG_SMP */

static void init_rq_hrtick(struct rq *rq)
{
#ifdef CONFIG_SMP
	rq->hrtick_csd_pending = 0;

	rq->hrtick_csd.flags = 0;
	rq->hrtick_csd.func = __hrtick_start;
	rq->hrtick_csd.info = rq;
#endif

	hrtimer_init(&rq->hrtick_timer, CLOCK_MONOTONIC, HRTIMER_MODE_REL);
	rq->hrtick_timer.function = hrtick;
	rq->hrtick_timer.irqsafe = 1;
}
#else	/* CONFIG_SCHED_HRTICK */
static inline void hrtick_clear(struct rq *rq)
{
}

static inline void init_rq_hrtick(struct rq *rq)
{
}

static inline void init_hrtick(void)
{
}
#endif	/* CONFIG_SCHED_HRTICK */

/*
 * resched_task - mark a task 'to be rescheduled now'.
 *
 * On UP this means the setting of the need_resched flag, on SMP it
 * might also involve a cross-CPU call to trigger the scheduler on
 * the target CPU.
 */
void resched_task(struct task_struct *p)
{
	int cpu;

	lockdep_assert_held(&task_rq(p)->lock);

	if (test_tsk_need_resched(p))
		return;

	set_tsk_need_resched(p);

	cpu = task_cpu(p);
	if (cpu == smp_processor_id()) {
		set_preempt_need_resched();
		return;
	}

	/* NEED_RESCHED must be visible before we test polling */
	smp_mb();
	if (!tsk_is_polling(p))
		smp_send_reschedule(cpu);
}

#ifdef CONFIG_PREEMPT_LAZY
void resched_task_lazy(struct task_struct *p)
{
	int cpu;

	if (!sched_feat(PREEMPT_LAZY)) {
		resched_task(p);
		return;
	}

	lockdep_assert_held(&task_rq(p)->lock);

	if (test_tsk_need_resched(p))
		return;

	if (test_tsk_need_resched_lazy(p))
		return;

	set_tsk_need_resched_lazy(p);

	cpu = task_cpu(p);
	if (cpu == smp_processor_id())
		return;

	/* NEED_RESCHED_LAZY must be visible before we test polling */
	smp_mb();
	if (!tsk_is_polling(p))
		smp_send_reschedule(cpu);
}
#endif

void resched_cpu(int cpu)
{
	struct rq *rq = cpu_rq(cpu);
	unsigned long flags;

	if (!raw_spin_trylock_irqsave(&rq->lock, flags))
		return;
	resched_task(cpu_curr(cpu));
	raw_spin_unlock_irqrestore(&rq->lock, flags);
}

#ifdef CONFIG_SMP
#ifdef CONFIG_NO_HZ_COMMON
/*
 * In the semi idle case, use the nearest busy cpu for migrating timers
 * from an idle cpu.  This is good for power-savings.
 *
 * We don't do similar optimization for completely idle system, as
 * selecting an idle cpu will add more delays to the timers than intended
 * (as that cpu's timer base may not be uptodate wrt jiffies etc).
 */
int get_nohz_timer_target(int pinned)
{
	int cpu = smp_processor_id();
	int i;
	struct sched_domain *sd;

	if (pinned || !get_sysctl_timer_migration() || !idle_cpu(cpu))
		return cpu;

	rcu_read_lock();
	for_each_domain(cpu, sd) {
		for_each_cpu(i, sched_domain_span(sd)) {
			if (!idle_cpu(i)) {
				cpu = i;
				goto unlock;
			}
		}
	}
unlock:
	rcu_read_unlock();
	return cpu;
}
/*
 * When add_timer_on() enqueues a timer into the timer wheel of an
 * idle CPU then this timer might expire before the next timer event
 * which is scheduled to wake up that CPU. In case of a completely
 * idle system the next event might even be infinite time into the
 * future. wake_up_idle_cpu() ensures that the CPU is woken up and
 * leaves the inner idle loop so the newly added timer is taken into
 * account when the CPU goes back to idle and evaluates the timer
 * wheel for the next timer event.
 */
static void wake_up_idle_cpu(int cpu)
{
	struct rq *rq = cpu_rq(cpu);

	if (cpu == smp_processor_id())
		return;

	/*
	 * This is safe, as this function is called with the timer
	 * wheel base lock of (cpu) held. When the CPU is on the way
	 * to idle and has not yet set rq->curr to idle then it will
	 * be serialized on the timer wheel base lock and take the new
	 * timer into account automatically.
	 */
	if (rq->curr != rq->idle)
		return;

	/*
	 * We can set TIF_RESCHED on the idle task of the other CPU
	 * lockless. The worst case is that the other CPU runs the
	 * idle task through an additional NOOP schedule()
	 */
	set_tsk_need_resched(rq->idle);

	/* NEED_RESCHED must be visible before we test polling */
	smp_mb();
	if (!tsk_is_polling(rq->idle))
		smp_send_reschedule(cpu);
}

static bool wake_up_full_nohz_cpu(int cpu)
{
	if (tick_nohz_full_cpu(cpu)) {
		if (cpu != smp_processor_id() ||
		    tick_nohz_tick_stopped())
			smp_send_reschedule(cpu);
		return true;
	}

	return false;
}

void wake_up_nohz_cpu(int cpu)
{
	if (!wake_up_full_nohz_cpu(cpu))
		wake_up_idle_cpu(cpu);
}

static inline bool got_nohz_idle_kick(void)
{
	int cpu = smp_processor_id();

	if (!test_bit(NOHZ_BALANCE_KICK, nohz_flags(cpu)))
		return false;

	if (idle_cpu(cpu) && !need_resched())
		return true;

	/*
	 * We can't run Idle Load Balance on this CPU for this time so we
	 * cancel it and clear NOHZ_BALANCE_KICK
	 */
	clear_bit(NOHZ_BALANCE_KICK, nohz_flags(cpu));
	return false;
}

#else /* CONFIG_NO_HZ_COMMON */

static inline bool got_nohz_idle_kick(void)
{
	return false;
}

#endif /* CONFIG_NO_HZ_COMMON */

#ifdef CONFIG_NO_HZ_FULL
bool sched_can_stop_tick(void)
{
       struct rq *rq;

       rq = this_rq();

       /* Make sure rq->nr_running update is visible after the IPI */
       smp_rmb();

       /* More than one running task need preemption */
       if (rq->nr_running > 1)
               return false;

       return true;
}
#endif /* CONFIG_NO_HZ_FULL */

void sched_avg_update(struct rq *rq)
{
	s64 period = sched_avg_period();

	while ((s64)(rq_clock(rq) - rq->age_stamp) > period) {
		/*
		 * Inline assembly required to prevent the compiler
		 * optimising this loop into a divmod call.
		 * See __iter_div_u64_rem() for another example of this.
		 */
		asm("" : "+rm" (rq->age_stamp));
		rq->age_stamp += period;
		rq->rt_avg /= 2;
	}
}

#endif /* CONFIG_SMP */

#if defined(CONFIG_RT_GROUP_SCHED) || (defined(CONFIG_FAIR_GROUP_SCHED) && \
			(defined(CONFIG_SMP) || defined(CONFIG_CFS_BANDWIDTH)))
/*
 * Iterate task_group tree rooted at *from, calling @down when first entering a
 * node and @up when leaving it for the final time.
 *
 * Caller must hold rcu_lock or sufficient equivalent.
 */
int walk_tg_tree_from(struct task_group *from,
			     tg_visitor down, tg_visitor up, void *data)
{
	struct task_group *parent, *child;
	int ret;

	parent = from;

down:
	ret = (*down)(parent, data);
	if (ret)
		goto out;
	list_for_each_entry_rcu(child, &parent->children, siblings) {
		parent = child;
		goto down;

up:
		continue;
	}
	ret = (*up)(parent, data);
	if (ret || parent == from)
		goto out;

	child = parent;
	parent = parent->parent;
	if (parent)
		goto up;
out:
	return ret;
}

int tg_nop(struct task_group *tg, void *data)
{
	return 0;
}
#endif

static void set_load_weight(struct task_struct *p)
{
	int prio = p->static_prio - MAX_RT_PRIO;
	struct load_weight *load = &p->se.load;

	/*
	 * SCHED_IDLE tasks get minimal weight:
	 */
	if (p->policy == SCHED_IDLE) {
		load->weight = scale_load(WEIGHT_IDLEPRIO);
		load->inv_weight = WMULT_IDLEPRIO;
		return;
	}

	load->weight = scale_load(prio_to_weight[prio]);
	load->inv_weight = prio_to_wmult[prio];
}

static void enqueue_task(struct rq *rq, struct task_struct *p, int flags)
{
	update_rq_clock(rq);
	sched_info_queued(rq, p);
	p->sched_class->enqueue_task(rq, p, flags);
}

static void dequeue_task(struct rq *rq, struct task_struct *p, int flags)
{
	update_rq_clock(rq);
	sched_info_dequeued(rq, p);
	p->sched_class->dequeue_task(rq, p, flags);
}

void activate_task(struct rq *rq, struct task_struct *p, int flags)
{
	if (task_contributes_to_load(p))
		rq->nr_uninterruptible--;

	enqueue_task(rq, p, flags);
}

void deactivate_task(struct rq *rq, struct task_struct *p, int flags)
{
	if (task_contributes_to_load(p))
		rq->nr_uninterruptible++;

	dequeue_task(rq, p, flags);
}

static void update_rq_clock_task(struct rq *rq, s64 delta)
{
/*
 * In theory, the compile should just see 0 here, and optimize out the call
 * to sched_rt_avg_update. But I don't trust it...
 */
#if defined(CONFIG_IRQ_TIME_ACCOUNTING) || defined(CONFIG_PARAVIRT_TIME_ACCOUNTING)
	s64 steal = 0, irq_delta = 0;
#endif
#ifdef CONFIG_IRQ_TIME_ACCOUNTING
	irq_delta = irq_time_read(cpu_of(rq)) - rq->prev_irq_time;

	/*
	 * Since irq_time is only updated on {soft,}irq_exit, we might run into
	 * this case when a previous update_rq_clock() happened inside a
	 * {soft,}irq region.
	 *
	 * When this happens, we stop ->clock_task and only update the
	 * prev_irq_time stamp to account for the part that fit, so that a next
	 * update will consume the rest. This ensures ->clock_task is
	 * monotonic.
	 *
	 * It does however cause some slight miss-attribution of {soft,}irq
	 * time, a more accurate solution would be to update the irq_time using
	 * the current rq->clock timestamp, except that would require using
	 * atomic ops.
	 */
	if (irq_delta > delta)
		irq_delta = delta;

	rq->prev_irq_time += irq_delta;
	delta -= irq_delta;
#endif
#ifdef CONFIG_PARAVIRT_TIME_ACCOUNTING
	if (static_key_false((&paravirt_steal_rq_enabled))) {
		steal = paravirt_steal_clock(cpu_of(rq));
		steal -= rq->prev_steal_time_rq;

		if (unlikely(steal > delta))
			steal = delta;

		rq->prev_steal_time_rq += steal;
		delta -= steal;
	}
#endif

	rq->clock_task += delta;

#if defined(CONFIG_IRQ_TIME_ACCOUNTING) || defined(CONFIG_PARAVIRT_TIME_ACCOUNTING)
	if ((irq_delta + steal) && sched_feat(NONTASK_POWER))
		sched_rt_avg_update(rq, irq_delta + steal);
#endif
}

void sched_set_stop_task(int cpu, struct task_struct *stop)
{
	struct sched_param param = { .sched_priority = MAX_RT_PRIO - 1 };
	struct task_struct *old_stop = cpu_rq(cpu)->stop;

	if (stop) {
		/*
		 * Make it appear like a SCHED_FIFO task, its something
		 * userspace knows about and won't get confused about.
		 *
		 * Also, it will make PI more or less work without too
		 * much confusion -- but then, stop work should not
		 * rely on PI working anyway.
		 */
		sched_setscheduler_nocheck(stop, SCHED_FIFO, &param);

		stop->sched_class = &stop_sched_class;
	}

	cpu_rq(cpu)->stop = stop;

	if (old_stop) {
		/*
		 * Reset it back to a normal scheduling class so that
		 * it can die in pieces.
		 */
		old_stop->sched_class = &rt_sched_class;
	}
}

/*
 * __normal_prio - return the priority that is based on the static prio
 */
static inline int __normal_prio(struct task_struct *p)
{
	return p->static_prio;
}

/*
 * Calculate the expected normal priority: i.e. priority
 * without taking RT-inheritance into account. Might be
 * boosted by interactivity modifiers. Changes upon fork,
 * setprio syscalls, and whenever the interactivity
 * estimator recalculates.
 */
static inline int normal_prio(struct task_struct *p)
{
	int prio;

	if (task_has_dl_policy(p))
		prio = MAX_DL_PRIO-1;
	else if (task_has_rt_policy(p))
		prio = MAX_RT_PRIO-1 - p->rt_priority;
	else
		prio = __normal_prio(p);
	return prio;
}

/*
 * Calculate the current priority, i.e. the priority
 * taken into account by the scheduler. This value might
 * be boosted by RT tasks, or might be boosted by
 * interactivity modifiers. Will be RT if the task got
 * RT-boosted. If not then it returns p->normal_prio.
 */
static int effective_prio(struct task_struct *p)
{
	p->normal_prio = normal_prio(p);
	/*
	 * If we are RT tasks or we were boosted to RT priority,
	 * keep the priority unchanged. Otherwise, update priority
	 * to the normal priority:
	 */
	if (!rt_prio(p->prio))
		return p->normal_prio;
	return p->prio;
}

/**
 * task_curr - is this task currently executing on a CPU?
 * @p: the task in question.
 *
 * Return: 1 if the task is currently executing. 0 otherwise.
 */
inline int task_curr(const struct task_struct *p)
{
	return cpu_curr(task_cpu(p)) == p;
}

static inline void check_class_changed(struct rq *rq, struct task_struct *p,
				       const struct sched_class *prev_class,
				       int oldprio)
{
	if (prev_class != p->sched_class) {
		if (prev_class->switched_from)
			prev_class->switched_from(rq, p);
		p->sched_class->switched_to(rq, p);
	} else if (oldprio != p->prio || dl_task(p))
		p->sched_class->prio_changed(rq, p, oldprio);
}

void check_preempt_curr(struct rq *rq, struct task_struct *p, int flags)
{
	const struct sched_class *class;

	if (p->sched_class == rq->curr->sched_class) {
		rq->curr->sched_class->check_preempt_curr(rq, p, flags);
	} else {
		for_each_class(class) {
			if (class == rq->curr->sched_class)
				break;
			if (class == p->sched_class) {
				resched_task(rq->curr);
				break;
			}
		}
	}

	/*
	 * A queue event has occurred, and we're going to schedule.  In
	 * this case, we can save a useless back to back clock update.
	 */
	if (rq->curr->on_rq && test_tsk_need_resched(rq->curr))
		rq->skip_clock_update = 1;
}

#ifdef CONFIG_SMP
void set_task_cpu(struct task_struct *p, unsigned int new_cpu)
{
#ifdef CONFIG_SCHED_DEBUG
	/*
	 * We should never call set_task_cpu() on a blocked task,
	 * ttwu() will sort out the placement.
	 */
	WARN_ON_ONCE(p->state != TASK_RUNNING && p->state != TASK_WAKING &&
			!(task_preempt_count(p) & PREEMPT_ACTIVE));

#ifdef CONFIG_LOCKDEP
	/*
	 * The caller should hold either p->pi_lock or rq->lock, when changing
	 * a task's CPU. ->pi_lock for waking tasks, rq->lock for runnable tasks.
	 *
	 * sched_move_task() holds both and thus holding either pins the cgroup,
	 * see task_group().
	 *
	 * Furthermore, all task_rq users should acquire both locks, see
	 * task_rq_lock().
	 */
	WARN_ON_ONCE(debug_locks && !(lockdep_is_held(&p->pi_lock) ||
				      lockdep_is_held(&task_rq(p)->lock)));
#endif
#endif

	trace_sched_migrate_task(p, new_cpu);

	if (task_cpu(p) != new_cpu) {
		if (p->sched_class->migrate_task_rq)
			p->sched_class->migrate_task_rq(p, new_cpu);
		p->se.nr_migrations++;
		perf_sw_event(PERF_COUNT_SW_CPU_MIGRATIONS, 1, NULL, 0);
	}

	__set_task_cpu(p, new_cpu);
}

static void __migrate_swap_task(struct task_struct *p, int cpu)
{
	if (p->on_rq) {
		struct rq *src_rq, *dst_rq;

		src_rq = task_rq(p);
		dst_rq = cpu_rq(cpu);

		deactivate_task(src_rq, p, 0);
		set_task_cpu(p, cpu);
		activate_task(dst_rq, p, 0);
		check_preempt_curr(dst_rq, p, 0);
	} else {
		/*
		 * Task isn't running anymore; make it appear like we migrated
		 * it before it went to sleep. This means on wakeup we make the
		 * previous cpu our targer instead of where it really is.
		 */
		p->wake_cpu = cpu;
	}
}

struct migration_swap_arg {
	struct task_struct *src_task, *dst_task;
	int src_cpu, dst_cpu;
};

static int migrate_swap_stop(void *data)
{
	struct migration_swap_arg *arg = data;
	struct rq *src_rq, *dst_rq;
	int ret = -EAGAIN;

	src_rq = cpu_rq(arg->src_cpu);
	dst_rq = cpu_rq(arg->dst_cpu);

	double_raw_lock(&arg->src_task->pi_lock,
			&arg->dst_task->pi_lock);
	double_rq_lock(src_rq, dst_rq);
	if (task_cpu(arg->dst_task) != arg->dst_cpu)
		goto unlock;

	if (task_cpu(arg->src_task) != arg->src_cpu)
		goto unlock;

	if (!cpumask_test_cpu(arg->dst_cpu, tsk_cpus_allowed(arg->src_task)))
		goto unlock;

	if (!cpumask_test_cpu(arg->src_cpu, tsk_cpus_allowed(arg->dst_task)))
		goto unlock;

	__migrate_swap_task(arg->src_task, arg->dst_cpu);
	__migrate_swap_task(arg->dst_task, arg->src_cpu);

	ret = 0;

unlock:
	double_rq_unlock(src_rq, dst_rq);
	raw_spin_unlock(&arg->dst_task->pi_lock);
	raw_spin_unlock(&arg->src_task->pi_lock);

	return ret;
}

/*
 * Cross migrate two tasks
 */
int migrate_swap(struct task_struct *cur, struct task_struct *p)
{
	struct migration_swap_arg arg;
	int ret = -EINVAL;

	arg = (struct migration_swap_arg){
		.src_task = cur,
		.src_cpu = task_cpu(cur),
		.dst_task = p,
		.dst_cpu = task_cpu(p),
	};

	if (arg.src_cpu == arg.dst_cpu)
		goto out;

	/*
	 * These three tests are all lockless; this is OK since all of them
	 * will be re-checked with proper locks held further down the line.
	 */
	if (!cpu_active(arg.src_cpu) || !cpu_active(arg.dst_cpu))
		goto out;

	if (!cpumask_test_cpu(arg.dst_cpu, tsk_cpus_allowed(arg.src_task)))
		goto out;

	if (!cpumask_test_cpu(arg.src_cpu, tsk_cpus_allowed(arg.dst_task)))
		goto out;

	trace_sched_swap_numa(cur, arg.src_cpu, p, arg.dst_cpu);
	ret = stop_two_cpus(arg.dst_cpu, arg.src_cpu, migrate_swap_stop, &arg);

out:
	return ret;
}

struct migration_arg {
	struct task_struct *task;
	int dest_cpu;
};

static int migration_cpu_stop(void *data);

static bool check_task_state(struct task_struct *p, long match_state)
{
	bool match = false;

	raw_spin_lock_irq(&p->pi_lock);
	if (p->state == match_state || p->saved_state == match_state)
		match = true;
	raw_spin_unlock_irq(&p->pi_lock);

	return match;
}

/*
 * wait_task_inactive - wait for a thread to unschedule.
 *
 * If @match_state is nonzero, it's the @p->state value just checked and
 * not expected to change.  If it changes, i.e. @p might have woken up,
 * then return zero.  When we succeed in waiting for @p to be off its CPU,
 * we return a positive number (its total switch count).  If a second call
 * a short while later returns the same number, the caller can be sure that
 * @p has remained unscheduled the whole time.
 *
 * The caller must ensure that the task *will* unschedule sometime soon,
 * else this function might spin for a *long* time. This function can't
 * be called with interrupts off, or it may introduce deadlock with
 * smp_call_function() if an IPI is sent by the same process we are
 * waiting to become inactive.
 */
unsigned long wait_task_inactive(struct task_struct *p, long match_state)
{
	unsigned long flags;
	int running, on_rq;
	unsigned long ncsw;
	struct rq *rq;

	for (;;) {
		/*
		 * We do the initial early heuristics without holding
		 * any task-queue locks at all. We'll only try to get
		 * the runqueue lock when things look like they will
		 * work out!
		 */
		rq = task_rq(p);

		/*
		 * If the task is actively running on another CPU
		 * still, just relax and busy-wait without holding
		 * any locks.
		 *
		 * NOTE! Since we don't hold any locks, it's not
		 * even sure that "rq" stays as the right runqueue!
		 * But we don't care, since "task_running()" will
		 * return false if the runqueue has changed and p
		 * is actually now running somewhere else!
		 */
		while (task_running(rq, p)) {
			if (match_state && !check_task_state(p, match_state))
				return 0;
			cpu_relax();
		}

		/*
		 * Ok, time to look more closely! We need the rq
		 * lock now, to be *sure*. If we're wrong, we'll
		 * just go back and repeat.
		 */
		rq = task_rq_lock(p, &flags);
		trace_sched_wait_task(p);
		running = task_running(rq, p);
		on_rq = p->on_rq;
		ncsw = 0;
		if (!match_state || p->state == match_state
		    || p->saved_state == match_state)
			ncsw = p->nvcsw | LONG_MIN; /* sets MSB */
		task_rq_unlock(rq, p, &flags);

		/*
		 * If it changed from the expected state, bail out now.
		 */
		if (unlikely(!ncsw))
			break;

		/*
		 * Was it really running after all now that we
		 * checked with the proper locks actually held?
		 *
		 * Oops. Go back and try again..
		 */
		if (unlikely(running)) {
			cpu_relax();
			continue;
		}

		/*
		 * It's not enough that it's not actively running,
		 * it must be off the runqueue _entirely_, and not
		 * preempted!
		 *
		 * So if it was still runnable (but just not actively
		 * running right now), it's preempted, and we should
		 * yield - it could be a while.
		 */
		if (unlikely(on_rq)) {
			ktime_t to = ktime_set(0, NSEC_PER_SEC/HZ);

			set_current_state(TASK_UNINTERRUPTIBLE);
			schedule_hrtimeout(&to, HRTIMER_MODE_REL);
			continue;
		}

		/*
		 * Ahh, all good. It wasn't running, and it wasn't
		 * runnable, which means that it will never become
		 * running in the future either. We're all done!
		 */
		break;
	}

	return ncsw;
}

/***
 * kick_process - kick a running thread to enter/exit the kernel
 * @p: the to-be-kicked thread
 *
 * Cause a process which is running on another CPU to enter
 * kernel-mode, without any delay. (to get signals handled.)
 *
 * NOTE: this function doesn't have to take the runqueue lock,
 * because all it wants to ensure is that the remote task enters
 * the kernel. If the IPI races and the task has been migrated
 * to another CPU then no harm is done and the purpose has been
 * achieved as well.
 */
void kick_process(struct task_struct *p)
{
	int cpu;

	preempt_disable();
	cpu = task_cpu(p);
	if ((cpu != smp_processor_id()) && task_curr(p))
		smp_send_reschedule(cpu);
	preempt_enable();
}
EXPORT_SYMBOL_GPL(kick_process);
#endif /* CONFIG_SMP */

#ifdef CONFIG_SMP
/*
 * ->cpus_allowed is protected by both rq->lock and p->pi_lock
 */
static int select_fallback_rq(int cpu, struct task_struct *p)
{
	int nid = cpu_to_node(cpu);
	const struct cpumask *nodemask = NULL;
	enum { cpuset, possible, fail } state = cpuset;
	int dest_cpu;

	/*
	 * If the node that the cpu is on has been offlined, cpu_to_node()
	 * will return -1. There is no cpu on the node, and we should
	 * select the cpu on the other node.
	 */
	if (nid != -1) {
		nodemask = cpumask_of_node(nid);

		/* Look for allowed, online CPU in same node. */
		for_each_cpu(dest_cpu, nodemask) {
			if (!cpu_online(dest_cpu))
				continue;
			if (!cpu_active(dest_cpu))
				continue;
			if (cpumask_test_cpu(dest_cpu, tsk_cpus_allowed(p)))
				return dest_cpu;
		}
	}

	for (;;) {
		/* Any allowed, online CPU? */
		for_each_cpu(dest_cpu, tsk_cpus_allowed(p)) {
			if (!cpu_online(dest_cpu))
				continue;
			if (!cpu_active(dest_cpu))
				continue;
			goto out;
		}

		switch (state) {
		case cpuset:
			/* No more Mr. Nice Guy. */
			cpuset_cpus_allowed_fallback(p);
			state = possible;
			break;

		case possible:
			do_set_cpus_allowed(p, cpu_possible_mask);
			state = fail;
			break;

		case fail:
			BUG();
			break;
		}
	}

out:
	if (state != cpuset) {
		/*
		 * Don't tell them about moving exiting tasks or
		 * kernel threads (both mm NULL), since they never
		 * leave kernel.
		 */
		if (p->mm && printk_ratelimit()) {
			printk_deferred("process %d (%s) no longer affine to cpu%d\n",
					task_pid_nr(p), p->comm, cpu);
		}
	}

	/*
	 * Clear PF_NO_SETAFFINITY, otherwise we wreckage
	 * migrate_disable/enable. See optimization for
	 * PF_NO_SETAFFINITY tasks there.
	 */
	p->flags &= ~PF_NO_SETAFFINITY;
	return dest_cpu;
}

/*
 * The caller (fork, wakeup) owns p->pi_lock, ->cpus_allowed is stable.
 */
static inline
int select_task_rq(struct task_struct *p, int cpu, int sd_flags, int wake_flags)
{
	cpu = p->sched_class->select_task_rq(p, cpu, sd_flags, wake_flags);

	/*
	 * In order not to call set_task_cpu() on a blocking task we need
	 * to rely on ttwu() to place the task on a valid ->cpus_allowed
	 * cpu.
	 *
	 * Since this is common to all placement strategies, this lives here.
	 *
	 * [ this allows ->select_task() to simply return task_cpu(p) and
	 *   not worry about this generic constraint ]
	 */
	if (unlikely(!cpumask_test_cpu(cpu, tsk_cpus_allowed(p)) ||
		     !cpu_online(cpu)))
		cpu = select_fallback_rq(task_cpu(p), p);

	return cpu;
}

static void update_avg(u64 *avg, u64 sample)
{
	s64 diff = sample - *avg;
	*avg += diff >> 3;
}
#endif

static void
ttwu_stat(struct task_struct *p, int cpu, int wake_flags)
{
#ifdef CONFIG_SCHEDSTATS
	struct rq *rq = this_rq();

#ifdef CONFIG_SMP
	int this_cpu = smp_processor_id();

	if (cpu == this_cpu) {
		schedstat_inc(rq, ttwu_local);
		schedstat_inc(p, se.statistics.nr_wakeups_local);
	} else {
		struct sched_domain *sd;

		schedstat_inc(p, se.statistics.nr_wakeups_remote);
		rcu_read_lock();
		for_each_domain(this_cpu, sd) {
			if (cpumask_test_cpu(cpu, sched_domain_span(sd))) {
				schedstat_inc(sd, ttwu_wake_remote);
				break;
			}
		}
		rcu_read_unlock();
	}

	if (wake_flags & WF_MIGRATED)
		schedstat_inc(p, se.statistics.nr_wakeups_migrate);

#endif /* CONFIG_SMP */

	schedstat_inc(rq, ttwu_count);
	schedstat_inc(p, se.statistics.nr_wakeups);

	if (wake_flags & WF_SYNC)
		schedstat_inc(p, se.statistics.nr_wakeups_sync);

#endif /* CONFIG_SCHEDSTATS */
}

static void ttwu_activate(struct rq *rq, struct task_struct *p, int en_flags)
{
	activate_task(rq, p, en_flags);
	p->on_rq = 1;
}

/*
 * Mark the task runnable and perform wakeup-preemption.
 */
static void
ttwu_do_wakeup(struct rq *rq, struct task_struct *p, int wake_flags)
{
	check_preempt_curr(rq, p, wake_flags);
	trace_sched_wakeup(p, true);

	p->state = TASK_RUNNING;
#ifdef CONFIG_SMP
	if (p->sched_class->task_woken)
		p->sched_class->task_woken(rq, p);

	if (rq->idle_stamp) {
		u64 delta = rq_clock(rq) - rq->idle_stamp;
		u64 max = 2*rq->max_idle_balance_cost;

		update_avg(&rq->avg_idle, delta);

		if (rq->avg_idle > max)
			rq->avg_idle = max;

		rq->idle_stamp = 0;
	}
#endif
}

static void
ttwu_do_activate(struct rq *rq, struct task_struct *p, int wake_flags)
{
#ifdef CONFIG_SMP
	if (p->sched_contributes_to_load)
		rq->nr_uninterruptible--;
#endif

	ttwu_activate(rq, p, ENQUEUE_WAKEUP | ENQUEUE_WAKING);
	ttwu_do_wakeup(rq, p, wake_flags);
}

/*
 * Called in case the task @p isn't fully descheduled from its runqueue,
 * in this case we must do a remote wakeup. Its a 'light' wakeup though,
 * since all we need to do is flip p->state to TASK_RUNNING, since
 * the task is still ->on_rq.
 */
static int ttwu_remote(struct task_struct *p, int wake_flags)
{
	struct rq *rq;
	int ret = 0;

	rq = __task_rq_lock(p);
	if (p->on_rq) {
		/* check_preempt_curr() may use rq clock */
		update_rq_clock(rq);
		ttwu_do_wakeup(rq, p, wake_flags);
		ret = 1;
	}
	__task_rq_unlock(rq);

	return ret;
}

#ifdef CONFIG_SMP
static void sched_ttwu_pending(void)
{
	struct rq *rq = this_rq();
	struct llist_node *llist = llist_del_all(&rq->wake_list);
	struct task_struct *p;

	raw_spin_lock(&rq->lock);

	while (llist) {
		p = llist_entry(llist, struct task_struct, wake_entry);
		llist = llist_next(llist);
		ttwu_do_activate(rq, p, 0);
	}

	raw_spin_unlock(&rq->lock);
}

void scheduler_ipi(void)
{
	/*
	 * Fold TIF_NEED_RESCHED into the preempt_count; anybody setting
	 * TIF_NEED_RESCHED remotely (for the first time) will also send
	 * this IPI.
	 */
	preempt_fold_need_resched();

	if (llist_empty(&this_rq()->wake_list)
			&& !tick_nohz_full_cpu(smp_processor_id())
			&& !got_nohz_idle_kick())
		return;

	/*
	 * Not all reschedule IPI handlers call irq_enter/irq_exit, since
	 * traditionally all their work was done from the interrupt return
	 * path. Now that we actually do some work, we need to make sure
	 * we do call them.
	 *
	 * Some archs already do call them, luckily irq_enter/exit nest
	 * properly.
	 *
	 * Arguably we should visit all archs and update all handlers,
	 * however a fair share of IPIs are still resched only so this would
	 * somewhat pessimize the simple resched case.
	 */
	irq_enter();
	tick_nohz_full_check();
	sched_ttwu_pending();

	/*
	 * Check if someone kicked us for doing the nohz idle load balance.
	 */
	if (unlikely(got_nohz_idle_kick())) {
		this_rq()->idle_balance = 1;
		raise_softirq_irqoff(SCHED_SOFTIRQ);
	}
	irq_exit();
}

static void ttwu_queue_remote(struct task_struct *p, int cpu)
{
	if (llist_add(&p->wake_entry, &cpu_rq(cpu)->wake_list))
		smp_send_reschedule(cpu);
}

bool cpus_share_cache(int this_cpu, int that_cpu)
{
	return per_cpu(sd_llc_id, this_cpu) == per_cpu(sd_llc_id, that_cpu);
}
#endif /* CONFIG_SMP */

static void ttwu_queue(struct task_struct *p, int cpu)
{
	struct rq *rq = cpu_rq(cpu);

#if defined(CONFIG_SMP)
	if (sched_feat(TTWU_QUEUE) && !cpus_share_cache(smp_processor_id(), cpu)) {
		sched_clock_cpu(cpu); /* sync clocks x-cpu */
		ttwu_queue_remote(p, cpu);
		return;
	}
#endif

	raw_spin_lock(&rq->lock);
	ttwu_do_activate(rq, p, 0);
	raw_spin_unlock(&rq->lock);
}

/**
 * try_to_wake_up - wake up a thread
 * @p: the thread to be awakened
 * @state: the mask of task states that can be woken
 * @wake_flags: wake modifier flags (WF_*)
 *
 * Put it on the run-queue if it's not already there. The "current"
 * thread is always on the run-queue (except when the actual
 * re-schedule is in progress), and as such you're allowed to do
 * the simpler "current->state = TASK_RUNNING" to mark yourself
 * runnable without the overhead of this.
 *
 * Return: %true if @p was woken up, %false if it was already running.
 * or @state didn't match @p's state.
 */
static int
try_to_wake_up(struct task_struct *p, unsigned int state, int wake_flags)
{
	unsigned long flags;
	int cpu, success = 0;

	/*
	 * If we are going to wake up a thread waiting for CONDITION we
	 * need to ensure that CONDITION=1 done by the caller can not be
	 * reordered with p->state check below. This pairs with mb() in
	 * set_current_state() the waiting thread does.
	 */
	smp_mb__before_spinlock();
	raw_spin_lock_irqsave(&p->pi_lock, flags);
	if (!(p->state & state)) {
		/*
		 * The task might be running due to a spinlock sleeper
		 * wakeup. Check the saved state and set it to running
		 * if the wakeup condition is true.
		 */
		if (!(wake_flags & WF_LOCK_SLEEPER)) {
			if (p->saved_state & state) {
				p->saved_state = TASK_RUNNING;
				success = 1;
			}
		}
		goto out;
	}

	/*
	 * If this is a regular wakeup, then we can unconditionally
	 * clear the saved state of a "lock sleeper".
	 */
	if (!(wake_flags & WF_LOCK_SLEEPER))
		p->saved_state = TASK_RUNNING;

	success = 1; /* we're going to change ->state */
	cpu = task_cpu(p);

	if (p->on_rq && ttwu_remote(p, wake_flags))
		goto stat;

#ifdef CONFIG_SMP
	/*
	 * If the owning (remote) cpu is still in the middle of schedule() with
	 * this task as prev, wait until its done referencing the task.
	 */
	while (p->on_cpu)
		cpu_relax();
	/*
	 * Pairs with the smp_wmb() in finish_lock_switch().
	 */
	smp_rmb();

	p->sched_contributes_to_load = !!task_contributes_to_load(p);
	p->state = TASK_WAKING;

	if (p->sched_class->task_waking)
		p->sched_class->task_waking(p);

	cpu = select_task_rq(p, p->wake_cpu, SD_BALANCE_WAKE, wake_flags);
	if (task_cpu(p) != cpu) {
		wake_flags |= WF_MIGRATED;
		set_task_cpu(p, cpu);
	}
#endif /* CONFIG_SMP */

	ttwu_queue(p, cpu);
stat:
	ttwu_stat(p, cpu, wake_flags);
out:
	raw_spin_unlock_irqrestore(&p->pi_lock, flags);

	return success;
}

/**
 * wake_up_process - Wake up a specific process
 * @p: The process to be woken up.
 *
 * Attempt to wake up the nominated process and move it to the set of runnable
 * processes.
 *
 * Return: 1 if the process was woken up, 0 if it was already running.
 *
 * It may be assumed that this function implies a write memory barrier before
 * changing the task state if and only if any tasks are woken up.
 */
int wake_up_process(struct task_struct *p)
{
	WARN_ON(__task_is_stopped_or_traced(p));
	return try_to_wake_up(p, TASK_NORMAL, 0);
}
EXPORT_SYMBOL(wake_up_process);

/**
 * wake_up_lock_sleeper - Wake up a specific process blocked on a "sleeping lock"
 * @p: The process to be woken up.
 *
 * Same as wake_up_process() above, but wake_flags=WF_LOCK_SLEEPER to indicate
 * the nature of the wakeup.
 */
int wake_up_lock_sleeper(struct task_struct *p)
{
	return try_to_wake_up(p, TASK_ALL, WF_LOCK_SLEEPER);
}

int wake_up_state(struct task_struct *p, unsigned int state)
{
	return try_to_wake_up(p, state, 0);
}

/*
 * Perform scheduler related setup for a newly forked process p.
 * p is forked by current.
 *
 * __sched_fork() is basic setup used by init_idle() too:
 */
static void __sched_fork(unsigned long clone_flags, struct task_struct *p)
{
	p->on_rq			= 0;

	p->se.on_rq			= 0;
	p->se.exec_start		= 0;
	p->se.sum_exec_runtime		= 0;
	p->se.prev_sum_exec_runtime	= 0;
	p->se.nr_migrations		= 0;
	p->se.vruntime			= 0;
	INIT_LIST_HEAD(&p->se.group_node);

#ifdef CONFIG_SCHEDSTATS
	memset(&p->se.statistics, 0, sizeof(p->se.statistics));
#endif

	RB_CLEAR_NODE(&p->dl.rb_node);
	hrtimer_init(&p->dl.dl_timer, CLOCK_MONOTONIC, HRTIMER_MODE_REL);
	p->dl.dl_runtime = p->dl.runtime = 0;
	p->dl.dl_deadline = p->dl.deadline = 0;
	p->dl.dl_period = 0;
	p->dl.flags = 0;

	INIT_LIST_HEAD(&p->rt.run_list);

#ifdef CONFIG_PREEMPT_NOTIFIERS
	INIT_HLIST_HEAD(&p->preempt_notifiers);
#endif

#ifdef CONFIG_NUMA_BALANCING
	if (p->mm && atomic_read(&p->mm->mm_users) == 1) {
		p->mm->numa_next_scan = jiffies + msecs_to_jiffies(sysctl_numa_balancing_scan_delay);
		p->mm->numa_scan_seq = 0;
	}

	if (clone_flags & CLONE_VM)
		p->numa_preferred_nid = current->numa_preferred_nid;
	else
		p->numa_preferred_nid = -1;

	p->node_stamp = 0ULL;
	p->numa_scan_seq = p->mm ? p->mm->numa_scan_seq : 0;
	p->numa_scan_period = sysctl_numa_balancing_scan_delay;
	p->numa_work.next = &p->numa_work;
	p->numa_faults_memory = NULL;
	p->numa_faults_buffer_memory = NULL;
	p->last_task_numa_placement = 0;
	p->last_sum_exec_runtime = 0;

	INIT_LIST_HEAD(&p->numa_entry);
	p->numa_group = NULL;
#endif /* CONFIG_NUMA_BALANCING */
}

#ifdef CONFIG_NUMA_BALANCING
#ifdef CONFIG_SCHED_DEBUG
void set_numabalancing_state(bool enabled)
{
	if (enabled)
		sched_feat_set("NUMA");
	else
		sched_feat_set("NO_NUMA");
}
#else
__read_mostly bool numabalancing_enabled;

void set_numabalancing_state(bool enabled)
{
	numabalancing_enabled = enabled;
}
#endif /* CONFIG_SCHED_DEBUG */

#ifdef CONFIG_PROC_SYSCTL
int sysctl_numa_balancing(struct ctl_table *table, int write,
			 void __user *buffer, size_t *lenp, loff_t *ppos)
{
	struct ctl_table t;
	int err;
	int state = numabalancing_enabled;

	if (write && !capable(CAP_SYS_ADMIN))
		return -EPERM;

	t = *table;
	t.data = &state;
	err = proc_dointvec_minmax(&t, write, buffer, lenp, ppos);
	if (err < 0)
		return err;
	if (write)
		set_numabalancing_state(state);
	return err;
}
#endif
#endif

/*
 * fork()/clone()-time setup:
 */
int sched_fork(unsigned long clone_flags, struct task_struct *p)
{
	unsigned long flags;
	int cpu = get_cpu();

	__sched_fork(clone_flags, p);
	/*
	 * We mark the process as running here. This guarantees that
	 * nobody will actually run it, and a signal or other external
	 * event cannot wake it up and insert it on the runqueue either.
	 */
	p->state = TASK_RUNNING;

	/*
	 * Make sure we do not leak PI boosting priority to the child.
	 */
	p->prio = current->normal_prio;

	/*
	 * Revert to default priority/policy on fork if requested.
	 */
	if (unlikely(p->sched_reset_on_fork)) {
		if (task_has_dl_policy(p) || task_has_rt_policy(p)) {
			p->policy = SCHED_NORMAL;
			p->static_prio = NICE_TO_PRIO(0);
			p->rt_priority = 0;
		} else if (PRIO_TO_NICE(p->static_prio) < 0)
			p->static_prio = NICE_TO_PRIO(0);

		p->prio = p->normal_prio = __normal_prio(p);
		set_load_weight(p);

		/*
		 * We don't need the reset flag anymore after the fork. It has
		 * fulfilled its duty:
		 */
		p->sched_reset_on_fork = 0;
	}

	if (dl_prio(p->prio)) {
		put_cpu();
		return -EAGAIN;
	} else if (rt_prio(p->prio)) {
		p->sched_class = &rt_sched_class;
	} else {
		p->sched_class = &fair_sched_class;
	}

	if (p->sched_class->task_fork)
		p->sched_class->task_fork(p);

	/*
	 * The child is not yet in the pid-hash so no cgroup attach races,
	 * and the cgroup is pinned to this child due to cgroup_fork()
	 * is ran before sched_fork().
	 *
	 * Silence PROVE_RCU.
	 */
	raw_spin_lock_irqsave(&p->pi_lock, flags);
	set_task_cpu(p, cpu);
	raw_spin_unlock_irqrestore(&p->pi_lock, flags);

#if defined(CONFIG_SCHEDSTATS) || defined(CONFIG_TASK_DELAY_ACCT)
	if (likely(sched_info_on()))
		memset(&p->sched_info, 0, sizeof(p->sched_info));
#endif
#if defined(CONFIG_SMP)
	p->on_cpu = 0;
#endif
	init_task_preempt_count(p);
#ifdef CONFIG_HAVE_PREEMPT_LAZY
	task_thread_info(p)->preempt_lazy_count = 0;
#endif
#ifdef CONFIG_SMP
	plist_node_init(&p->pushable_tasks, MAX_PRIO);
	RB_CLEAR_NODE(&p->pushable_dl_tasks);
#endif

	put_cpu();
	return 0;
}

unsigned long to_ratio(u64 period, u64 runtime)
{
	if (runtime == RUNTIME_INF)
		return 1ULL << 20;

	/*
	 * Doing this here saves a lot of checks in all
	 * the calling paths, and returning zero seems
	 * safe for them anyway.
	 */
	if (period == 0)
		return 0;

	return div64_u64(runtime << 20, period);
}

#ifdef CONFIG_SMP
inline struct dl_bw *dl_bw_of(int i)
{
	return &cpu_rq(i)->rd->dl_bw;
}

static inline int dl_bw_cpus(int i)
{
	struct root_domain *rd = cpu_rq(i)->rd;
	int cpus = 0;

	for_each_cpu_and(i, rd->span, cpu_active_mask)
		cpus++;

	return cpus;
}
#else
inline struct dl_bw *dl_bw_of(int i)
{
	return &cpu_rq(i)->dl.dl_bw;
}

static inline int dl_bw_cpus(int i)
{
	return 1;
}
#endif

static inline
void __dl_clear(struct dl_bw *dl_b, u64 tsk_bw)
{
	dl_b->total_bw -= tsk_bw;
}

static inline
void __dl_add(struct dl_bw *dl_b, u64 tsk_bw)
{
	dl_b->total_bw += tsk_bw;
}

static inline
bool __dl_overflow(struct dl_bw *dl_b, int cpus, u64 old_bw, u64 new_bw)
{
	return dl_b->bw != -1 &&
	       dl_b->bw * cpus < dl_b->total_bw - old_bw + new_bw;
}

/*
 * We must be sure that accepting a new task (or allowing changing the
 * parameters of an existing one) is consistent with the bandwidth
 * constraints. If yes, this function also accordingly updates the currently
 * allocated bandwidth to reflect the new situation.
 *
 * This function is called while holding p's rq->lock.
 */
static int dl_overflow(struct task_struct *p, int policy,
		       const struct sched_attr *attr)
{

	struct dl_bw *dl_b = dl_bw_of(task_cpu(p));
	u64 period = attr->sched_period ?: attr->sched_deadline;
	u64 runtime = attr->sched_runtime;
	u64 new_bw = dl_policy(policy) ? to_ratio(period, runtime) : 0;
	int cpus, err = -1;

	if (new_bw == p->dl.dl_bw)
		return 0;

	/*
	 * Either if a task, enters, leave, or stays -deadline but changes
	 * its parameters, we may need to update accordingly the total
	 * allocated bandwidth of the container.
	 */
	raw_spin_lock(&dl_b->lock);
	cpus = dl_bw_cpus(task_cpu(p));
	if (dl_policy(policy) && !task_has_dl_policy(p) &&
	    !__dl_overflow(dl_b, cpus, 0, new_bw)) {
		__dl_add(dl_b, new_bw);
		err = 0;
	} else if (dl_policy(policy) && task_has_dl_policy(p) &&
		   !__dl_overflow(dl_b, cpus, p->dl.dl_bw, new_bw)) {
		__dl_clear(dl_b, p->dl.dl_bw);
		__dl_add(dl_b, new_bw);
		err = 0;
	} else if (!dl_policy(policy) && task_has_dl_policy(p)) {
		__dl_clear(dl_b, p->dl.dl_bw);
		err = 0;
	}
	raw_spin_unlock(&dl_b->lock);

	return err;
}

extern void init_dl_bw(struct dl_bw *dl_b);

/*
 * wake_up_new_task - wake up a newly created task for the first time.
 *
 * This function will do some initial scheduler statistics housekeeping
 * that must be done for every newly created context, then puts the task
 * on the runqueue and wakes it.
 */
void wake_up_new_task(struct task_struct *p)
{
	unsigned long flags;
	struct rq *rq;

	raw_spin_lock_irqsave(&p->pi_lock, flags);
#ifdef CONFIG_SMP
	/*
	 * Fork balancing, do it here and not earlier because:
	 *  - cpus_allowed can change in the fork path
	 *  - any previously selected cpu might disappear through hotplug
	 */
	set_task_cpu(p, select_task_rq(p, task_cpu(p), SD_BALANCE_FORK, 0));
#endif

	/* Initialize new task's runnable average */
	init_task_runnable_average(p);
	rq = __task_rq_lock(p);
	activate_task(rq, p, 0);
	p->on_rq = 1;
	trace_sched_wakeup_new(p, true);
	check_preempt_curr(rq, p, WF_FORK);
#ifdef CONFIG_SMP
	if (p->sched_class->task_woken)
		p->sched_class->task_woken(rq, p);
#endif
	task_rq_unlock(rq, p, &flags);
}

#ifdef CONFIG_PREEMPT_NOTIFIERS

/**
 * preempt_notifier_register - tell me when current is being preempted & rescheduled
 * @notifier: notifier struct to register
 */
void preempt_notifier_register(struct preempt_notifier *notifier)
{
	hlist_add_head(&notifier->link, &current->preempt_notifiers);
}
EXPORT_SYMBOL_GPL(preempt_notifier_register);

/**
 * preempt_notifier_unregister - no longer interested in preemption notifications
 * @notifier: notifier struct to unregister
 *
 * This is safe to call from within a preemption notifier.
 */
void preempt_notifier_unregister(struct preempt_notifier *notifier)
{
	hlist_del(&notifier->link);
}
EXPORT_SYMBOL_GPL(preempt_notifier_unregister);

static void fire_sched_in_preempt_notifiers(struct task_struct *curr)
{
	struct preempt_notifier *notifier;

	hlist_for_each_entry(notifier, &curr->preempt_notifiers, link)
		notifier->ops->sched_in(notifier, raw_smp_processor_id());
}

static void
fire_sched_out_preempt_notifiers(struct task_struct *curr,
				 struct task_struct *next)
{
	struct preempt_notifier *notifier;

	hlist_for_each_entry(notifier, &curr->preempt_notifiers, link)
		notifier->ops->sched_out(notifier, next);
}

#else /* !CONFIG_PREEMPT_NOTIFIERS */

static void fire_sched_in_preempt_notifiers(struct task_struct *curr)
{
}

static void
fire_sched_out_preempt_notifiers(struct task_struct *curr,
				 struct task_struct *next)
{
}

#endif /* CONFIG_PREEMPT_NOTIFIERS */

/**
 * prepare_task_switch - prepare to switch tasks
 * @rq: the runqueue preparing to switch
 * @prev: the current task that is being switched out
 * @next: the task we are going to switch to.
 *
 * This is called with the rq lock held and interrupts off. It must
 * be paired with a subsequent finish_task_switch after the context
 * switch.
 *
 * prepare_task_switch sets up locking and calls architecture specific
 * hooks.
 */
static inline void
prepare_task_switch(struct rq *rq, struct task_struct *prev,
		    struct task_struct *next)
{
	trace_sched_switch(prev, next);
	sched_info_switch(rq, prev, next);
	perf_event_task_sched_out(prev, next);
	fire_sched_out_preempt_notifiers(prev, next);
	prepare_lock_switch(rq, next);
	prepare_arch_switch(next);
}

/**
 * finish_task_switch - clean up after a task-switch
 * @rq: runqueue associated with task-switch
 * @prev: the thread we just switched away from.
 *
 * finish_task_switch must be called after the context switch, paired
 * with a prepare_task_switch call before the context switch.
 * finish_task_switch will reconcile locking set up by prepare_task_switch,
 * and do any other architecture-specific cleanup actions.
 *
 * Note that we may have delayed dropping an mm in context_switch(). If
 * so, we finish that here outside of the runqueue lock. (Doing it
 * with the lock held can cause deadlocks; see schedule() for
 * details.)
 */
static void finish_task_switch(struct rq *rq, struct task_struct *prev)
	__releases(rq->lock)
{
	struct mm_struct *mm = rq->prev_mm;
	long prev_state;

	rq->prev_mm = NULL;

	/*
	 * A task struct has one reference for the use as "current".
	 * If a task dies, then it sets TASK_DEAD in tsk->state and calls
	 * schedule one last time. The schedule call will never return, and
	 * the scheduled task must drop that reference.
	 * The test for TASK_DEAD must occur while the runqueue locks are
	 * still held, otherwise prev could be scheduled on another cpu, die
	 * there before we look at prev->state, and then the reference would
	 * be dropped twice.
	 *		Manfred Spraul <manfred@colorfullife.com>
	 */
	prev_state = prev->state;
	vtime_task_switch(prev);
	finish_arch_switch(prev);
	perf_event_task_sched_in(prev, current);
	finish_lock_switch(rq, prev);
	finish_arch_post_lock_switch();

	fire_sched_in_preempt_notifiers(current);
	/*
	 * We use mmdrop_delayed() here so we don't have to do the
	 * full __mmdrop() when we are the last user.
	 */
	if (mm)
		mmdrop_delayed(mm);
	if (unlikely(prev_state == TASK_DEAD)) {
		if (prev->sched_class->task_dead)
			prev->sched_class->task_dead(prev);

		/*
		 * Remove function-return probe instances associated with this
		 * task and put them back on the free list.
		 */
		kprobe_flush_task(prev);
		put_task_struct(prev);
	}

	tick_nohz_task_switch(current);
}

#ifdef CONFIG_SMP

/* assumes rq->lock is held */
static inline void pre_schedule(struct rq *rq, struct task_struct *prev)
{
	if (prev->sched_class->pre_schedule)
		prev->sched_class->pre_schedule(rq, prev);
}

/* rq->lock is NOT held, but preemption is disabled */
static inline void post_schedule(struct rq *rq)
{
	if (rq->post_schedule) {
		unsigned long flags;

		raw_spin_lock_irqsave(&rq->lock, flags);
		if (rq->curr->sched_class->post_schedule)
			rq->curr->sched_class->post_schedule(rq);
		raw_spin_unlock_irqrestore(&rq->lock, flags);

		rq->post_schedule = 0;
	}
}

#else

static inline void pre_schedule(struct rq *rq, struct task_struct *p)
{
}

static inline void post_schedule(struct rq *rq)
{
}

#endif

/**
 * schedule_tail - first thing a freshly forked thread must call.
 * @prev: the thread we just switched away from.
 */
asmlinkage void schedule_tail(struct task_struct *prev)
	__releases(rq->lock)
{
	struct rq *rq = this_rq();

	finish_task_switch(rq, prev);

	/*
	 * FIXME: do we need to worry about rq being invalidated by the
	 * task_switch?
	 */
	post_schedule(rq);

#ifdef __ARCH_WANT_UNLOCKED_CTXSW
	/* In this case, finish_task_switch does not reenable preemption */
	preempt_enable();
#endif
	if (current->set_child_tid)
		put_user(task_pid_vnr(current), current->set_child_tid);
}

/*
 * context_switch - switch to the new MM and the new
 * thread's register state.
 */
static inline void
context_switch(struct rq *rq, struct task_struct *prev,
	       struct task_struct *next)
{
	struct mm_struct *mm, *oldmm;

	prepare_task_switch(rq, prev, next);

	mm = next->mm;
	oldmm = prev->active_mm;
	/*
	 * For paravirt, this is coupled with an exit in switch_to to
	 * combine the page table reload and the switch backend into
	 * one hypercall.
	 */
	arch_start_context_switch(prev);

	if (!mm) {
		next->active_mm = oldmm;
		atomic_inc(&oldmm->mm_count);
		enter_lazy_tlb(oldmm, next);
	} else
		switch_mm(oldmm, mm, next);

	if (!prev->mm) {
		prev->active_mm = NULL;
		rq->prev_mm = oldmm;
	}
	/*
	 * Since the runqueue lock will be released by the next
	 * task (which is an invalid locking op but in the case
	 * of the scheduler it's an obvious special-case), so we
	 * do an early lockdep release here:
	 */
#ifndef __ARCH_WANT_UNLOCKED_CTXSW
	spin_release(&rq->lock.dep_map, 1, _THIS_IP_);
#endif

	context_tracking_task_switch(prev, next);
	/* Here we just switch the register state and the stack. */
	switch_to(prev, next, prev);

	barrier();
	/*
	 * this_rq must be evaluated again because prev may have moved
	 * CPUs since it called schedule(), thus the 'rq' on its stack
	 * frame will be invalid.
	 */
	finish_task_switch(this_rq(), prev);
}

/*
 * nr_running and nr_context_switches:
 *
 * externally visible scheduler statistics: current number of runnable
 * threads, total number of context switches performed since bootup.
 */
unsigned long nr_running(void)
{
	unsigned long i, sum = 0;

	for_each_online_cpu(i)
		sum += cpu_rq(i)->nr_running;

	return sum;
}

unsigned long long nr_context_switches(void)
{
	int i;
	unsigned long long sum = 0;

	for_each_possible_cpu(i)
		sum += cpu_rq(i)->nr_switches;

	return sum;
}

unsigned long nr_iowait(void)
{
	unsigned long i, sum = 0;

	for_each_possible_cpu(i)
		sum += atomic_read(&cpu_rq(i)->nr_iowait);

	return sum;
}

unsigned long nr_iowait_cpu(int cpu)
{
	struct rq *this = cpu_rq(cpu);
	return atomic_read(&this->nr_iowait);
}

#ifdef CONFIG_SMP

/*
 * sched_exec - execve() is a valuable balancing opportunity, because at
 * this point the task has the smallest effective memory and cache footprint.
 */
void sched_exec(void)
{
	struct task_struct *p = current;
	unsigned long flags;
	int dest_cpu;

	raw_spin_lock_irqsave(&p->pi_lock, flags);
	dest_cpu = p->sched_class->select_task_rq(p, task_cpu(p), SD_BALANCE_EXEC, 0);
	if (dest_cpu == smp_processor_id())
		goto unlock;

	if (likely(cpu_active(dest_cpu))) {
		struct migration_arg arg = { p, dest_cpu };

		raw_spin_unlock_irqrestore(&p->pi_lock, flags);
		stop_one_cpu(task_cpu(p), migration_cpu_stop, &arg);
		return;
	}
unlock:
	raw_spin_unlock_irqrestore(&p->pi_lock, flags);
}

#endif

DEFINE_PER_CPU(struct kernel_stat, kstat);
DEFINE_PER_CPU(struct kernel_cpustat, kernel_cpustat);

EXPORT_PER_CPU_SYMBOL(kstat);
EXPORT_PER_CPU_SYMBOL(kernel_cpustat);

/*
 * Return any ns on the sched_clock that have not yet been accounted in
 * @p in case that task is currently running.
 *
 * Called with task_rq_lock() held on @rq.
 */
static u64 do_task_delta_exec(struct task_struct *p, struct rq *rq)
{
	u64 ns = 0;

	if (task_current(rq, p)) {
		update_rq_clock(rq);
		ns = rq_clock_task(rq) - p->se.exec_start;
		if ((s64)ns < 0)
			ns = 0;
	}

	return ns;
}

unsigned long long task_delta_exec(struct task_struct *p)
{
	unsigned long flags;
	struct rq *rq;
	u64 ns = 0;

	rq = task_rq_lock(p, &flags);
	ns = do_task_delta_exec(p, rq);
	task_rq_unlock(rq, p, &flags);

	return ns;
}

/*
 * Return accounted runtime for the task.
 * In case the task is currently running, return the runtime plus current's
 * pending runtime that have not been accounted yet.
 */
unsigned long long task_sched_runtime(struct task_struct *p)
{
	unsigned long flags;
	struct rq *rq;
	u64 ns = 0;

#if defined(CONFIG_64BIT) && defined(CONFIG_SMP)
	/*
	 * 64-bit doesn't need locks to atomically read a 64bit value.
	 * So we have a optimization chance when the task's delta_exec is 0.
	 * Reading ->on_cpu is racy, but this is ok.
	 *
	 * If we race with it leaving cpu, we'll take a lock. So we're correct.
	 * If we race with it entering cpu, unaccounted time is 0. This is
	 * indistinguishable from the read occurring a few cycles earlier.
	 */
	if (!p->on_cpu)
		return p->se.sum_exec_runtime;
#endif

	rq = task_rq_lock(p, &flags);
	ns = p->se.sum_exec_runtime + do_task_delta_exec(p, rq);
	task_rq_unlock(rq, p, &flags);

	return ns;
}

/*
 * This function gets called by the timer code, with HZ frequency.
 * We call it with interrupts disabled.
 */
void scheduler_tick(void)
{
	int cpu = smp_processor_id();
	struct rq *rq = cpu_rq(cpu);
	struct task_struct *curr = rq->curr;

	sched_clock_tick();

	raw_spin_lock(&rq->lock);
	update_rq_clock(rq);
	curr->sched_class->task_tick(rq, curr, 0);
	update_cpu_load_active(rq);
	raw_spin_unlock(&rq->lock);

	perf_event_task_tick();

#ifdef CONFIG_SMP
	rq->idle_balance = idle_cpu(cpu);
	trigger_load_balance(rq);
#endif
	rq_last_tick_reset(rq);
}

#ifdef CONFIG_NO_HZ_FULL
/**
 * scheduler_tick_max_deferment
 *
 * Keep at least one tick per second when a single
 * active task is running because the scheduler doesn't
 * yet completely support full dynticks environment.
 *
 * This makes sure that uptime, CFS vruntime, load
 * balancing, etc... continue to move forward, even
 * with a very low granularity.
 *
 * Return: Maximum deferment in nanoseconds.
 */
u64 scheduler_tick_max_deferment(void)
{
	struct rq *rq = this_rq();
	unsigned long next, now = ACCESS_ONCE(jiffies);

	next = rq->last_sched_tick + HZ;

	if (time_before_eq(next, now))
		return 0;

	return jiffies_to_nsecs(next - now);
}
#endif

notrace unsigned long get_parent_ip(unsigned long addr)
{
	if (in_lock_functions(addr)) {
		addr = CALLER_ADDR2;
		if (in_lock_functions(addr))
			addr = CALLER_ADDR3;
	}
	return addr;
}

#if defined(CONFIG_PREEMPT) && (defined(CONFIG_DEBUG_PREEMPT) || \
				defined(CONFIG_PREEMPT_TRACER))

void __kprobes preempt_count_add(int val)
{
#ifdef CONFIG_DEBUG_PREEMPT
	/*
	 * Underflow?
	 */
	if (DEBUG_LOCKS_WARN_ON((preempt_count() < 0)))
		return;
#endif
	__preempt_count_add(val);
#ifdef CONFIG_DEBUG_PREEMPT
	/*
	 * Spinlock count overflowing soon?
	 */
	DEBUG_LOCKS_WARN_ON((preempt_count() & PREEMPT_MASK) >=
				PREEMPT_MASK - 10);
#endif
	if (preempt_count() == val) {
		unsigned long ip = get_parent_ip(CALLER_ADDR1);
#ifdef CONFIG_DEBUG_PREEMPT
		current->preempt_disable_ip = ip;
#endif
		trace_preempt_off(CALLER_ADDR0, ip);
	}
}
EXPORT_SYMBOL(preempt_count_add);

void __kprobes preempt_count_sub(int val)
{
#ifdef CONFIG_DEBUG_PREEMPT
	/*
	 * Underflow?
	 */
	if (DEBUG_LOCKS_WARN_ON(val > preempt_count()))
		return;
	/*
	 * Is the spinlock portion underflowing?
	 */
	if (DEBUG_LOCKS_WARN_ON((val < PREEMPT_MASK) &&
			!(preempt_count() & PREEMPT_MASK)))
		return;
#endif

	if (preempt_count() == val)
		trace_preempt_on(CALLER_ADDR0, get_parent_ip(CALLER_ADDR1));
	__preempt_count_sub(val);
}
EXPORT_SYMBOL(preempt_count_sub);

#endif

/*
 * Print scheduling while atomic bug:
 */
static noinline void __schedule_bug(struct task_struct *prev)
{
	if (oops_in_progress)
		return;

	printk(KERN_ERR "BUG: scheduling while atomic: %s/%d/0x%08x\n",
		prev->comm, prev->pid, preempt_count());

	debug_show_held_locks(prev);
	print_modules();
	if (irqs_disabled())
		print_irqtrace_events(prev);
#ifdef CONFIG_DEBUG_PREEMPT
	if (in_atomic_preempt_off()) {
		pr_err("Preemption disabled at:");
		print_ip_sym(current->preempt_disable_ip);
		pr_cont("\n");
	}
#endif
	dump_stack();
	add_taint(TAINT_WARN, LOCKDEP_STILL_OK);
}

/*
 * Various schedule()-time debugging checks and statistics:
 */
static inline void schedule_debug(struct task_struct *prev)
{
	/*
	 * Test if we are atomic. Since do_exit() needs to call into
	 * schedule() atomically, we ignore that path. Otherwise whine
	 * if we are scheduling when we should not.
	 */
	if (unlikely(in_atomic_preempt_off() && prev->state != TASK_DEAD))
		__schedule_bug(prev);
	rcu_sleep_check();

	profile_hit(SCHED_PROFILING, __builtin_return_address(0));

	schedstat_inc(this_rq(), sched_count);
}

#if defined(CONFIG_PREEMPT_RT_FULL) && defined(CONFIG_SMP)
#define MIGRATE_DISABLE_SET_AFFIN	(1<<30) /* Can't make a negative */
#define migrate_disabled_updated(p)	((p)->migrate_disable & MIGRATE_DISABLE_SET_AFFIN)
#define migrate_disable_count(p)	((p)->migrate_disable & ~MIGRATE_DISABLE_SET_AFFIN)

static inline void update_migrate_disable(struct task_struct *p)
{
	const struct cpumask *mask;

	if (likely(!p->migrate_disable))
		return;

	/* Did we already update affinity? */
	if (unlikely(migrate_disabled_updated(p)))
		return;

	/*
	 * Since this is always current we can get away with only locking
	 * rq->lock, the ->cpus_allowed value can normally only be changed
	 * while holding both p->pi_lock and rq->lock, but seeing that this
	 * is current, we cannot actually be waking up, so all code that
	 * relies on serialization against p->pi_lock is out of scope.
	 *
	 * Having rq->lock serializes us against things like
	 * set_cpus_allowed_ptr() that can still happen concurrently.
	 */
	mask = tsk_cpus_allowed(p);

	if (p->sched_class->set_cpus_allowed)
		p->sched_class->set_cpus_allowed(p, mask);
	/* mask==cpumask_of(task_cpu(p)) which has a cpumask_weight==1 */
	p->nr_cpus_allowed = 1;

	/* Let migrate_enable know to fix things back up */
	p->migrate_disable |= MIGRATE_DISABLE_SET_AFFIN;
}

void migrate_disable(void)
{
	struct task_struct *p = current;

	if (in_atomic()) {
#ifdef CONFIG_SCHED_DEBUG
		p->migrate_disable_atomic++;
#endif
		return;
	}

#ifdef CONFIG_SCHED_DEBUG
	if (unlikely(p->migrate_disable_atomic)) {
		tracing_off();
		WARN_ON_ONCE(1);
	}
#endif

	if (p->migrate_disable) {
		p->migrate_disable++;
		return;
	}

	preempt_disable();
	preempt_lazy_disable();
	pin_current_cpu();
	p->migrate_disable = 1;
	preempt_enable();
}
EXPORT_SYMBOL(migrate_disable);

void migrate_enable(void)
{
	struct task_struct *p = current;
	const struct cpumask *mask;
	unsigned long flags;
	struct rq *rq;

	if (in_atomic()) {
#ifdef CONFIG_SCHED_DEBUG
		p->migrate_disable_atomic--;
#endif
		return;
	}

#ifdef CONFIG_SCHED_DEBUG
	if (unlikely(p->migrate_disable_atomic)) {
		tracing_off();
		WARN_ON_ONCE(1);
	}
#endif
	WARN_ON_ONCE(p->migrate_disable <= 0);

	if (migrate_disable_count(p) > 1) {
		p->migrate_disable--;
		return;
	}

	preempt_disable();
	if (unlikely(migrate_disabled_updated(p))) {
		/*
		 * Undo whatever update_migrate_disable() did, also see there
		 * about locking.
		 */
		rq = this_rq();
		raw_spin_lock_irqsave(&rq->lock, flags);

		/*
		 * Clearing migrate_disable causes tsk_cpus_allowed to
		 * show the tasks original cpu affinity.
		 */
		p->migrate_disable = 0;
		mask = tsk_cpus_allowed(p);
		if (p->sched_class->set_cpus_allowed)
			p->sched_class->set_cpus_allowed(p, mask);
		p->nr_cpus_allowed = cpumask_weight(mask);
		raw_spin_unlock_irqrestore(&rq->lock, flags);
	} else
		p->migrate_disable = 0;

	unpin_current_cpu();
	preempt_enable();
	preempt_lazy_enable();
}
EXPORT_SYMBOL(migrate_enable);
#else
static inline void update_migrate_disable(struct task_struct *p) { }
#define migrate_disabled_updated(p)		0
#endif

static void put_prev_task(struct rq *rq, struct task_struct *prev)
{
	if (prev->on_rq || rq->skip_clock_update < 0)
		update_rq_clock(rq);
	prev->sched_class->put_prev_task(rq, prev);
}

/*
 * Pick up the highest-prio task:
 */
static inline struct task_struct *
pick_next_task(struct rq *rq)
{
	const struct sched_class *class;
	struct task_struct *p;

	/*
	 * Optimization: we know that if all tasks are in
	 * the fair class we can call that function directly:
	 */
	if (likely(rq->nr_running == rq->cfs.h_nr_running)) {
		p = fair_sched_class.pick_next_task(rq);
		if (likely(p))
			return p;
	}

	for_each_class(class) {
		p = class->pick_next_task(rq);
		if (p)
			return p;
	}

	BUG(); /* the idle class will always have a runnable task */
}

/*
 * __schedule() is the main scheduler function.
 *
 * The main means of driving the scheduler and thus entering this function are:
 *
 *   1. Explicit blocking: mutex, semaphore, waitqueue, etc.
 *
 *   2. TIF_NEED_RESCHED flag is checked on interrupt and userspace return
 *      paths. For example, see arch/x86/entry_64.S.
 *
 *      To drive preemption between tasks, the scheduler sets the flag in timer
 *      interrupt handler scheduler_tick().
 *
 *   3. Wakeups don't really cause entry into schedule(). They add a
 *      task to the run-queue and that's it.
 *
 *      Now, if the new task added to the run-queue preempts the current
 *      task, then the wakeup sets TIF_NEED_RESCHED and schedule() gets
 *      called on the nearest possible occasion:
 *
 *       - If the kernel is preemptible (CONFIG_PREEMPT=y):
 *
 *         - in syscall or exception context, at the next outmost
 *           preempt_enable(). (this might be as soon as the wake_up()'s
 *           spin_unlock()!)
 *
 *         - in IRQ context, return from interrupt-handler to
 *           preemptible context
 *
 *       - If the kernel is not preemptible (CONFIG_PREEMPT is not set)
 *         then at the next:
 *
 *          - cond_resched() call
 *          - explicit schedule() call
 *          - return from syscall or exception to user-space
 *          - return from interrupt-handler to user-space
 */
static void __sched __schedule(void)
{
	struct task_struct *prev, *next;
	unsigned long *switch_count;
	struct rq *rq;
	int cpu;

need_resched:
	preempt_disable();
	cpu = smp_processor_id();
	rq = cpu_rq(cpu);
	rcu_note_context_switch(cpu);
	prev = rq->curr;

	schedule_debug(prev);

	if (sched_feat(HRTICK))
		hrtick_clear(rq);

	/*
	 * Make sure that signal_pending_state()->signal_pending() below
	 * can't be reordered with __set_current_state(TASK_INTERRUPTIBLE)
	 * done by the caller to avoid the race with signal_wake_up().
	 */
	smp_mb__before_spinlock();
	raw_spin_lock_irq(&rq->lock);

	update_migrate_disable(prev);

	switch_count = &prev->nivcsw;
	if (prev->state && !(preempt_count() & PREEMPT_ACTIVE)) {
		if (unlikely(signal_pending_state(prev->state, prev))) {
			prev->state = TASK_RUNNING;
		} else {
			deactivate_task(rq, prev, DEQUEUE_SLEEP);
			prev->on_rq = 0;
		}
		switch_count = &prev->nvcsw;
	}

	pre_schedule(rq, prev);

	if (unlikely(!rq->nr_running))
		idle_balance(cpu, rq);

	put_prev_task(rq, prev);
	next = pick_next_task(rq);
	clear_tsk_need_resched(prev);
	clear_tsk_need_resched_lazy(prev);
	clear_preempt_need_resched();
	rq->skip_clock_update = 0;

	if (likely(prev != next)) {
		rq->nr_switches++;
		rq->curr = next;
		++*switch_count;

		context_switch(rq, prev, next); /* unlocks the rq */
		/*
		 * The context switch have flipped the stack from under us
		 * and restored the local variables which were saved when
		 * this task called schedule() in the past. prev == current
		 * is still correct, but it can be moved to another cpu/rq.
		 */
		cpu = smp_processor_id();
		rq = cpu_rq(cpu);
	} else
		raw_spin_unlock_irq(&rq->lock);

	post_schedule(rq);

	sched_preempt_enable_no_resched();
	if (need_resched())
		goto need_resched;
}

static inline void sched_submit_work(struct task_struct *tsk)
{
	if (!tsk->state)
		return;
	/*
	 * If a worker went to sleep, notify and ask workqueue whether
	 * it wants to wake up a task to maintain concurrency.
	 */
	if (tsk->flags & PF_WQ_WORKER)
		wq_worker_sleeping(tsk);


	if (tsk_is_pi_blocked(tsk))
		return;

<<<<<<< HEAD
	/*
	 * If a worker went to sleep, notify and ask workqueue whether
	 * it wants to wake up a task to maintain concurrency.
	 */
	if (tsk->flags & PF_WQ_WORKER)
		wq_worker_sleeping(tsk);

=======
>>>>>>> 41975d78
	/*
	 * If we are going to sleep and we have plugged IO queued,
	 * make sure to submit it to avoid deadlocks.
	 */
	if (blk_needs_flush_plug(tsk))
		blk_schedule_flush_plug(tsk);
}

static inline void sched_update_worker(struct task_struct *tsk)
{
	if (tsk->flags & PF_WQ_WORKER)
		wq_worker_running(tsk);
}

asmlinkage void __sched schedule(void)
{
	struct task_struct *tsk = current;

	sched_submit_work(tsk);
	__schedule();
	sched_update_worker(tsk);
}
EXPORT_SYMBOL(schedule);

#ifdef CONFIG_CONTEXT_TRACKING
asmlinkage void __sched schedule_user(void)
{
	/*
	 * If we come here after a random call to set_need_resched(),
	 * or we have been woken up remotely but the IPI has not yet arrived,
	 * we haven't yet exited the RCU idle mode. Do it here manually until
	 * we find a better solution.
	 */
	user_exit();
	schedule();
	user_enter();
}
#endif

/**
 * schedule_preempt_disabled - called with preemption disabled
 *
 * Returns with preemption disabled. Note: preempt_count must be 1
 */
void __sched schedule_preempt_disabled(void)
{
	sched_preempt_enable_no_resched();
	schedule();
	preempt_disable();
}

#ifdef CONFIG_PREEMPT
/*
 * this is the entry point to schedule() from in-kernel preemption
 * off of preempt_enable. Kernel preemptions off return from interrupt
 * occur there and call schedule directly.
 */
asmlinkage void __sched notrace preempt_schedule(void)
{
	/*
	 * If there is a non-zero preempt_count or interrupts are disabled,
	 * we do not want to preempt the current task. Just return..
	 */
	if (likely(!preemptible()))
		return;

#ifdef CONFIG_PREEMPT_LAZY
	/*
	 * Check for lazy preemption
	 */
	if (current_thread_info()->preempt_lazy_count &&
			!test_thread_flag(TIF_NEED_RESCHED))
		return;
#endif
	do {
		__preempt_count_add(PREEMPT_ACTIVE);
		/*
		 * The add/subtract must not be traced by the function
		 * tracer. But we still want to account for the
		 * preempt off latency tracer. Since the _notrace versions
		 * of add/subtract skip the accounting for latency tracer
		 * we must force it manually.
		 */
		start_critical_timings();
		__schedule();
		stop_critical_timings();
		__preempt_count_sub(PREEMPT_ACTIVE);

		/*
		 * Check again in case we missed a preemption opportunity
		 * between schedule and now.
		 */
		barrier();
	} while (need_resched());
}
EXPORT_SYMBOL(preempt_schedule);
#endif /* CONFIG_PREEMPT */

/*
 * this is the entry point to schedule() from kernel preemption
 * off of irq context.
 * Note, that this is called and return with irqs disabled. This will
 * protect us against recursive calling from irq.
 */
asmlinkage void __sched preempt_schedule_irq(void)
{
	enum ctx_state prev_state;

	/* Catch callers which need to be fixed */
	BUG_ON(preempt_count() || !irqs_disabled());

	prev_state = exception_enter();

	do {
		__preempt_count_add(PREEMPT_ACTIVE);
		local_irq_enable();
		__schedule();
		local_irq_disable();
		__preempt_count_sub(PREEMPT_ACTIVE);

		/*
		 * Check again in case we missed a preemption opportunity
		 * between schedule and now.
		 */
		barrier();
	} while (need_resched());

	exception_exit(prev_state);
}

int default_wake_function(wait_queue_t *curr, unsigned mode, int wake_flags,
			  void *key)
{
	return try_to_wake_up(curr->private, mode, wake_flags);
}
EXPORT_SYMBOL(default_wake_function);

static long __sched
sleep_on_common(wait_queue_head_t *q, int state, long timeout)
{
	unsigned long flags;
	wait_queue_t wait;

	init_waitqueue_entry(&wait, current);

	__set_current_state(state);

	spin_lock_irqsave(&q->lock, flags);
	__add_wait_queue(q, &wait);
	spin_unlock(&q->lock);
	timeout = schedule_timeout(timeout);
	spin_lock_irq(&q->lock);
	__remove_wait_queue(q, &wait);
	spin_unlock_irqrestore(&q->lock, flags);

	return timeout;
}

void __sched interruptible_sleep_on(wait_queue_head_t *q)
{
	sleep_on_common(q, TASK_INTERRUPTIBLE, MAX_SCHEDULE_TIMEOUT);
}
EXPORT_SYMBOL(interruptible_sleep_on);

long __sched
interruptible_sleep_on_timeout(wait_queue_head_t *q, long timeout)
{
	return sleep_on_common(q, TASK_INTERRUPTIBLE, timeout);
}
EXPORT_SYMBOL(interruptible_sleep_on_timeout);

void __sched sleep_on(wait_queue_head_t *q)
{
	sleep_on_common(q, TASK_UNINTERRUPTIBLE, MAX_SCHEDULE_TIMEOUT);
}
EXPORT_SYMBOL(sleep_on);

long __sched sleep_on_timeout(wait_queue_head_t *q, long timeout)
{
	return sleep_on_common(q, TASK_UNINTERRUPTIBLE, timeout);
}
EXPORT_SYMBOL(sleep_on_timeout);

#ifdef CONFIG_RT_MUTEXES

/*
 * rt_mutex_setprio - set the current priority of a task
 * @p: task
 * @prio: prio value (kernel-internal form)
 *
 * This function changes the 'effective' priority of a task. It does
 * not touch ->normal_prio like __setscheduler().
 *
 * Used by the rt_mutex code to implement priority inheritance
 * logic. Call site only calls if the priority of the task changed.
 */
void rt_mutex_setprio(struct task_struct *p, int prio)
{
	int oldprio, on_rq, running, enqueue_flag = 0;
	struct rq *rq;
	const struct sched_class *prev_class;

	BUG_ON(prio > MAX_PRIO);

	rq = __task_rq_lock(p);

	/*
	 * Idle task boosting is a nono in general. There is one
	 * exception, when PREEMPT_RT and NOHZ is active:
	 *
	 * The idle task calls get_next_timer_interrupt() and holds
	 * the timer wheel base->lock on the CPU and another CPU wants
	 * to access the timer (probably to cancel it). We can safely
	 * ignore the boosting request, as the idle CPU runs this code
	 * with interrupts disabled and will complete the lock
	 * protected section without being interrupted. So there is no
	 * real need to boost.
	 */
	if (unlikely(p == rq->idle)) {
		WARN_ON(p != rq->curr);
		WARN_ON(p->pi_blocked_on);
		goto out_unlock;
	}

	trace_sched_pi_setprio(p, prio);
	p->pi_top_task = rt_mutex_get_top_task(p);
	oldprio = p->prio;
	prev_class = p->sched_class;
	on_rq = p->on_rq;
	running = task_current(rq, p);
	if (on_rq)
		dequeue_task(rq, p, 0);
	if (running)
		p->sched_class->put_prev_task(rq, p);

	/*
	 * Boosting condition are:
	 * 1. -rt task is running and holds mutex A
	 *      --> -dl task blocks on mutex A
	 *
	 * 2. -dl task is running and holds mutex A
	 *      --> -dl task blocks on mutex A and could preempt the
	 *          running task
	 */
	if (dl_prio(prio)) {
		if (!dl_prio(p->normal_prio) || (p->pi_top_task &&
			dl_entity_preempt(&p->pi_top_task->dl, &p->dl))) {
			p->dl.dl_boosted = 1;
			p->dl.dl_throttled = 0;
			enqueue_flag = ENQUEUE_REPLENISH;
		} else
			p->dl.dl_boosted = 0;
		p->sched_class = &dl_sched_class;
	} else if (rt_prio(prio)) {
		if (dl_prio(oldprio))
			p->dl.dl_boosted = 0;
		if (oldprio < prio)
			enqueue_flag = ENQUEUE_HEAD;
		p->sched_class = &rt_sched_class;
	} else {
		if (dl_prio(oldprio))
			p->dl.dl_boosted = 0;
		p->sched_class = &fair_sched_class;
	}

	p->prio = prio;

	if (running)
		p->sched_class->set_curr_task(rq);
	if (on_rq)
		enqueue_task(rq, p, enqueue_flag);

	check_class_changed(rq, p, prev_class, oldprio);
out_unlock:
	__task_rq_unlock(rq);
}
#endif

void set_user_nice(struct task_struct *p, long nice)
{
	int old_prio, delta, on_rq;
	unsigned long flags;
	struct rq *rq;

	if (TASK_NICE(p) == nice || nice < -20 || nice > 19)
		return;
	/*
	 * We have to be careful, if called from sys_setpriority(),
	 * the task might be in the middle of scheduling on another CPU.
	 */
	rq = task_rq_lock(p, &flags);
	/*
	 * The RT priorities are set via sched_setscheduler(), but we still
	 * allow the 'normal' nice value to be set - but as expected
	 * it wont have any effect on scheduling until the task is
	 * SCHED_DEADLINE, SCHED_FIFO or SCHED_RR:
	 */
	if (task_has_dl_policy(p) || task_has_rt_policy(p)) {
		p->static_prio = NICE_TO_PRIO(nice);
		goto out_unlock;
	}
	on_rq = p->on_rq;
	if (on_rq)
		dequeue_task(rq, p, 0);

	p->static_prio = NICE_TO_PRIO(nice);
	set_load_weight(p);
	old_prio = p->prio;
	p->prio = effective_prio(p);
	delta = p->prio - old_prio;

	if (on_rq) {
		enqueue_task(rq, p, 0);
		/*
		 * If the task increased its priority or is running and
		 * lowered its priority, then reschedule its CPU:
		 */
		if (delta < 0 || (delta > 0 && task_running(rq, p)))
			resched_task(rq->curr);
	}
out_unlock:
	task_rq_unlock(rq, p, &flags);
}
EXPORT_SYMBOL(set_user_nice);

/*
 * can_nice - check if a task can reduce its nice value
 * @p: task
 * @nice: nice value
 */
int can_nice(const struct task_struct *p, const int nice)
{
	/* convert nice value [19,-20] to rlimit style value [1,40] */
	int nice_rlim = 20 - nice;

	return (nice_rlim <= task_rlimit(p, RLIMIT_NICE) ||
		capable(CAP_SYS_NICE));
}

#ifdef __ARCH_WANT_SYS_NICE

/*
 * sys_nice - change the priority of the current process.
 * @increment: priority increment
 *
 * sys_setpriority is a more generic, but much slower function that
 * does similar things.
 */
SYSCALL_DEFINE1(nice, int, increment)
{
	long nice, retval;

	/*
	 * Setpriority might change our priority at the same moment.
	 * We don't have to worry. Conceptually one call occurs first
	 * and we have a single winner.
	 */
	if (increment < -40)
		increment = -40;
	if (increment > 40)
		increment = 40;

	nice = TASK_NICE(current) + increment;
	if (nice < -20)
		nice = -20;
	if (nice > 19)
		nice = 19;

	if (increment < 0 && !can_nice(current, nice))
		return -EPERM;

	retval = security_task_setnice(current, nice);
	if (retval)
		return retval;

	set_user_nice(current, nice);
	return 0;
}

#endif

/**
 * task_prio - return the priority value of a given task.
 * @p: the task in question.
 *
 * Return: The priority value as seen by users in /proc.
 * RT tasks are offset by -200. Normal tasks are centered
 * around 0, value goes from -16 to +15.
 */
int task_prio(const struct task_struct *p)
{
	return p->prio - MAX_RT_PRIO;
}

/**
 * task_nice - return the nice value of a given task.
 * @p: the task in question.
 *
 * Return: The nice value [ -20 ... 0 ... 19 ].
 */
int task_nice(const struct task_struct *p)
{
	return TASK_NICE(p);
}
EXPORT_SYMBOL(task_nice);

/**
 * idle_cpu - is a given cpu idle currently?
 * @cpu: the processor in question.
 *
 * Return: 1 if the CPU is currently idle. 0 otherwise.
 */
int idle_cpu(int cpu)
{
	struct rq *rq = cpu_rq(cpu);

	if (rq->curr != rq->idle)
		return 0;

	if (rq->nr_running)
		return 0;

#ifdef CONFIG_SMP
	if (!llist_empty(&rq->wake_list))
		return 0;
#endif

	return 1;
}

/**
 * idle_task - return the idle task for a given cpu.
 * @cpu: the processor in question.
 *
 * Return: The idle task for the cpu @cpu.
 */
struct task_struct *idle_task(int cpu)
{
	return cpu_rq(cpu)->idle;
}

/**
 * find_process_by_pid - find a process with a matching PID value.
 * @pid: the pid in question.
 *
 * The task of @pid, if found. %NULL otherwise.
 */
static struct task_struct *find_process_by_pid(pid_t pid)
{
	return pid ? find_task_by_vpid(pid) : current;
}

/*
 * This function initializes the sched_dl_entity of a newly becoming
 * SCHED_DEADLINE task.
 *
 * Only the static values are considered here, the actual runtime and the
 * absolute deadline will be properly calculated when the task is enqueued
 * for the first time with its new policy.
 */
static void
__setparam_dl(struct task_struct *p, const struct sched_attr *attr)
{
	struct sched_dl_entity *dl_se = &p->dl;

	init_dl_task_timer(dl_se);
	dl_se->dl_runtime = attr->sched_runtime;
	dl_se->dl_deadline = attr->sched_deadline;
	dl_se->dl_period = attr->sched_period ?: dl_se->dl_deadline;
	dl_se->flags = attr->sched_flags;
	dl_se->dl_bw = to_ratio(dl_se->dl_period, dl_se->dl_runtime);
	dl_se->dl_throttled = 0;
	dl_se->dl_new = 1;
	dl_se->dl_yielded = 0;
}

static void __setscheduler_params(struct task_struct *p,
		const struct sched_attr *attr)
{
	int policy = attr->sched_policy;

	if (policy == -1) /* setparam */
		policy = p->policy;

	p->policy = policy;

	if (dl_policy(policy))
		__setparam_dl(p, attr);
	else if (fair_policy(policy))
		p->static_prio = NICE_TO_PRIO(attr->sched_nice);

	/*
	 * __sched_setscheduler() ensures attr->sched_priority == 0 when
	 * !rt_policy. Always setting this ensures that things like
	 * getparam()/getattr() don't report silly values for !rt tasks.
	 */
	p->rt_priority = attr->sched_priority;
	p->normal_prio = normal_prio(p);
	set_load_weight(p);
}

/* Actually do priority change: must hold pi & rq lock. */
static void __setscheduler(struct rq *rq, struct task_struct *p,
			   const struct sched_attr *attr)
{
	__setscheduler_params(p, attr);

	/*
	 * If we get here, there was no pi waiters boosting the
	 * task. It is safe to use the normal prio.
	 */
	p->prio = normal_prio(p);

	if (dl_prio(p->prio))
		p->sched_class = &dl_sched_class;
	else if (rt_prio(p->prio))
		p->sched_class = &rt_sched_class;
	else
		p->sched_class = &fair_sched_class;
}

static void
__getparam_dl(struct task_struct *p, struct sched_attr *attr)
{
	struct sched_dl_entity *dl_se = &p->dl;

	attr->sched_priority = p->rt_priority;
	attr->sched_runtime = dl_se->dl_runtime;
	attr->sched_deadline = dl_se->dl_deadline;
	attr->sched_period = dl_se->dl_period;
	attr->sched_flags = dl_se->flags;
}

/*
 * This function validates the new parameters of a -deadline task.
 * We ask for the deadline not being zero, and greater or equal
 * than the runtime, as well as the period of being zero or
 * greater than deadline. Furthermore, we have to be sure that
 * user parameters are above the internal resolution of 1us (we
 * check sched_runtime only since it is always the smaller one) and
 * below 2^63 ns (we have to check both sched_deadline and
 * sched_period, as the latter can be zero).
 */
static bool
__checkparam_dl(const struct sched_attr *attr)
{
	/* deadline != 0 */
	if (attr->sched_deadline == 0)
		return false;

	/*
	 * Since we truncate DL_SCALE bits, make sure we're at least
	 * that big.
	 */
	if (attr->sched_runtime < (1ULL << DL_SCALE))
		return false;

	/*
	 * Since we use the MSB for wrap-around and sign issues, make
	 * sure it's not set (mind that period can be equal to zero).
	 */
	if (attr->sched_deadline & (1ULL << 63) ||
	    attr->sched_period & (1ULL << 63))
		return false;

	/* runtime <= deadline <= period (if period != 0) */
	if ((attr->sched_period != 0 &&
	     attr->sched_period < attr->sched_deadline) ||
	    attr->sched_deadline < attr->sched_runtime)
		return false;

	return true;
}

/*
 * check the target process has a UID that matches the current process's
 */
static bool check_same_owner(struct task_struct *p)
{
	const struct cred *cred = current_cred(), *pcred;
	bool match;

	rcu_read_lock();
	pcred = __task_cred(p);
	match = (uid_eq(cred->euid, pcred->euid) ||
		 uid_eq(cred->euid, pcred->uid));
	rcu_read_unlock();
	return match;
}

static int __sched_setscheduler(struct task_struct *p,
				const struct sched_attr *attr,
				bool user)
{
	int newprio = dl_policy(attr->sched_policy) ? MAX_DL_PRIO - 1 :
		      MAX_RT_PRIO - 1 - attr->sched_priority;
	int retval, oldprio, oldpolicy = -1, on_rq, running;
	int policy = attr->sched_policy;
	unsigned long flags;
	const struct sched_class *prev_class;
	struct rq *rq;
	int reset_on_fork;

	/* may grab non-irq protected spin_locks */
	BUG_ON(in_interrupt());
recheck:
	/* double check policy once rq lock held */
	if (policy < 0) {
		reset_on_fork = p->sched_reset_on_fork;
		policy = oldpolicy = p->policy;
	} else {
		reset_on_fork = !!(attr->sched_flags & SCHED_FLAG_RESET_ON_FORK);

		if (policy != SCHED_DEADLINE &&
				policy != SCHED_FIFO && policy != SCHED_RR &&
				policy != SCHED_NORMAL && policy != SCHED_BATCH &&
				policy != SCHED_IDLE)
			return -EINVAL;
	}

	if (attr->sched_flags & ~(SCHED_FLAG_RESET_ON_FORK))
		return -EINVAL;

	/*
	 * Valid priorities for SCHED_FIFO and SCHED_RR are
	 * 1..MAX_USER_RT_PRIO-1, valid priority for SCHED_NORMAL,
	 * SCHED_BATCH and SCHED_IDLE is 0.
	 */
	if ((p->mm && attr->sched_priority > MAX_USER_RT_PRIO-1) ||
	    (!p->mm && attr->sched_priority > MAX_RT_PRIO-1))
		return -EINVAL;
	if ((dl_policy(policy) && !__checkparam_dl(attr)) ||
	    (rt_policy(policy) != (attr->sched_priority != 0)))
		return -EINVAL;

	/*
	 * Allow unprivileged RT tasks to decrease priority:
	 */
	if (user && !capable(CAP_SYS_NICE)) {
		if (fair_policy(policy)) {
			if (attr->sched_nice < TASK_NICE(p) &&
			    !can_nice(p, attr->sched_nice))
				return -EPERM;
		}

		if (rt_policy(policy)) {
			unsigned long rlim_rtprio =
					task_rlimit(p, RLIMIT_RTPRIO);

			/* can't set/change the rt policy */
			if (policy != p->policy && !rlim_rtprio)
				return -EPERM;

			/* can't increase priority */
			if (attr->sched_priority > p->rt_priority &&
			    attr->sched_priority > rlim_rtprio)
				return -EPERM;
		}

		 /*
		  * Can't set/change SCHED_DEADLINE policy at all for now
		  * (safest behavior); in the future we would like to allow
		  * unprivileged DL tasks to increase their relative deadline
		  * or reduce their runtime (both ways reducing utilization)
		  */
		if (dl_policy(policy))
			return -EPERM;

		/*
		 * Treat SCHED_IDLE as nice 20. Only allow a switch to
		 * SCHED_NORMAL if the RLIMIT_NICE would normally permit it.
		 */
		if (p->policy == SCHED_IDLE && policy != SCHED_IDLE) {
			if (!can_nice(p, TASK_NICE(p)))
				return -EPERM;
		}

		/* can't change other user's priorities */
		if (!check_same_owner(p))
			return -EPERM;

		/* Normal users shall not reset the sched_reset_on_fork flag */
		if (p->sched_reset_on_fork && !reset_on_fork)
			return -EPERM;
	}

	if (user) {
		retval = security_task_setscheduler(p);
		if (retval)
			return retval;
	}

	/*
	 * make sure no PI-waiters arrive (or leave) while we are
	 * changing the priority of the task:
	 *
	 * To be able to change p->policy safely, the appropriate
	 * runqueue lock must be held.
	 */
	rq = task_rq_lock(p, &flags);

	/*
	 * Changing the policy of the stop threads its a very bad idea
	 */
	if (p == rq->stop) {
		task_rq_unlock(rq, p, &flags);
		return -EINVAL;
	}

	/*
	 * If not changing anything there's no need to proceed further:
	 */
	if (unlikely(policy == p->policy)) {
		if (fair_policy(policy) && attr->sched_nice != TASK_NICE(p))
			goto change;
		if (rt_policy(policy) && attr->sched_priority != p->rt_priority)
			goto change;
		if (dl_policy(policy))
			goto change;

		p->sched_reset_on_fork = reset_on_fork;
		task_rq_unlock(rq, p, &flags);
		return 0;
	}
change:

	if (user) {
#ifdef CONFIG_RT_GROUP_SCHED
		/*
		 * Do not allow realtime tasks into groups that have no runtime
		 * assigned.
		 */
		if (rt_bandwidth_enabled() && rt_policy(policy) &&
				task_group(p)->rt_bandwidth.rt_runtime == 0 &&
				!task_group_is_autogroup(task_group(p))) {
			task_rq_unlock(rq, p, &flags);
			return -EPERM;
		}
#endif
#ifdef CONFIG_SMP
		if (dl_bandwidth_enabled() && dl_policy(policy)) {
			cpumask_t *span = rq->rd->span;

			/*
			 * Don't allow tasks with an affinity mask smaller than
			 * the entire root_domain to become SCHED_DEADLINE. We
			 * will also fail if there's no bandwidth available.
			 */
			if (!cpumask_subset(span, &p->cpus_allowed) ||
			    rq->rd->dl_bw.bw == 0) {
				task_rq_unlock(rq, p, &flags);
				return -EPERM;
			}
		}
#endif
	}

	/* recheck policy now with rq lock held */
	if (unlikely(oldpolicy != -1 && oldpolicy != p->policy)) {
		policy = oldpolicy = -1;
		task_rq_unlock(rq, p, &flags);
		goto recheck;
	}

	/*
	 * If setscheduling to SCHED_DEADLINE (or changing the parameters
	 * of a SCHED_DEADLINE task) we need to check if enough bandwidth
	 * is available.
	 */
	if ((dl_policy(policy) || dl_task(p)) && dl_overflow(p, policy, attr)) {
		task_rq_unlock(rq, p, &flags);
		return -EBUSY;
	}

	p->sched_reset_on_fork = reset_on_fork;
	oldprio = p->prio;

	/*
	 * Special case for priority boosted tasks.
	 *
	 * If the new priority is lower or equal (user space view)
	 * than the current (boosted) priority, we just store the new
	 * normal parameters and do not touch the scheduler class and
	 * the runqueue. This will be done when the task deboost
	 * itself.
	 */
	if (rt_mutex_check_prio(p, newprio)) {
		__setscheduler_params(p, attr);
		task_rq_unlock(rq, p, &flags);
		return 0;
	}

	on_rq = p->on_rq;
	running = task_current(rq, p);
	if (on_rq)
		dequeue_task(rq, p, 0);
	if (running)
		p->sched_class->put_prev_task(rq, p);

	prev_class = p->sched_class;
	__setscheduler(rq, p, attr);

	if (running)
		p->sched_class->set_curr_task(rq);
	if (on_rq) {
		/*
		 * We enqueue to tail when the priority of a task is
		 * increased (user space view).
		 */
		enqueue_task(rq, p, oldprio <= p->prio ? ENQUEUE_HEAD : 0);
	}

	check_class_changed(rq, p, prev_class, oldprio);
	task_rq_unlock(rq, p, &flags);

	rt_mutex_adjust_pi(p);

	return 0;
}

static int _sched_setscheduler(struct task_struct *p, int policy,
			       const struct sched_param *param, bool check)
{
	struct sched_attr attr = {
		.sched_policy   = policy,
		.sched_priority = param->sched_priority,
		.sched_nice	= PRIO_TO_NICE(p->static_prio),
	};

	/*
	 * Fixup the legacy SCHED_RESET_ON_FORK hack, except if
	 * the policy=-1 was passed by sched_setparam().
	 */
	if ((policy != -1) && (policy & SCHED_RESET_ON_FORK)) {
		attr.sched_flags |= SCHED_FLAG_RESET_ON_FORK;
		policy &= ~SCHED_RESET_ON_FORK;
		attr.sched_policy = policy;
	}

	return __sched_setscheduler(p, &attr, check);
}
/**
 * sched_setscheduler - change the scheduling policy and/or RT priority of a thread.
 * @p: the task in question.
 * @policy: new policy.
 * @param: structure containing the new RT priority.
 *
 * Return: 0 on success. An error code otherwise.
 *
 * NOTE that the task may be already dead.
 */
int sched_setscheduler(struct task_struct *p, int policy,
		       const struct sched_param *param)
{
	return _sched_setscheduler(p, policy, param, true);
}
EXPORT_SYMBOL_GPL(sched_setscheduler);

int sched_setattr(struct task_struct *p, const struct sched_attr *attr)
{
	return __sched_setscheduler(p, attr, true);
}
EXPORT_SYMBOL_GPL(sched_setattr);

/**
 * sched_setscheduler_nocheck - change the scheduling policy and/or RT priority of a thread from kernelspace.
 * @p: the task in question.
 * @policy: new policy.
 * @param: structure containing the new RT priority.
 *
 * Just like sched_setscheduler, only don't bother checking if the
 * current context has permission.  For example, this is needed in
 * stop_machine(): we create temporary high priority worker threads,
 * but our caller might not have that capability.
 *
 * Return: 0 on success. An error code otherwise.
 */
int sched_setscheduler_nocheck(struct task_struct *p, int policy,
			       const struct sched_param *param)
{
	return _sched_setscheduler(p, policy, param, false);
}

static int
do_sched_setscheduler(pid_t pid, int policy, struct sched_param __user *param)
{
	struct sched_param lparam;
	struct task_struct *p;
	int retval;

	if (!param || pid < 0)
		return -EINVAL;
	if (copy_from_user(&lparam, param, sizeof(struct sched_param)))
		return -EFAULT;

	rcu_read_lock();
	retval = -ESRCH;
	p = find_process_by_pid(pid);
	if (p != NULL)
		retval = sched_setscheduler(p, policy, &lparam);
	rcu_read_unlock();

	return retval;
}

/*
 * Mimics kernel/events/core.c perf_copy_attr().
 */
static int sched_copy_attr(struct sched_attr __user *uattr,
			   struct sched_attr *attr)
{
	u32 size;
	int ret;

	if (!access_ok(VERIFY_WRITE, uattr, SCHED_ATTR_SIZE_VER0))
		return -EFAULT;

	/*
	 * zero the full structure, so that a short copy will be nice.
	 */
	memset(attr, 0, sizeof(*attr));

	ret = get_user(size, &uattr->size);
	if (ret)
		return ret;

	if (size > PAGE_SIZE)	/* silly large */
		goto err_size;

	if (!size)		/* abi compat */
		size = SCHED_ATTR_SIZE_VER0;

	if (size < SCHED_ATTR_SIZE_VER0)
		goto err_size;

	/*
	 * If we're handed a bigger struct than we know of,
	 * ensure all the unknown bits are 0 - i.e. new
	 * user-space does not rely on any kernel feature
	 * extensions we dont know about yet.
	 */
	if (size > sizeof(*attr)) {
		unsigned char __user *addr;
		unsigned char __user *end;
		unsigned char val;

		addr = (void __user *)uattr + sizeof(*attr);
		end  = (void __user *)uattr + size;

		for (; addr < end; addr++) {
			ret = get_user(val, addr);
			if (ret)
				return ret;
			if (val)
				goto err_size;
		}
		size = sizeof(*attr);
	}

	ret = copy_from_user(attr, uattr, size);
	if (ret)
		return -EFAULT;

	/*
	 * XXX: do we want to be lenient like existing syscalls; or do we want
	 * to be strict and return an error on out-of-bounds values?
	 */
	attr->sched_nice = clamp(attr->sched_nice, -20, 19);

out:
	return ret;

err_size:
	put_user(sizeof(*attr), &uattr->size);
	ret = -E2BIG;
	goto out;
}

/**
 * sys_sched_setscheduler - set/change the scheduler policy and RT priority
 * @pid: the pid in question.
 * @policy: new policy.
 * @param: structure containing the new RT priority.
 *
 * Return: 0 on success. An error code otherwise.
 */
SYSCALL_DEFINE3(sched_setscheduler, pid_t, pid, int, policy,
		struct sched_param __user *, param)
{
	/* negative values for policy are not valid */
	if (policy < 0)
		return -EINVAL;

	return do_sched_setscheduler(pid, policy, param);
}

/**
 * sys_sched_setparam - set/change the RT priority of a thread
 * @pid: the pid in question.
 * @param: structure containing the new RT priority.
 *
 * Return: 0 on success. An error code otherwise.
 */
SYSCALL_DEFINE2(sched_setparam, pid_t, pid, struct sched_param __user *, param)
{
	return do_sched_setscheduler(pid, -1, param);
}

/**
 * sys_sched_setattr - same as above, but with extended sched_attr
 * @pid: the pid in question.
 * @uattr: structure containing the extended parameters.
 */
SYSCALL_DEFINE3(sched_setattr, pid_t, pid, struct sched_attr __user *, uattr,
			       unsigned int, flags)
{
	struct sched_attr attr;
	struct task_struct *p;
	int retval;

	if (!uattr || pid < 0 || flags)
		return -EINVAL;

	retval = sched_copy_attr(uattr, &attr);
	if (retval)
		return retval;

	if ((int)attr.sched_policy < 0)
		return -EINVAL;

	rcu_read_lock();
	retval = -ESRCH;
	p = find_process_by_pid(pid);
	if (p != NULL)
		retval = sched_setattr(p, &attr);
	rcu_read_unlock();

	return retval;
}

/**
 * sys_sched_getscheduler - get the policy (scheduling class) of a thread
 * @pid: the pid in question.
 *
 * Return: On success, the policy of the thread. Otherwise, a negative error
 * code.
 */
SYSCALL_DEFINE1(sched_getscheduler, pid_t, pid)
{
	struct task_struct *p;
	int retval;

	if (pid < 0)
		return -EINVAL;

	retval = -ESRCH;
	rcu_read_lock();
	p = find_process_by_pid(pid);
	if (p) {
		retval = security_task_getscheduler(p);
		if (!retval)
			retval = p->policy
				| (p->sched_reset_on_fork ? SCHED_RESET_ON_FORK : 0);
	}
	rcu_read_unlock();
	return retval;
}

/**
 * sys_sched_getparam - get the RT priority of a thread
 * @pid: the pid in question.
 * @param: structure containing the RT priority.
 *
 * Return: On success, 0 and the RT priority is in @param. Otherwise, an error
 * code.
 */
SYSCALL_DEFINE2(sched_getparam, pid_t, pid, struct sched_param __user *, param)
{
	struct sched_param lp = { .sched_priority = 0 };
	struct task_struct *p;
	int retval;

	if (!param || pid < 0)
		return -EINVAL;

	rcu_read_lock();
	p = find_process_by_pid(pid);
	retval = -ESRCH;
	if (!p)
		goto out_unlock;

	retval = security_task_getscheduler(p);
	if (retval)
		goto out_unlock;

	if (task_has_rt_policy(p))
		lp.sched_priority = p->rt_priority;
	rcu_read_unlock();

	/*
	 * This one might sleep, we cannot do it with a spinlock held ...
	 */
	retval = copy_to_user(param, &lp, sizeof(*param)) ? -EFAULT : 0;

	return retval;

out_unlock:
	rcu_read_unlock();
	return retval;
}

static int sched_read_attr(struct sched_attr __user *uattr,
			   struct sched_attr *attr,
			   unsigned int usize)
{
	int ret;

	if (!access_ok(VERIFY_WRITE, uattr, usize))
		return -EFAULT;

	/*
	 * If we're handed a smaller struct than we know of,
	 * ensure all the unknown bits are 0 - i.e. old
	 * user-space does not get uncomplete information.
	 */
	if (usize < sizeof(*attr)) {
		unsigned char *addr;
		unsigned char *end;

		addr = (void *)attr + usize;
		end  = (void *)attr + sizeof(*attr);

		for (; addr < end; addr++) {
			if (*addr)
				goto err_size;
		}

		attr->size = usize;
	}

	ret = copy_to_user(uattr, attr, attr->size);
	if (ret)
		return -EFAULT;

out:
	return ret;

err_size:
	ret = -E2BIG;
	goto out;
}

/**
 * sys_sched_getattr - similar to sched_getparam, but with sched_attr
 * @pid: the pid in question.
 * @uattr: structure containing the extended parameters.
 * @size: sizeof(attr) for fwd/bwd comp.
 */
SYSCALL_DEFINE4(sched_getattr, pid_t, pid, struct sched_attr __user *, uattr,
		unsigned int, size, unsigned int, flags)
{
	struct sched_attr attr = {
		.size = sizeof(struct sched_attr),
	};
	struct task_struct *p;
	int retval;

	if (!uattr || pid < 0 || size > PAGE_SIZE ||
	    size < SCHED_ATTR_SIZE_VER0 || flags)
		return -EINVAL;

	rcu_read_lock();
	p = find_process_by_pid(pid);
	retval = -ESRCH;
	if (!p)
		goto out_unlock;

	retval = security_task_getscheduler(p);
	if (retval)
		goto out_unlock;

	attr.sched_policy = p->policy;
	if (p->sched_reset_on_fork)
		attr.sched_flags |= SCHED_FLAG_RESET_ON_FORK;
	if (task_has_dl_policy(p))
		__getparam_dl(p, &attr);
	else if (task_has_rt_policy(p))
		attr.sched_priority = p->rt_priority;
	else
		attr.sched_nice = TASK_NICE(p);

	rcu_read_unlock();

	retval = sched_read_attr(uattr, &attr, size);
	return retval;

out_unlock:
	rcu_read_unlock();
	return retval;
}

long sched_setaffinity(pid_t pid, const struct cpumask *in_mask)
{
	cpumask_var_t cpus_allowed, new_mask;
	struct task_struct *p;
	int retval;

	rcu_read_lock();

	p = find_process_by_pid(pid);
	if (!p) {
		rcu_read_unlock();
		return -ESRCH;
	}

	/* Prevent p going away */
	get_task_struct(p);
	rcu_read_unlock();

	if (p->flags & PF_NO_SETAFFINITY) {
		retval = -EINVAL;
		goto out_put_task;
	}
	if (!alloc_cpumask_var(&cpus_allowed, GFP_KERNEL)) {
		retval = -ENOMEM;
		goto out_put_task;
	}
	if (!alloc_cpumask_var(&new_mask, GFP_KERNEL)) {
		retval = -ENOMEM;
		goto out_free_cpus_allowed;
	}
	retval = -EPERM;
	if (!check_same_owner(p)) {
		rcu_read_lock();
		if (!ns_capable(__task_cred(p)->user_ns, CAP_SYS_NICE)) {
			rcu_read_unlock();
			goto out_unlock;
		}
		rcu_read_unlock();
	}

	retval = security_task_setscheduler(p);
	if (retval)
		goto out_unlock;


	cpuset_cpus_allowed(p, cpus_allowed);
	cpumask_and(new_mask, in_mask, cpus_allowed);

	/*
	 * Since bandwidth control happens on root_domain basis,
	 * if admission test is enabled, we only admit -deadline
	 * tasks allowed to run on all the CPUs in the task's
	 * root_domain.
	 */
#ifdef CONFIG_SMP
	if (task_has_dl_policy(p)) {
		const struct cpumask *span = task_rq(p)->rd->span;

		if (dl_bandwidth_enabled() && !cpumask_subset(span, new_mask)) {
			retval = -EBUSY;
			goto out_unlock;
		}
	}
#endif
again:
	retval = set_cpus_allowed_ptr(p, new_mask);

	if (!retval) {
		cpuset_cpus_allowed(p, cpus_allowed);
		if (!cpumask_subset(new_mask, cpus_allowed)) {
			/*
			 * We must have raced with a concurrent cpuset
			 * update. Just reset the cpus_allowed to the
			 * cpuset's cpus_allowed
			 */
			cpumask_copy(new_mask, cpus_allowed);
			goto again;
		}
	}
out_unlock:
	free_cpumask_var(new_mask);
out_free_cpus_allowed:
	free_cpumask_var(cpus_allowed);
out_put_task:
	put_task_struct(p);
	return retval;
}

static int get_user_cpu_mask(unsigned long __user *user_mask_ptr, unsigned len,
			     struct cpumask *new_mask)
{
	if (len < cpumask_size())
		cpumask_clear(new_mask);
	else if (len > cpumask_size())
		len = cpumask_size();

	return copy_from_user(new_mask, user_mask_ptr, len) ? -EFAULT : 0;
}

/**
 * sys_sched_setaffinity - set the cpu affinity of a process
 * @pid: pid of the process
 * @len: length in bytes of the bitmask pointed to by user_mask_ptr
 * @user_mask_ptr: user-space pointer to the new cpu mask
 *
 * Return: 0 on success. An error code otherwise.
 */
SYSCALL_DEFINE3(sched_setaffinity, pid_t, pid, unsigned int, len,
		unsigned long __user *, user_mask_ptr)
{
	cpumask_var_t new_mask;
	int retval;

	if (!alloc_cpumask_var(&new_mask, GFP_KERNEL))
		return -ENOMEM;

	retval = get_user_cpu_mask(user_mask_ptr, len, new_mask);
	if (retval == 0)
		retval = sched_setaffinity(pid, new_mask);
	free_cpumask_var(new_mask);
	return retval;
}

long sched_getaffinity(pid_t pid, struct cpumask *mask)
{
	struct task_struct *p;
	unsigned long flags;
	int retval;

	rcu_read_lock();

	retval = -ESRCH;
	p = find_process_by_pid(pid);
	if (!p)
		goto out_unlock;

	retval = security_task_getscheduler(p);
	if (retval)
		goto out_unlock;

	raw_spin_lock_irqsave(&p->pi_lock, flags);
	cpumask_and(mask, &p->cpus_allowed, cpu_active_mask);
	raw_spin_unlock_irqrestore(&p->pi_lock, flags);

out_unlock:
	rcu_read_unlock();

	return retval;
}

/**
 * sys_sched_getaffinity - get the cpu affinity of a process
 * @pid: pid of the process
 * @len: length in bytes of the bitmask pointed to by user_mask_ptr
 * @user_mask_ptr: user-space pointer to hold the current cpu mask
 *
 * Return: 0 on success. An error code otherwise.
 */
SYSCALL_DEFINE3(sched_getaffinity, pid_t, pid, unsigned int, len,
		unsigned long __user *, user_mask_ptr)
{
	int ret;
	cpumask_var_t mask;

	if ((len * BITS_PER_BYTE) < nr_cpu_ids)
		return -EINVAL;
	if (len & (sizeof(unsigned long)-1))
		return -EINVAL;

	if (!alloc_cpumask_var(&mask, GFP_KERNEL))
		return -ENOMEM;

	ret = sched_getaffinity(pid, mask);
	if (ret == 0) {
		size_t retlen = min_t(size_t, len, cpumask_size());

		if (copy_to_user(user_mask_ptr, mask, retlen))
			ret = -EFAULT;
		else
			ret = retlen;
	}
	free_cpumask_var(mask);

	return ret;
}

/**
 * sys_sched_yield - yield the current processor to other threads.
 *
 * This function yields the current CPU to other tasks. If there are no
 * other threads running on this CPU then this function will return.
 *
 * Return: 0.
 */
SYSCALL_DEFINE0(sched_yield)
{
	struct rq *rq = this_rq_lock();

	schedstat_inc(rq, yld_count);
	current->sched_class->yield_task(rq);

	/*
	 * Since we are going to call schedule() anyway, there's
	 * no need to preempt or enable interrupts:
	 */
	__release(rq->lock);
	spin_release(&rq->lock.dep_map, 1, _THIS_IP_);
	do_raw_spin_unlock(&rq->lock);
	sched_preempt_enable_no_resched();

	schedule();

	return 0;
}

static void __cond_resched(void)
{
	do {
		__preempt_count_add(PREEMPT_ACTIVE);
		__schedule();
		__preempt_count_sub(PREEMPT_ACTIVE);
		/*
		 * Check again in case we missed a preemption
		 * opportunity between schedule and now.
		 */
		barrier();
	} while (need_resched());
}

int __sched _cond_resched(void)
{
	if (should_resched()) {
		__cond_resched();
		return 1;
	}
	return 0;
}
EXPORT_SYMBOL(_cond_resched);

/*
 * __cond_resched_lock() - if a reschedule is pending, drop the given lock,
 * call schedule, and on return reacquire the lock.
 *
 * This works OK both with and without CONFIG_PREEMPT. We do strange low-level
 * operations here to prevent schedule() from being called twice (once via
 * spin_unlock(), once by hand).
 */
int __cond_resched_lock(spinlock_t *lock)
{
	int resched = should_resched();
	int ret = 0;

	lockdep_assert_held(lock);

	if (spin_needbreak(lock) || resched) {
		spin_unlock(lock);
		if (resched)
			__cond_resched();
		else
			cpu_relax();
		ret = 1;
		spin_lock(lock);
	}
	return ret;
}
EXPORT_SYMBOL(__cond_resched_lock);

#ifndef CONFIG_PREEMPT_RT_FULL
int __sched __cond_resched_softirq(void)
{
	BUG_ON(!in_softirq());

	if (should_resched()) {
		local_bh_enable();
		__cond_resched();
		local_bh_disable();
		return 1;
	}
	return 0;
}
EXPORT_SYMBOL(__cond_resched_softirq);
#endif

/**
 * yield - yield the current processor to other threads.
 *
 * Do not ever use this function, there's a 99% chance you're doing it wrong.
 *
 * The scheduler is at all times free to pick the calling task as the most
 * eligible task to run, if removing the yield() call from your code breaks
 * it, its already broken.
 *
 * Typical broken usage is:
 *
 * while (!event)
 * 	yield();
 *
 * where one assumes that yield() will let 'the other' process run that will
 * make event true. If the current task is a SCHED_FIFO task that will never
 * happen. Never use yield() as a progress guarantee!!
 *
 * If you want to use yield() to wait for something, use wait_event().
 * If you want to use yield() to be 'nice' for others, use cond_resched().
 * If you still want to use yield(), do not!
 */
void __sched yield(void)
{
	set_current_state(TASK_RUNNING);
	sys_sched_yield();
}
EXPORT_SYMBOL(yield);

/**
 * yield_to - yield the current processor to another thread in
 * your thread group, or accelerate that thread toward the
 * processor it's on.
 * @p: target task
 * @preempt: whether task preemption is allowed or not
 *
 * It's the caller's job to ensure that the target task struct
 * can't go away on us before we can do any checks.
 *
 * Return:
 *	true (>0) if we indeed boosted the target task.
 *	false (0) if we failed to boost the target.
 *	-ESRCH if there's no task to yield to.
 */
bool __sched yield_to(struct task_struct *p, bool preempt)
{
	struct task_struct *curr = current;
	struct rq *rq, *p_rq;
	unsigned long flags;
	int yielded = 0;

	local_irq_save(flags);
	rq = this_rq();

again:
	p_rq = task_rq(p);
	/*
	 * If we're the only runnable task on the rq and target rq also
	 * has only one task, there's absolutely no point in yielding.
	 */
	if (rq->nr_running == 1 && p_rq->nr_running == 1) {
		yielded = -ESRCH;
		goto out_irq;
	}

	double_rq_lock(rq, p_rq);
	if (task_rq(p) != p_rq) {
		double_rq_unlock(rq, p_rq);
		goto again;
	}

	if (!curr->sched_class->yield_to_task)
		goto out_unlock;

	if (curr->sched_class != p->sched_class)
		goto out_unlock;

	if (task_running(p_rq, p) || p->state)
		goto out_unlock;

	yielded = curr->sched_class->yield_to_task(rq, p, preempt);
	if (yielded) {
		schedstat_inc(rq, yld_count);
		/*
		 * Make p's CPU reschedule; pick_next_entity takes care of
		 * fairness.
		 */
		if (preempt && rq != p_rq)
			resched_task(p_rq->curr);
	}

out_unlock:
	double_rq_unlock(rq, p_rq);
out_irq:
	local_irq_restore(flags);

	if (yielded > 0)
		schedule();

	return yielded;
}
EXPORT_SYMBOL_GPL(yield_to);

/*
 * This task is about to go to sleep on IO. Increment rq->nr_iowait so
 * that process accounting knows that this is a task in IO wait state.
 */
void __sched io_schedule(void)
{
	struct rq *rq = raw_rq();

	delayacct_blkio_start();
	atomic_inc(&rq->nr_iowait);
	blk_flush_plug(current);
	current->in_iowait = 1;
	schedule();
	current->in_iowait = 0;
	atomic_dec(&rq->nr_iowait);
	delayacct_blkio_end();
}
EXPORT_SYMBOL(io_schedule);

long __sched io_schedule_timeout(long timeout)
{
	struct rq *rq = raw_rq();
	long ret;

	delayacct_blkio_start();
	atomic_inc(&rq->nr_iowait);
	blk_flush_plug(current);
	current->in_iowait = 1;
	ret = schedule_timeout(timeout);
	current->in_iowait = 0;
	atomic_dec(&rq->nr_iowait);
	delayacct_blkio_end();
	return ret;
}

/**
 * sys_sched_get_priority_max - return maximum RT priority.
 * @policy: scheduling class.
 *
 * Return: On success, this syscall returns the maximum
 * rt_priority that can be used by a given scheduling class.
 * On failure, a negative error code is returned.
 */
SYSCALL_DEFINE1(sched_get_priority_max, int, policy)
{
	int ret = -EINVAL;

	switch (policy) {
	case SCHED_FIFO:
	case SCHED_RR:
		ret = MAX_USER_RT_PRIO-1;
		break;
	case SCHED_DEADLINE:
	case SCHED_NORMAL:
	case SCHED_BATCH:
	case SCHED_IDLE:
		ret = 0;
		break;
	}
	return ret;
}

/**
 * sys_sched_get_priority_min - return minimum RT priority.
 * @policy: scheduling class.
 *
 * Return: On success, this syscall returns the minimum
 * rt_priority that can be used by a given scheduling class.
 * On failure, a negative error code is returned.
 */
SYSCALL_DEFINE1(sched_get_priority_min, int, policy)
{
	int ret = -EINVAL;

	switch (policy) {
	case SCHED_FIFO:
	case SCHED_RR:
		ret = 1;
		break;
	case SCHED_DEADLINE:
	case SCHED_NORMAL:
	case SCHED_BATCH:
	case SCHED_IDLE:
		ret = 0;
	}
	return ret;
}

/**
 * sys_sched_rr_get_interval - return the default timeslice of a process.
 * @pid: pid of the process.
 * @interval: userspace pointer to the timeslice value.
 *
 * this syscall writes the default timeslice value of a given process
 * into the user-space timespec buffer. A value of '0' means infinity.
 *
 * Return: On success, 0 and the timeslice is in @interval. Otherwise,
 * an error code.
 */
SYSCALL_DEFINE2(sched_rr_get_interval, pid_t, pid,
		struct timespec __user *, interval)
{
	struct task_struct *p;
	unsigned int time_slice;
	unsigned long flags;
	struct rq *rq;
	int retval;
	struct timespec t;

	if (pid < 0)
		return -EINVAL;

	retval = -ESRCH;
	rcu_read_lock();
	p = find_process_by_pid(pid);
	if (!p)
		goto out_unlock;

	retval = security_task_getscheduler(p);
	if (retval)
		goto out_unlock;

	rq = task_rq_lock(p, &flags);
	time_slice = 0;
	if (p->sched_class->get_rr_interval)
		time_slice = p->sched_class->get_rr_interval(rq, p);
	task_rq_unlock(rq, p, &flags);

	rcu_read_unlock();
	jiffies_to_timespec(time_slice, &t);
	retval = copy_to_user(interval, &t, sizeof(t)) ? -EFAULT : 0;
	return retval;

out_unlock:
	rcu_read_unlock();
	return retval;
}

static const char stat_nam[] = TASK_STATE_TO_CHAR_STR;

void sched_show_task(struct task_struct *p)
{
	unsigned long free = 0;
	int ppid;
	unsigned state;

	state = p->state ? __ffs(p->state) + 1 : 0;
	printk(KERN_INFO "%-15.15s %c", p->comm,
		state < sizeof(stat_nam) - 1 ? stat_nam[state] : '?');
#if BITS_PER_LONG == 32
	if (state == TASK_RUNNING)
		printk(KERN_CONT " running  ");
	else
		printk(KERN_CONT " %08lx ", thread_saved_pc(p));
#else
	if (state == TASK_RUNNING)
		printk(KERN_CONT "  running task    ");
	else
		printk(KERN_CONT " %016lx ", thread_saved_pc(p));
#endif
#ifdef CONFIG_DEBUG_STACK_USAGE
	free = stack_not_used(p);
#endif
	rcu_read_lock();
	ppid = task_pid_nr(rcu_dereference(p->real_parent));
	rcu_read_unlock();
	printk(KERN_CONT "%5lu %5d %6d 0x%08lx\n", free,
		task_pid_nr(p), ppid,
		(unsigned long)task_thread_info(p)->flags);

	print_worker_info(KERN_INFO, p);
	show_stack(p, NULL);
}

void show_state_filter(unsigned long state_filter)
{
	struct task_struct *g, *p;

#if BITS_PER_LONG == 32
	printk(KERN_INFO
		"  task                PC stack   pid father\n");
#else
	printk(KERN_INFO
		"  task                        PC stack   pid father\n");
#endif
	rcu_read_lock();
	do_each_thread(g, p) {
		/*
		 * reset the NMI-timeout, listing all files on a slow
		 * console might take a lot of time:
		 */
		touch_nmi_watchdog();
		if (!state_filter || (p->state & state_filter))
			sched_show_task(p);
	} while_each_thread(g, p);

	touch_all_softlockup_watchdogs();

#ifdef CONFIG_SCHED_DEBUG
	sysrq_sched_debug_show();
#endif
	rcu_read_unlock();
	/*
	 * Only show locks if all tasks are dumped:
	 */
	if (!state_filter)
		debug_show_all_locks();
}

void init_idle_bootup_task(struct task_struct *idle)
{
	idle->sched_class = &idle_sched_class;
}

/**
 * init_idle - set up an idle thread for a given CPU
 * @idle: task in question
 * @cpu: cpu the idle task belongs to
 *
 * NOTE: this function does not set the idle thread's NEED_RESCHED
 * flag, to make booting more robust.
 */
void init_idle(struct task_struct *idle, int cpu)
{
	struct rq *rq = cpu_rq(cpu);
	unsigned long flags;

	raw_spin_lock_irqsave(&rq->lock, flags);

	__sched_fork(0, idle);
	idle->state = TASK_RUNNING;
	idle->se.exec_start = sched_clock();

	do_set_cpus_allowed(idle, cpumask_of(cpu));
	/*
	 * We're having a chicken and egg problem, even though we are
	 * holding rq->lock, the cpu isn't yet set to this cpu so the
	 * lockdep check in task_group() will fail.
	 *
	 * Similar case to sched_fork(). / Alternatively we could
	 * use task_rq_lock() here and obtain the other rq->lock.
	 *
	 * Silence PROVE_RCU
	 */
	rcu_read_lock();
	__set_task_cpu(idle, cpu);
	rcu_read_unlock();

	rq->curr = rq->idle = idle;
	idle->on_rq = 1;
#if defined(CONFIG_SMP)
	idle->on_cpu = 1;
#endif
	raw_spin_unlock_irqrestore(&rq->lock, flags);

	/* Set the preempt count _outside_ the spinlocks! */
	init_idle_preempt_count(idle, cpu);
#ifdef CONFIG_HAVE_PREEMPT_LAZY
	task_thread_info(idle)->preempt_lazy_count = 0;
#endif
	/*
	 * The idle tasks have their own, simple scheduling class:
	 */
	idle->sched_class = &idle_sched_class;
	ftrace_graph_init_idle_task(idle, cpu);
	vtime_init_idle(idle, cpu);
#if defined(CONFIG_SMP)
	sprintf(idle->comm, "%s/%d", INIT_TASK_COMM, cpu);
#endif
}

#ifdef CONFIG_SMP
void do_set_cpus_allowed(struct task_struct *p, const struct cpumask *new_mask)
{
	if (!migrate_disabled_updated(p)) {
		if (p->sched_class && p->sched_class->set_cpus_allowed)
			p->sched_class->set_cpus_allowed(p, new_mask);
		p->nr_cpus_allowed = cpumask_weight(new_mask);
	}
	cpumask_copy(&p->cpus_allowed, new_mask);
}

static DEFINE_PER_CPU(struct cpumask, sched_cpumasks);
static DEFINE_MUTEX(sched_down_mutex);
static cpumask_t sched_down_cpumask;

void tell_sched_cpu_down_begin(int cpu)
{
	mutex_lock(&sched_down_mutex);
	cpumask_set_cpu(cpu, &sched_down_cpumask);
	mutex_unlock(&sched_down_mutex);
}

void tell_sched_cpu_down_done(int cpu)
{
	mutex_lock(&sched_down_mutex);
	cpumask_clear_cpu(cpu, &sched_down_cpumask);
	mutex_unlock(&sched_down_mutex);
}

/**
 * migrate_me - try to move the current task off this cpu
 *
 * Used by the pin_current_cpu() code to try to get tasks
 * to move off the current CPU as it is going down.
 * It will only move the task if the task isn't pinned to
 * the CPU (with migrate_disable, affinity or NO_SETAFFINITY)
 * and the task has to be in a RUNNING state. Otherwise the
 * movement of the task will wake it up (change its state
 * to running) when the task did not expect it.
 *
 * Returns 1 if it succeeded in moving the current task
 *         0 otherwise.
 */
int migrate_me(void)
{
	struct task_struct *p = current;
	struct migration_arg arg;
	struct cpumask *cpumask;
	struct cpumask *mask;
	unsigned long flags;
	unsigned int dest_cpu;
	struct rq *rq;

	/*
	 * We can not migrate tasks bounded to a CPU or tasks not
	 * running. The movement of the task will wake it up.
	 */
	if (p->flags & PF_NO_SETAFFINITY || p->state)
		return 0;

	mutex_lock(&sched_down_mutex);
	rq = task_rq_lock(p, &flags);

	cpumask = &__get_cpu_var(sched_cpumasks);
	mask = &p->cpus_allowed;

	cpumask_andnot(cpumask, mask, &sched_down_cpumask);

	if (!cpumask_weight(cpumask)) {
		/* It's only on this CPU? */
		task_rq_unlock(rq, p, &flags);
		mutex_unlock(&sched_down_mutex);
		return 0;
	}

	dest_cpu = cpumask_any_and(cpu_active_mask, cpumask);

	arg.task = p;
	arg.dest_cpu = dest_cpu;

	task_rq_unlock(rq, p, &flags);

	stop_one_cpu(cpu_of(rq), migration_cpu_stop, &arg);
	tlb_migrate_finish(p->mm);
	mutex_unlock(&sched_down_mutex);

	return 1;
}

/*
 * This is how migration works:
 *
 * 1) we invoke migration_cpu_stop() on the target CPU using
 *    stop_one_cpu().
 * 2) stopper starts to run (implicitly forcing the migrated thread
 *    off the CPU)
 * 3) it checks whether the migrated task is still in the wrong runqueue.
 * 4) if it's in the wrong runqueue then the migration thread removes
 *    it and puts it into the right queue.
 * 5) stopper completes and stop_one_cpu() returns and the migration
 *    is done.
 */

/*
 * Change a given task's CPU affinity. Migrate the thread to a
 * proper CPU and schedule it away if the CPU it's executing on
 * is removed from the allowed bitmask.
 *
 * NOTE: the caller must have a valid reference to the task, the
 * task must not exit() & deallocate itself prematurely. The
 * call is not atomic; no spinlocks may be held.
 */
int set_cpus_allowed_ptr(struct task_struct *p, const struct cpumask *new_mask)
{
	unsigned long flags;
	struct rq *rq;
	unsigned int dest_cpu;
	int ret = 0;

	rq = task_rq_lock(p, &flags);

	if (cpumask_equal(&p->cpus_allowed, new_mask))
		goto out;

	if (!cpumask_intersects(new_mask, cpu_active_mask)) {
		ret = -EINVAL;
		goto out;
	}

	do_set_cpus_allowed(p, new_mask);

	/* Can the task run on the task's current CPU? If so, we're done */
	if (cpumask_test_cpu(task_cpu(p), new_mask) || __migrate_disabled(p))
		goto out;

	dest_cpu = cpumask_any_and(cpu_active_mask, new_mask);
	if (p->on_rq) {
		struct migration_arg arg = { p, dest_cpu };
		/* Need help from migration thread: drop lock and wait. */
		task_rq_unlock(rq, p, &flags);
		stop_one_cpu(cpu_of(rq), migration_cpu_stop, &arg);
		tlb_migrate_finish(p->mm);
		return 0;
	}
out:
	task_rq_unlock(rq, p, &flags);

	return ret;
}
EXPORT_SYMBOL_GPL(set_cpus_allowed_ptr);

/*
 * Move (not current) task off this cpu, onto dest cpu. We're doing
 * this because either it can't run here any more (set_cpus_allowed()
 * away from this CPU, or CPU going down), or because we're
 * attempting to rebalance this task on exec (sched_exec).
 *
 * So we race with normal scheduler movements, but that's OK, as long
 * as the task is no longer on this CPU.
 *
 * Returns non-zero if task was successfully migrated.
 */
static int __migrate_task(struct task_struct *p, int src_cpu, int dest_cpu)
{
	struct rq *rq_dest, *rq_src;
	int ret = 0;

	if (unlikely(!cpu_active(dest_cpu)))
		return ret;

	rq_src = cpu_rq(src_cpu);
	rq_dest = cpu_rq(dest_cpu);

	raw_spin_lock(&p->pi_lock);
	double_rq_lock(rq_src, rq_dest);
	/* Already moved. */
	if (task_cpu(p) != src_cpu)
		goto done;
	/* Affinity changed (again). */
	if (!cpumask_test_cpu(dest_cpu, tsk_cpus_allowed(p)))
		goto fail;

	/*
	 * If we're not on a rq, the next wake-up will ensure we're
	 * placed properly.
	 */
	if (p->on_rq) {
		dequeue_task(rq_src, p, 0);
		set_task_cpu(p, dest_cpu);
		enqueue_task(rq_dest, p, 0);
		check_preempt_curr(rq_dest, p, 0);
	}
done:
	ret = 1;
fail:
	double_rq_unlock(rq_src, rq_dest);
	raw_spin_unlock(&p->pi_lock);
	return ret;
}

#ifdef CONFIG_NUMA_BALANCING
/* Migrate current task p to target_cpu */
int migrate_task_to(struct task_struct *p, int target_cpu)
{
	struct migration_arg arg = { p, target_cpu };
	int curr_cpu = task_cpu(p);

	if (curr_cpu == target_cpu)
		return 0;

	if (!cpumask_test_cpu(target_cpu, tsk_cpus_allowed(p)))
		return -EINVAL;

	/* TODO: This is not properly updating schedstats */

	trace_sched_move_numa(p, curr_cpu, target_cpu);
	return stop_one_cpu(curr_cpu, migration_cpu_stop, &arg);
}

/*
 * Requeue a task on a given node and accurately track the number of NUMA
 * tasks on the runqueues
 */
void sched_setnuma(struct task_struct *p, int nid)
{
	struct rq *rq;
	unsigned long flags;
	bool on_rq, running;

	rq = task_rq_lock(p, &flags);
	on_rq = p->on_rq;
	running = task_current(rq, p);

	if (on_rq)
		dequeue_task(rq, p, 0);
	if (running)
		p->sched_class->put_prev_task(rq, p);

	p->numa_preferred_nid = nid;

	if (running)
		p->sched_class->set_curr_task(rq);
	if (on_rq)
		enqueue_task(rq, p, 0);
	task_rq_unlock(rq, p, &flags);
}
#endif

/*
 * migration_cpu_stop - this will be executed by a highprio stopper thread
 * and performs thread migration by bumping thread off CPU then
 * 'pushing' onto another runqueue.
 */
static int migration_cpu_stop(void *data)
{
	struct migration_arg *arg = data;

	/*
	 * The original target cpu might have gone down and we might
	 * be on another cpu but it doesn't matter.
	 */
	local_irq_disable();
	__migrate_task(arg->task, raw_smp_processor_id(), arg->dest_cpu);
	local_irq_enable();
	return 0;
}

#ifdef CONFIG_HOTPLUG_CPU

static DEFINE_PER_CPU(struct mm_struct *, idle_last_mm);

/*
 * Ensures that the idle task is using init_mm right before its cpu goes
 * offline.
 */
void idle_task_exit(void)
{
	struct mm_struct *mm = current->active_mm;

	BUG_ON(cpu_online(smp_processor_id()));

	if (mm != &init_mm)
		switch_mm(mm, &init_mm, current);

	/*
	 * Defer the cleanup to an alive cpu. On RT we can neither
	 * call mmdrop() nor mmdrop_delayed() from here.
	 */
	per_cpu(idle_last_mm, smp_processor_id()) = mm;
}

/*
 * Since this CPU is going 'away' for a while, fold any nr_active delta
 * we might have. Assumes we're called after migrate_tasks() so that the
 * nr_active count is stable.
 *
 * Also see the comment "Global load-average calculations".
 */
static void calc_load_migrate(struct rq *rq)
{
	long delta = calc_load_fold_active(rq);
	if (delta)
		atomic_long_add(delta, &calc_load_tasks);
}

/*
 * Migrate all tasks from the rq, sleeping tasks will be migrated by
 * try_to_wake_up()->select_task_rq().
 *
 * Called with rq->lock held even though we'er in stop_machine() and
 * there's no concurrency possible, we hold the required locks anyway
 * because of lock validation efforts.
 */
static void migrate_tasks(unsigned int dead_cpu)
{
	struct rq *rq = cpu_rq(dead_cpu);
	struct task_struct *next, *stop = rq->stop;
	int dest_cpu;

	/*
	 * Fudge the rq selection such that the below task selection loop
	 * doesn't get stuck on the currently eligible stop task.
	 *
	 * We're currently inside stop_machine() and the rq is either stuck
	 * in the stop_machine_cpu_stop() loop, or we're executing this code,
	 * either way we should never end up calling schedule() until we're
	 * done here.
	 */
	rq->stop = NULL;

	/*
	 * put_prev_task() and pick_next_task() sched
	 * class method both need to have an up-to-date
	 * value of rq->clock[_task]
	 */
	update_rq_clock(rq);

	for ( ; ; ) {
		/*
		 * There's this thread running, bail when that's the only
		 * remaining thread.
		 */
		if (rq->nr_running == 1)
			break;

		next = pick_next_task(rq);
		BUG_ON(!next);
		next->sched_class->put_prev_task(rq, next);

		/* Find suitable destination for @next, with force if needed. */
		dest_cpu = select_fallback_rq(dead_cpu, next);
		raw_spin_unlock(&rq->lock);

		__migrate_task(next, dead_cpu, dest_cpu);

		raw_spin_lock(&rq->lock);
	}

	rq->stop = stop;
}

#endif /* CONFIG_HOTPLUG_CPU */

#if defined(CONFIG_SCHED_DEBUG) && defined(CONFIG_SYSCTL)

static struct ctl_table sd_ctl_dir[] = {
	{
		.procname	= "sched_domain",
		.mode		= 0555,
	},
	{}
};

static struct ctl_table sd_ctl_root[] = {
	{
		.procname	= "kernel",
		.mode		= 0555,
		.child		= sd_ctl_dir,
	},
	{}
};

static struct ctl_table *sd_alloc_ctl_entry(int n)
{
	struct ctl_table *entry =
		kcalloc(n, sizeof(struct ctl_table), GFP_KERNEL);

	return entry;
}

static void sd_free_ctl_entry(struct ctl_table **tablep)
{
	struct ctl_table *entry;

	/*
	 * In the intermediate directories, both the child directory and
	 * procname are dynamically allocated and could fail but the mode
	 * will always be set. In the lowest directory the names are
	 * static strings and all have proc handlers.
	 */
	for (entry = *tablep; entry->mode; entry++) {
		if (entry->child)
			sd_free_ctl_entry(&entry->child);
		if (entry->proc_handler == NULL)
			kfree(entry->procname);
	}

	kfree(*tablep);
	*tablep = NULL;
}

static int min_load_idx = 0;
static int max_load_idx = CPU_LOAD_IDX_MAX-1;

static void
set_table_entry(struct ctl_table *entry,
		const char *procname, void *data, int maxlen,
		umode_t mode, proc_handler *proc_handler,
		bool load_idx)
{
	entry->procname = procname;
	entry->data = data;
	entry->maxlen = maxlen;
	entry->mode = mode;
	entry->proc_handler = proc_handler;

	if (load_idx) {
		entry->extra1 = &min_load_idx;
		entry->extra2 = &max_load_idx;
	}
}

static struct ctl_table *
sd_alloc_ctl_domain_table(struct sched_domain *sd)
{
	struct ctl_table *table = sd_alloc_ctl_entry(13);

	if (table == NULL)
		return NULL;

	set_table_entry(&table[0], "min_interval", &sd->min_interval,
		sizeof(long), 0644, proc_doulongvec_minmax, false);
	set_table_entry(&table[1], "max_interval", &sd->max_interval,
		sizeof(long), 0644, proc_doulongvec_minmax, false);
	set_table_entry(&table[2], "busy_idx", &sd->busy_idx,
		sizeof(int), 0644, proc_dointvec_minmax, true);
	set_table_entry(&table[3], "idle_idx", &sd->idle_idx,
		sizeof(int), 0644, proc_dointvec_minmax, true);
	set_table_entry(&table[4], "newidle_idx", &sd->newidle_idx,
		sizeof(int), 0644, proc_dointvec_minmax, true);
	set_table_entry(&table[5], "wake_idx", &sd->wake_idx,
		sizeof(int), 0644, proc_dointvec_minmax, true);
	set_table_entry(&table[6], "forkexec_idx", &sd->forkexec_idx,
		sizeof(int), 0644, proc_dointvec_minmax, true);
	set_table_entry(&table[7], "busy_factor", &sd->busy_factor,
		sizeof(int), 0644, proc_dointvec_minmax, false);
	set_table_entry(&table[8], "imbalance_pct", &sd->imbalance_pct,
		sizeof(int), 0644, proc_dointvec_minmax, false);
	set_table_entry(&table[9], "cache_nice_tries",
		&sd->cache_nice_tries,
		sizeof(int), 0644, proc_dointvec_minmax, false);
	set_table_entry(&table[10], "flags", &sd->flags,
		sizeof(int), 0644, proc_dointvec_minmax, false);
	set_table_entry(&table[11], "name", sd->name,
		CORENAME_MAX_SIZE, 0444, proc_dostring, false);
	/* &table[12] is terminator */

	return table;
}

static struct ctl_table *sd_alloc_ctl_cpu_table(int cpu)
{
	struct ctl_table *entry, *table;
	struct sched_domain *sd;
	int domain_num = 0, i;
	char buf[32];

	for_each_domain(cpu, sd)
		domain_num++;
	entry = table = sd_alloc_ctl_entry(domain_num + 1);
	if (table == NULL)
		return NULL;

	i = 0;
	for_each_domain(cpu, sd) {
		snprintf(buf, 32, "domain%d", i);
		entry->procname = kstrdup(buf, GFP_KERNEL);
		entry->mode = 0555;
		entry->child = sd_alloc_ctl_domain_table(sd);
		entry++;
		i++;
	}
	return table;
}

static struct ctl_table_header *sd_sysctl_header;
static void register_sched_domain_sysctl(void)
{
	int i, cpu_num = num_possible_cpus();
	struct ctl_table *entry = sd_alloc_ctl_entry(cpu_num + 1);
	char buf[32];

	WARN_ON(sd_ctl_dir[0].child);
	sd_ctl_dir[0].child = entry;

	if (entry == NULL)
		return;

	for_each_possible_cpu(i) {
		snprintf(buf, 32, "cpu%d", i);
		entry->procname = kstrdup(buf, GFP_KERNEL);
		entry->mode = 0555;
		entry->child = sd_alloc_ctl_cpu_table(i);
		entry++;
	}

	WARN_ON(sd_sysctl_header);
	sd_sysctl_header = register_sysctl_table(sd_ctl_root);
}

/* may be called multiple times per register */
static void unregister_sched_domain_sysctl(void)
{
	if (sd_sysctl_header)
		unregister_sysctl_table(sd_sysctl_header);
	sd_sysctl_header = NULL;
	if (sd_ctl_dir[0].child)
		sd_free_ctl_entry(&sd_ctl_dir[0].child);
}
#else
static void register_sched_domain_sysctl(void)
{
}
static void unregister_sched_domain_sysctl(void)
{
}
#endif

static void set_rq_online(struct rq *rq)
{
	if (!rq->online) {
		const struct sched_class *class;

		cpumask_set_cpu(rq->cpu, rq->rd->online);
		rq->online = 1;

		for_each_class(class) {
			if (class->rq_online)
				class->rq_online(rq);
		}
	}
}

static void set_rq_offline(struct rq *rq)
{
	if (rq->online) {
		const struct sched_class *class;

		for_each_class(class) {
			if (class->rq_offline)
				class->rq_offline(rq);
		}

		cpumask_clear_cpu(rq->cpu, rq->rd->online);
		rq->online = 0;
	}
}

/*
 * migration_call - callback that gets triggered when a CPU is added.
 * Here we can start up the necessary migration thread for the new CPU.
 */
static int
migration_call(struct notifier_block *nfb, unsigned long action, void *hcpu)
{
	int cpu = (long)hcpu;
	unsigned long flags;
	struct rq *rq = cpu_rq(cpu);

	switch (action & ~CPU_TASKS_FROZEN) {

	case CPU_UP_PREPARE:
		rq->calc_load_update = calc_load_update;
		break;

	case CPU_ONLINE:
		/* Update our root-domain */
		raw_spin_lock_irqsave(&rq->lock, flags);
		if (rq->rd) {
			BUG_ON(!cpumask_test_cpu(cpu, rq->rd->span));

			set_rq_online(rq);
		}
		raw_spin_unlock_irqrestore(&rq->lock, flags);
		break;

#ifdef CONFIG_HOTPLUG_CPU
	case CPU_DYING:
		sched_ttwu_pending();
		/* Update our root-domain */
		raw_spin_lock_irqsave(&rq->lock, flags);
		if (rq->rd) {
			BUG_ON(!cpumask_test_cpu(cpu, rq->rd->span));
			set_rq_offline(rq);
		}
		migrate_tasks(cpu);
		BUG_ON(rq->nr_running != 1); /* the migration thread */
		raw_spin_unlock_irqrestore(&rq->lock, flags);
		break;

	case CPU_DEAD:
		calc_load_migrate(rq);
		if (per_cpu(idle_last_mm, cpu)) {
			mmdrop(per_cpu(idle_last_mm, cpu));
			per_cpu(idle_last_mm, cpu) = NULL;
		}
		break;
#endif
	}

	update_max_interval();

	return NOTIFY_OK;
}

/*
 * Register at high priority so that task migration (migrate_all_tasks)
 * happens before everything else.  This has to be lower priority than
 * the notifier in the perf_event subsystem, though.
 */
static struct notifier_block migration_notifier = {
	.notifier_call = migration_call,
	.priority = CPU_PRI_MIGRATION,
};

static int sched_cpu_active(struct notifier_block *nfb,
				      unsigned long action, void *hcpu)
{
	switch (action & ~CPU_TASKS_FROZEN) {
	case CPU_DOWN_FAILED:
		set_cpu_active((long)hcpu, true);
		return NOTIFY_OK;
	default:
		return NOTIFY_DONE;
	}
}

static int sched_cpu_inactive(struct notifier_block *nfb,
					unsigned long action, void *hcpu)
{
	unsigned long flags;
	long cpu = (long)hcpu;

	switch (action & ~CPU_TASKS_FROZEN) {
	case CPU_DOWN_PREPARE:
		set_cpu_active(cpu, false);

		/* explicitly allow suspend */
		if (!(action & CPU_TASKS_FROZEN)) {
			struct dl_bw *dl_b = dl_bw_of(cpu);
			bool overflow;
			int cpus;

			raw_spin_lock_irqsave(&dl_b->lock, flags);
			cpus = dl_bw_cpus(cpu);
			overflow = __dl_overflow(dl_b, cpus, 0, 0);
			raw_spin_unlock_irqrestore(&dl_b->lock, flags);

			if (overflow)
				return notifier_from_errno(-EBUSY);
		}
		return NOTIFY_OK;
	}

	return NOTIFY_DONE;
}

static int __init migration_init(void)
{
	void *cpu = (void *)(long)smp_processor_id();
	int err;

	/* Initialize migration for the boot CPU */
	err = migration_call(&migration_notifier, CPU_UP_PREPARE, cpu);
	BUG_ON(err == NOTIFY_BAD);
	migration_call(&migration_notifier, CPU_ONLINE, cpu);
	register_cpu_notifier(&migration_notifier);

	/* Register cpu active notifiers */
	cpu_notifier(sched_cpu_active, CPU_PRI_SCHED_ACTIVE);
	cpu_notifier(sched_cpu_inactive, CPU_PRI_SCHED_INACTIVE);

	return 0;
}
early_initcall(migration_init);
#endif

#ifdef CONFIG_SMP

static cpumask_var_t sched_domains_tmpmask; /* sched_domains_mutex */

#ifdef CONFIG_SCHED_DEBUG

static __read_mostly int sched_debug_enabled;

static int __init sched_debug_setup(char *str)
{
	sched_debug_enabled = 1;

	return 0;
}
early_param("sched_debug", sched_debug_setup);

static inline bool sched_debug(void)
{
	return sched_debug_enabled;
}

static int sched_domain_debug_one(struct sched_domain *sd, int cpu, int level,
				  struct cpumask *groupmask)
{
	struct sched_group *group = sd->groups;
	char str[256];

	cpulist_scnprintf(str, sizeof(str), sched_domain_span(sd));
	cpumask_clear(groupmask);

	printk(KERN_DEBUG "%*s domain %d: ", level, "", level);

	if (!(sd->flags & SD_LOAD_BALANCE)) {
		printk("does not load-balance\n");
		if (sd->parent)
			printk(KERN_ERR "ERROR: !SD_LOAD_BALANCE domain"
					" has parent");
		return -1;
	}

	printk(KERN_CONT "span %s level %s\n", str, sd->name);

	if (!cpumask_test_cpu(cpu, sched_domain_span(sd))) {
		printk(KERN_ERR "ERROR: domain->span does not contain "
				"CPU%d\n", cpu);
	}
	if (!cpumask_test_cpu(cpu, sched_group_cpus(group))) {
		printk(KERN_ERR "ERROR: domain->groups does not contain"
				" CPU%d\n", cpu);
	}

	printk(KERN_DEBUG "%*s groups:", level + 1, "");
	do {
		if (!group) {
			printk("\n");
			printk(KERN_ERR "ERROR: group is NULL\n");
			break;
		}

		/*
		 * Even though we initialize ->power to something semi-sane,
		 * we leave power_orig unset. This allows us to detect if
		 * domain iteration is still funny without causing /0 traps.
		 */
		if (!group->sgp->power_orig) {
			printk(KERN_CONT "\n");
			printk(KERN_ERR "ERROR: domain->cpu_power not "
					"set\n");
			break;
		}

		if (!cpumask_weight(sched_group_cpus(group))) {
			printk(KERN_CONT "\n");
			printk(KERN_ERR "ERROR: empty group\n");
			break;
		}

		if (!(sd->flags & SD_OVERLAP) &&
		    cpumask_intersects(groupmask, sched_group_cpus(group))) {
			printk(KERN_CONT "\n");
			printk(KERN_ERR "ERROR: repeated CPUs\n");
			break;
		}

		cpumask_or(groupmask, groupmask, sched_group_cpus(group));

		cpulist_scnprintf(str, sizeof(str), sched_group_cpus(group));

		printk(KERN_CONT " %s", str);
		if (group->sgp->power != SCHED_POWER_SCALE) {
			printk(KERN_CONT " (cpu_power = %d)",
				group->sgp->power);
		}

		group = group->next;
	} while (group != sd->groups);
	printk(KERN_CONT "\n");

	if (!cpumask_equal(sched_domain_span(sd), groupmask))
		printk(KERN_ERR "ERROR: groups don't span domain->span\n");

	if (sd->parent &&
	    !cpumask_subset(groupmask, sched_domain_span(sd->parent)))
		printk(KERN_ERR "ERROR: parent span is not a superset "
			"of domain->span\n");
	return 0;
}

static void sched_domain_debug(struct sched_domain *sd, int cpu)
{
	int level = 0;

	if (!sched_debug_enabled)
		return;

	if (!sd) {
		printk(KERN_DEBUG "CPU%d attaching NULL sched-domain.\n", cpu);
		return;
	}

	printk(KERN_DEBUG "CPU%d attaching sched-domain:\n", cpu);

	for (;;) {
		if (sched_domain_debug_one(sd, cpu, level, sched_domains_tmpmask))
			break;
		level++;
		sd = sd->parent;
		if (!sd)
			break;
	}
}
#else /* !CONFIG_SCHED_DEBUG */
# define sched_domain_debug(sd, cpu) do { } while (0)
static inline bool sched_debug(void)
{
	return false;
}
#endif /* CONFIG_SCHED_DEBUG */

static int sd_degenerate(struct sched_domain *sd)
{
	if (cpumask_weight(sched_domain_span(sd)) == 1)
		return 1;

	/* Following flags need at least 2 groups */
	if (sd->flags & (SD_LOAD_BALANCE |
			 SD_BALANCE_NEWIDLE |
			 SD_BALANCE_FORK |
			 SD_BALANCE_EXEC |
			 SD_SHARE_CPUPOWER |
			 SD_SHARE_PKG_RESOURCES)) {
		if (sd->groups != sd->groups->next)
			return 0;
	}

	/* Following flags don't use groups */
	if (sd->flags & (SD_WAKE_AFFINE))
		return 0;

	return 1;
}

static int
sd_parent_degenerate(struct sched_domain *sd, struct sched_domain *parent)
{
	unsigned long cflags = sd->flags, pflags = parent->flags;

	if (sd_degenerate(parent))
		return 1;

	if (!cpumask_equal(sched_domain_span(sd), sched_domain_span(parent)))
		return 0;

	/* Flags needing groups don't count if only 1 group in parent */
	if (parent->groups == parent->groups->next) {
		pflags &= ~(SD_LOAD_BALANCE |
				SD_BALANCE_NEWIDLE |
				SD_BALANCE_FORK |
				SD_BALANCE_EXEC |
				SD_SHARE_CPUPOWER |
				SD_SHARE_PKG_RESOURCES |
				SD_PREFER_SIBLING);
		if (nr_node_ids == 1)
			pflags &= ~SD_SERIALIZE;
	}
	if (~cflags & pflags)
		return 0;

	return 1;
}

static void free_rootdomain(struct rcu_head *rcu)
{
	struct root_domain *rd = container_of(rcu, struct root_domain, rcu);

	cpupri_cleanup(&rd->cpupri);
	cpudl_cleanup(&rd->cpudl);
	free_cpumask_var(rd->dlo_mask);
	free_cpumask_var(rd->rto_mask);
	free_cpumask_var(rd->online);
	free_cpumask_var(rd->span);
	kfree(rd);
}

static void rq_attach_root(struct rq *rq, struct root_domain *rd)
{
	struct root_domain *old_rd = NULL;
	unsigned long flags;

	raw_spin_lock_irqsave(&rq->lock, flags);

	if (rq->rd) {
		old_rd = rq->rd;

		if (cpumask_test_cpu(rq->cpu, old_rd->online))
			set_rq_offline(rq);

		cpumask_clear_cpu(rq->cpu, old_rd->span);

		/*
		 * If we dont want to free the old_rd yet then
		 * set old_rd to NULL to skip the freeing later
		 * in this function:
		 */
		if (!atomic_dec_and_test(&old_rd->refcount))
			old_rd = NULL;
	}

	atomic_inc(&rd->refcount);
	rq->rd = rd;

	cpumask_set_cpu(rq->cpu, rd->span);
	if (cpumask_test_cpu(rq->cpu, cpu_active_mask))
		set_rq_online(rq);

	raw_spin_unlock_irqrestore(&rq->lock, flags);

	if (old_rd)
		call_rcu_sched(&old_rd->rcu, free_rootdomain);
}

static int init_rootdomain(struct root_domain *rd)
{
	memset(rd, 0, sizeof(*rd));

	if (!alloc_cpumask_var(&rd->span, GFP_KERNEL))
		goto out;
	if (!alloc_cpumask_var(&rd->online, GFP_KERNEL))
		goto free_span;
	if (!alloc_cpumask_var(&rd->dlo_mask, GFP_KERNEL))
		goto free_online;
	if (!alloc_cpumask_var(&rd->rto_mask, GFP_KERNEL))
		goto free_dlo_mask;

	init_dl_bw(&rd->dl_bw);
	if (cpudl_init(&rd->cpudl) != 0)
		goto free_dlo_mask;

	if (cpupri_init(&rd->cpupri) != 0)
		goto free_rto_mask;
	return 0;

free_rto_mask:
	free_cpumask_var(rd->rto_mask);
free_dlo_mask:
	free_cpumask_var(rd->dlo_mask);
free_online:
	free_cpumask_var(rd->online);
free_span:
	free_cpumask_var(rd->span);
out:
	return -ENOMEM;
}

/*
 * By default the system creates a single root-domain with all cpus as
 * members (mimicking the global state we have today).
 */
struct root_domain def_root_domain;

static void init_defrootdomain(void)
{
	init_rootdomain(&def_root_domain);

	atomic_set(&def_root_domain.refcount, 1);
}

static struct root_domain *alloc_rootdomain(void)
{
	struct root_domain *rd;

	rd = kmalloc(sizeof(*rd), GFP_KERNEL);
	if (!rd)
		return NULL;

	if (init_rootdomain(rd) != 0) {
		kfree(rd);
		return NULL;
	}

	return rd;
}

static void free_sched_groups(struct sched_group *sg, int free_sgp)
{
	struct sched_group *tmp, *first;

	if (!sg)
		return;

	first = sg;
	do {
		tmp = sg->next;

		if (free_sgp && atomic_dec_and_test(&sg->sgp->ref))
			kfree(sg->sgp);

		kfree(sg);
		sg = tmp;
	} while (sg != first);
}

static void free_sched_domain(struct rcu_head *rcu)
{
	struct sched_domain *sd = container_of(rcu, struct sched_domain, rcu);

	/*
	 * If its an overlapping domain it has private groups, iterate and
	 * nuke them all.
	 */
	if (sd->flags & SD_OVERLAP) {
		free_sched_groups(sd->groups, 1);
	} else if (atomic_dec_and_test(&sd->groups->ref)) {
		kfree(sd->groups->sgp);
		kfree(sd->groups);
	}
	kfree(sd);
}

static void destroy_sched_domain(struct sched_domain *sd, int cpu)
{
	call_rcu(&sd->rcu, free_sched_domain);
}

static void destroy_sched_domains(struct sched_domain *sd, int cpu)
{
	for (; sd; sd = sd->parent)
		destroy_sched_domain(sd, cpu);
}

/*
 * Keep a special pointer to the highest sched_domain that has
 * SD_SHARE_PKG_RESOURCE set (Last Level Cache Domain) for this
 * allows us to avoid some pointer chasing select_idle_sibling().
 *
 * Also keep a unique ID per domain (we use the first cpu number in
 * the cpumask of the domain), this allows us to quickly tell if
 * two cpus are in the same cache domain, see cpus_share_cache().
 */
DEFINE_PER_CPU(struct sched_domain *, sd_llc);
DEFINE_PER_CPU(int, sd_llc_size);
DEFINE_PER_CPU(int, sd_llc_id);
DEFINE_PER_CPU(struct sched_domain *, sd_numa);
DEFINE_PER_CPU(struct sched_domain *, sd_busy);
DEFINE_PER_CPU(struct sched_domain *, sd_asym);

static void update_top_cache_domain(int cpu)
{
	struct sched_domain *sd;
	struct sched_domain *busy_sd = NULL;
	int id = cpu;
	int size = 1;

	sd = highest_flag_domain(cpu, SD_SHARE_PKG_RESOURCES);
	if (sd) {
		id = cpumask_first(sched_domain_span(sd));
		size = cpumask_weight(sched_domain_span(sd));
		busy_sd = sd->parent; /* sd_busy */
	}
	rcu_assign_pointer(per_cpu(sd_busy, cpu), busy_sd);

	rcu_assign_pointer(per_cpu(sd_llc, cpu), sd);
	per_cpu(sd_llc_size, cpu) = size;
	per_cpu(sd_llc_id, cpu) = id;

	sd = lowest_flag_domain(cpu, SD_NUMA);
	rcu_assign_pointer(per_cpu(sd_numa, cpu), sd);

	sd = highest_flag_domain(cpu, SD_ASYM_PACKING);
	rcu_assign_pointer(per_cpu(sd_asym, cpu), sd);
}

/*
 * Attach the domain 'sd' to 'cpu' as its base domain. Callers must
 * hold the hotplug lock.
 */
static void
cpu_attach_domain(struct sched_domain *sd, struct root_domain *rd, int cpu)
{
	struct rq *rq = cpu_rq(cpu);
	struct sched_domain *tmp;

	/* Remove the sched domains which do not contribute to scheduling. */
	for (tmp = sd; tmp; ) {
		struct sched_domain *parent = tmp->parent;
		if (!parent)
			break;

		if (sd_parent_degenerate(tmp, parent)) {
			tmp->parent = parent->parent;
			if (parent->parent)
				parent->parent->child = tmp;
			/*
			 * Transfer SD_PREFER_SIBLING down in case of a
			 * degenerate parent; the spans match for this
			 * so the property transfers.
			 */
			if (parent->flags & SD_PREFER_SIBLING)
				tmp->flags |= SD_PREFER_SIBLING;
			destroy_sched_domain(parent, cpu);
		} else
			tmp = tmp->parent;
	}

	if (sd && sd_degenerate(sd)) {
		tmp = sd;
		sd = sd->parent;
		destroy_sched_domain(tmp, cpu);
		if (sd)
			sd->child = NULL;
	}

	sched_domain_debug(sd, cpu);

	rq_attach_root(rq, rd);
	tmp = rq->sd;
	rcu_assign_pointer(rq->sd, sd);
	destroy_sched_domains(tmp, cpu);

	update_top_cache_domain(cpu);
}

/* cpus with isolated domains */
static cpumask_var_t cpu_isolated_map;

/* Setup the mask of cpus configured for isolated domains */
static int __init isolated_cpu_setup(char *str)
{
	alloc_bootmem_cpumask_var(&cpu_isolated_map);
	cpulist_parse(str, cpu_isolated_map);
	return 1;
}

__setup("isolcpus=", isolated_cpu_setup);

static const struct cpumask *cpu_cpu_mask(int cpu)
{
	return cpumask_of_node(cpu_to_node(cpu));
}

struct sd_data {
	struct sched_domain **__percpu sd;
	struct sched_group **__percpu sg;
	struct sched_group_power **__percpu sgp;
};

struct s_data {
	struct sched_domain ** __percpu sd;
	struct root_domain	*rd;
};

enum s_alloc {
	sa_rootdomain,
	sa_sd,
	sa_sd_storage,
	sa_none,
};

struct sched_domain_topology_level;

typedef struct sched_domain *(*sched_domain_init_f)(struct sched_domain_topology_level *tl, int cpu);
typedef const struct cpumask *(*sched_domain_mask_f)(int cpu);

#define SDTL_OVERLAP	0x01

struct sched_domain_topology_level {
	sched_domain_init_f init;
	sched_domain_mask_f mask;
	int		    flags;
	int		    numa_level;
	struct sd_data      data;
};

/*
 * Build an iteration mask that can exclude certain CPUs from the upwards
 * domain traversal.
 *
 * Asymmetric node setups can result in situations where the domain tree is of
 * unequal depth, make sure to skip domains that already cover the entire
 * range.
 *
 * In that case build_sched_domains() will have terminated the iteration early
 * and our sibling sd spans will be empty. Domains should always include the
 * cpu they're built on, so check that.
 *
 */
static void build_group_mask(struct sched_domain *sd, struct sched_group *sg)
{
	const struct cpumask *span = sched_domain_span(sd);
	struct sd_data *sdd = sd->private;
	struct sched_domain *sibling;
	int i;

	for_each_cpu(i, span) {
		sibling = *per_cpu_ptr(sdd->sd, i);
		if (!cpumask_test_cpu(i, sched_domain_span(sibling)))
			continue;

		cpumask_set_cpu(i, sched_group_mask(sg));
	}
}

/*
 * Return the canonical balance cpu for this group, this is the first cpu
 * of this group that's also in the iteration mask.
 */
int group_balance_cpu(struct sched_group *sg)
{
	return cpumask_first_and(sched_group_cpus(sg), sched_group_mask(sg));
}

static int
build_overlap_sched_groups(struct sched_domain *sd, int cpu)
{
	struct sched_group *first = NULL, *last = NULL, *groups = NULL, *sg;
	const struct cpumask *span = sched_domain_span(sd);
	struct cpumask *covered = sched_domains_tmpmask;
	struct sd_data *sdd = sd->private;
	struct sched_domain *child;
	int i;

	cpumask_clear(covered);

	for_each_cpu(i, span) {
		struct cpumask *sg_span;

		if (cpumask_test_cpu(i, covered))
			continue;

		child = *per_cpu_ptr(sdd->sd, i);

		/* See the comment near build_group_mask(). */
		if (!cpumask_test_cpu(i, sched_domain_span(child)))
			continue;

		sg = kzalloc_node(sizeof(struct sched_group) + cpumask_size(),
				GFP_KERNEL, cpu_to_node(cpu));

		if (!sg)
			goto fail;

		sg_span = sched_group_cpus(sg);
		if (child->child) {
			child = child->child;
			cpumask_copy(sg_span, sched_domain_span(child));
		} else
			cpumask_set_cpu(i, sg_span);

		cpumask_or(covered, covered, sg_span);

		sg->sgp = *per_cpu_ptr(sdd->sgp, i);
		if (atomic_inc_return(&sg->sgp->ref) == 1)
			build_group_mask(sd, sg);

		/*
		 * Initialize sgp->power such that even if we mess up the
		 * domains and no possible iteration will get us here, we won't
		 * die on a /0 trap.
		 */
		sg->sgp->power = SCHED_POWER_SCALE * cpumask_weight(sg_span);
		sg->sgp->power_orig = sg->sgp->power;

		/*
		 * Make sure the first group of this domain contains the
		 * canonical balance cpu. Otherwise the sched_domain iteration
		 * breaks. See update_sg_lb_stats().
		 */
		if ((!groups && cpumask_test_cpu(cpu, sg_span)) ||
		    group_balance_cpu(sg) == cpu)
			groups = sg;

		if (!first)
			first = sg;
		if (last)
			last->next = sg;
		last = sg;
		last->next = first;
	}
	sd->groups = groups;

	return 0;

fail:
	free_sched_groups(first, 0);

	return -ENOMEM;
}

static int get_group(int cpu, struct sd_data *sdd, struct sched_group **sg)
{
	struct sched_domain *sd = *per_cpu_ptr(sdd->sd, cpu);
	struct sched_domain *child = sd->child;

	if (child)
		cpu = cpumask_first(sched_domain_span(child));

	if (sg) {
		*sg = *per_cpu_ptr(sdd->sg, cpu);
		(*sg)->sgp = *per_cpu_ptr(sdd->sgp, cpu);
		atomic_set(&(*sg)->sgp->ref, 1); /* for claim_allocations */
	}

	return cpu;
}

/*
 * build_sched_groups will build a circular linked list of the groups
 * covered by the given span, and will set each group's ->cpumask correctly,
 * and ->cpu_power to 0.
 *
 * Assumes the sched_domain tree is fully constructed
 */
static int
build_sched_groups(struct sched_domain *sd, int cpu)
{
	struct sched_group *first = NULL, *last = NULL;
	struct sd_data *sdd = sd->private;
	const struct cpumask *span = sched_domain_span(sd);
	struct cpumask *covered;
	int i;

	get_group(cpu, sdd, &sd->groups);
	atomic_inc(&sd->groups->ref);

	if (cpu != cpumask_first(span))
		return 0;

	lockdep_assert_held(&sched_domains_mutex);
	covered = sched_domains_tmpmask;

	cpumask_clear(covered);

	for_each_cpu(i, span) {
		struct sched_group *sg;
		int group, j;

		if (cpumask_test_cpu(i, covered))
			continue;

		group = get_group(i, sdd, &sg);
		cpumask_clear(sched_group_cpus(sg));
		sg->sgp->power = 0;
		cpumask_setall(sched_group_mask(sg));

		for_each_cpu(j, span) {
			if (get_group(j, sdd, NULL) != group)
				continue;

			cpumask_set_cpu(j, covered);
			cpumask_set_cpu(j, sched_group_cpus(sg));
		}

		if (!first)
			first = sg;
		if (last)
			last->next = sg;
		last = sg;
	}
	last->next = first;

	return 0;
}

/*
 * Initialize sched groups cpu_power.
 *
 * cpu_power indicates the capacity of sched group, which is used while
 * distributing the load between different sched groups in a sched domain.
 * Typically cpu_power for all the groups in a sched domain will be same unless
 * there are asymmetries in the topology. If there are asymmetries, group
 * having more cpu_power will pickup more load compared to the group having
 * less cpu_power.
 */
static void init_sched_groups_power(int cpu, struct sched_domain *sd)
{
	struct sched_group *sg = sd->groups;

	WARN_ON(!sg);

	do {
		sg->group_weight = cpumask_weight(sched_group_cpus(sg));
		sg = sg->next;
	} while (sg != sd->groups);

	if (cpu != group_balance_cpu(sg))
		return;

	update_group_power(sd, cpu);
	atomic_set(&sg->sgp->nr_busy_cpus, sg->group_weight);
}

int __weak arch_sd_sibling_asym_packing(void)
{
       return 0*SD_ASYM_PACKING;
}

/*
 * Initializers for schedule domains
 * Non-inlined to reduce accumulated stack pressure in build_sched_domains()
 */

#ifdef CONFIG_SCHED_DEBUG
# define SD_INIT_NAME(sd, type)		sd->name = #type
#else
# define SD_INIT_NAME(sd, type)		do { } while (0)
#endif

#define SD_INIT_FUNC(type)						\
static noinline struct sched_domain *					\
sd_init_##type(struct sched_domain_topology_level *tl, int cpu) 	\
{									\
	struct sched_domain *sd = *per_cpu_ptr(tl->data.sd, cpu);	\
	*sd = SD_##type##_INIT;						\
	SD_INIT_NAME(sd, type);						\
	sd->private = &tl->data;					\
	return sd;							\
}

SD_INIT_FUNC(CPU)
#ifdef CONFIG_SCHED_SMT
 SD_INIT_FUNC(SIBLING)
#endif
#ifdef CONFIG_SCHED_MC
 SD_INIT_FUNC(MC)
#endif
#ifdef CONFIG_SCHED_BOOK
 SD_INIT_FUNC(BOOK)
#endif

static int default_relax_domain_level = -1;
int sched_domain_level_max;

static int __init setup_relax_domain_level(char *str)
{
	if (kstrtoint(str, 0, &default_relax_domain_level))
		pr_warn("Unable to set relax_domain_level\n");

	return 1;
}
__setup("relax_domain_level=", setup_relax_domain_level);

static void set_domain_attribute(struct sched_domain *sd,
				 struct sched_domain_attr *attr)
{
	int request;

	if (!attr || attr->relax_domain_level < 0) {
		if (default_relax_domain_level < 0)
			return;
		else
			request = default_relax_domain_level;
	} else
		request = attr->relax_domain_level;
	if (request < sd->level) {
		/* turn off idle balance on this domain */
		sd->flags &= ~(SD_BALANCE_WAKE|SD_BALANCE_NEWIDLE);
	} else {
		/* turn on idle balance on this domain */
		sd->flags |= (SD_BALANCE_WAKE|SD_BALANCE_NEWIDLE);
	}
}

static void __sdt_free(const struct cpumask *cpu_map);
static int __sdt_alloc(const struct cpumask *cpu_map);

static void __free_domain_allocs(struct s_data *d, enum s_alloc what,
				 const struct cpumask *cpu_map)
{
	switch (what) {
	case sa_rootdomain:
		if (!atomic_read(&d->rd->refcount))
			free_rootdomain(&d->rd->rcu); /* fall through */
	case sa_sd:
		free_percpu(d->sd); /* fall through */
	case sa_sd_storage:
		__sdt_free(cpu_map); /* fall through */
	case sa_none:
		break;
	}
}

static enum s_alloc __visit_domain_allocation_hell(struct s_data *d,
						   const struct cpumask *cpu_map)
{
	memset(d, 0, sizeof(*d));

	if (__sdt_alloc(cpu_map))
		return sa_sd_storage;
	d->sd = alloc_percpu(struct sched_domain *);
	if (!d->sd)
		return sa_sd_storage;
	d->rd = alloc_rootdomain();
	if (!d->rd)
		return sa_sd;
	return sa_rootdomain;
}

/*
 * NULL the sd_data elements we've used to build the sched_domain and
 * sched_group structure so that the subsequent __free_domain_allocs()
 * will not free the data we're using.
 */
static void claim_allocations(int cpu, struct sched_domain *sd)
{
	struct sd_data *sdd = sd->private;

	WARN_ON_ONCE(*per_cpu_ptr(sdd->sd, cpu) != sd);
	*per_cpu_ptr(sdd->sd, cpu) = NULL;

	if (atomic_read(&(*per_cpu_ptr(sdd->sg, cpu))->ref))
		*per_cpu_ptr(sdd->sg, cpu) = NULL;

	if (atomic_read(&(*per_cpu_ptr(sdd->sgp, cpu))->ref))
		*per_cpu_ptr(sdd->sgp, cpu) = NULL;
}

#ifdef CONFIG_SCHED_SMT
static const struct cpumask *cpu_smt_mask(int cpu)
{
	return topology_thread_cpumask(cpu);
}
#endif

/*
 * Topology list, bottom-up.
 */
static struct sched_domain_topology_level default_topology[] = {
#ifdef CONFIG_SCHED_SMT
	{ sd_init_SIBLING, cpu_smt_mask, },
#endif
#ifdef CONFIG_SCHED_MC
	{ sd_init_MC, cpu_coregroup_mask, },
#endif
#ifdef CONFIG_SCHED_BOOK
	{ sd_init_BOOK, cpu_book_mask, },
#endif
	{ sd_init_CPU, cpu_cpu_mask, },
	{ NULL, },
};

static struct sched_domain_topology_level *sched_domain_topology = default_topology;

#define for_each_sd_topology(tl)			\
	for (tl = sched_domain_topology; tl->init; tl++)

#ifdef CONFIG_NUMA

static int sched_domains_numa_levels;
static int *sched_domains_numa_distance;
static struct cpumask ***sched_domains_numa_masks;
static int sched_domains_curr_level;

static inline int sd_local_flags(int level)
{
	if (sched_domains_numa_distance[level] > RECLAIM_DISTANCE)
		return 0;

	return SD_BALANCE_EXEC | SD_BALANCE_FORK | SD_WAKE_AFFINE;
}

static struct sched_domain *
sd_numa_init(struct sched_domain_topology_level *tl, int cpu)
{
	struct sched_domain *sd = *per_cpu_ptr(tl->data.sd, cpu);
	int level = tl->numa_level;
	int sd_weight = cpumask_weight(
			sched_domains_numa_masks[level][cpu_to_node(cpu)]);

	*sd = (struct sched_domain){
		.min_interval		= sd_weight,
		.max_interval		= 2*sd_weight,
		.busy_factor		= 32,
		.imbalance_pct		= 125,
		.cache_nice_tries	= 2,
		.busy_idx		= 3,
		.idle_idx		= 2,
		.newidle_idx		= 0,
		.wake_idx		= 0,
		.forkexec_idx		= 0,

		.flags			= 1*SD_LOAD_BALANCE
					| 1*SD_BALANCE_NEWIDLE
					| 0*SD_BALANCE_EXEC
					| 0*SD_BALANCE_FORK
					| 0*SD_BALANCE_WAKE
					| 0*SD_WAKE_AFFINE
					| 0*SD_SHARE_CPUPOWER
					| 0*SD_SHARE_PKG_RESOURCES
					| 1*SD_SERIALIZE
					| 0*SD_PREFER_SIBLING
					| 1*SD_NUMA
					| sd_local_flags(level)
					,
		.last_balance		= jiffies,
		.balance_interval	= sd_weight,
		.max_newidle_lb_cost	= 0,
		.next_decay_max_lb_cost	= jiffies,
	};
	SD_INIT_NAME(sd, NUMA);
	sd->private = &tl->data;

	/*
	 * Ugly hack to pass state to sd_numa_mask()...
	 */
	sched_domains_curr_level = tl->numa_level;

	return sd;
}

static const struct cpumask *sd_numa_mask(int cpu)
{
	return sched_domains_numa_masks[sched_domains_curr_level][cpu_to_node(cpu)];
}

static void sched_numa_warn(const char *str)
{
	static int done = false;
	int i,j;

	if (done)
		return;

	done = true;

	printk(KERN_WARNING "ERROR: %s\n\n", str);

	for (i = 0; i < nr_node_ids; i++) {
		printk(KERN_WARNING "  ");
		for (j = 0; j < nr_node_ids; j++)
			printk(KERN_CONT "%02d ", node_distance(i,j));
		printk(KERN_CONT "\n");
	}
	printk(KERN_WARNING "\n");
}

static bool find_numa_distance(int distance)
{
	int i;

	if (distance == node_distance(0, 0))
		return true;

	for (i = 0; i < sched_domains_numa_levels; i++) {
		if (sched_domains_numa_distance[i] == distance)
			return true;
	}

	return false;
}

static void sched_init_numa(void)
{
	int next_distance, curr_distance = node_distance(0, 0);
	struct sched_domain_topology_level *tl;
	int level = 0;
	int i, j, k;

	sched_domains_numa_distance = kzalloc(sizeof(int) * nr_node_ids, GFP_KERNEL);
	if (!sched_domains_numa_distance)
		return;

	/*
	 * O(nr_nodes^2) deduplicating selection sort -- in order to find the
	 * unique distances in the node_distance() table.
	 *
	 * Assumes node_distance(0,j) includes all distances in
	 * node_distance(i,j) in order to avoid cubic time.
	 */
	next_distance = curr_distance;
	for (i = 0; i < nr_node_ids; i++) {
		for (j = 0; j < nr_node_ids; j++) {
			for (k = 0; k < nr_node_ids; k++) {
				int distance = node_distance(i, k);

				if (distance > curr_distance &&
				    (distance < next_distance ||
				     next_distance == curr_distance))
					next_distance = distance;

				/*
				 * While not a strong assumption it would be nice to know
				 * about cases where if node A is connected to B, B is not
				 * equally connected to A.
				 */
				if (sched_debug() && node_distance(k, i) != distance)
					sched_numa_warn("Node-distance not symmetric");

				if (sched_debug() && i && !find_numa_distance(distance))
					sched_numa_warn("Node-0 not representative");
			}
			if (next_distance != curr_distance) {
				sched_domains_numa_distance[level++] = next_distance;
				sched_domains_numa_levels = level;
				curr_distance = next_distance;
			} else break;
		}

		/*
		 * In case of sched_debug() we verify the above assumption.
		 */
		if (!sched_debug())
			break;
	}
	/*
	 * 'level' contains the number of unique distances, excluding the
	 * identity distance node_distance(i,i).
	 *
	 * The sched_domains_numa_distance[] array includes the actual distance
	 * numbers.
	 */

	/*
	 * Here, we should temporarily reset sched_domains_numa_levels to 0.
	 * If it fails to allocate memory for array sched_domains_numa_masks[][],
	 * the array will contain less then 'level' members. This could be
	 * dangerous when we use it to iterate array sched_domains_numa_masks[][]
	 * in other functions.
	 *
	 * We reset it to 'level' at the end of this function.
	 */
	sched_domains_numa_levels = 0;

	sched_domains_numa_masks = kzalloc(sizeof(void *) * level, GFP_KERNEL);
	if (!sched_domains_numa_masks)
		return;

	/*
	 * Now for each level, construct a mask per node which contains all
	 * cpus of nodes that are that many hops away from us.
	 */
	for (i = 0; i < level; i++) {
		sched_domains_numa_masks[i] =
			kzalloc(nr_node_ids * sizeof(void *), GFP_KERNEL);
		if (!sched_domains_numa_masks[i])
			return;

		for (j = 0; j < nr_node_ids; j++) {
			struct cpumask *mask = kzalloc(cpumask_size(), GFP_KERNEL);
			if (!mask)
				return;

			sched_domains_numa_masks[i][j] = mask;

			for (k = 0; k < nr_node_ids; k++) {
				if (node_distance(j, k) > sched_domains_numa_distance[i])
					continue;

				cpumask_or(mask, mask, cpumask_of_node(k));
			}
		}
	}

	tl = kzalloc((ARRAY_SIZE(default_topology) + level) *
			sizeof(struct sched_domain_topology_level), GFP_KERNEL);
	if (!tl)
		return;

	/*
	 * Copy the default topology bits..
	 */
	for (i = 0; default_topology[i].init; i++)
		tl[i] = default_topology[i];

	/*
	 * .. and append 'j' levels of NUMA goodness.
	 */
	for (j = 0; j < level; i++, j++) {
		tl[i] = (struct sched_domain_topology_level){
			.init = sd_numa_init,
			.mask = sd_numa_mask,
			.flags = SDTL_OVERLAP,
			.numa_level = j,
		};
	}

	sched_domain_topology = tl;

	sched_domains_numa_levels = level;
}

static void sched_domains_numa_masks_set(int cpu)
{
	int i, j;
	int node = cpu_to_node(cpu);

	for (i = 0; i < sched_domains_numa_levels; i++) {
		for (j = 0; j < nr_node_ids; j++) {
			if (node_distance(j, node) <= sched_domains_numa_distance[i])
				cpumask_set_cpu(cpu, sched_domains_numa_masks[i][j]);
		}
	}
}

static void sched_domains_numa_masks_clear(int cpu)
{
	int i, j;
	for (i = 0; i < sched_domains_numa_levels; i++) {
		for (j = 0; j < nr_node_ids; j++)
			cpumask_clear_cpu(cpu, sched_domains_numa_masks[i][j]);
	}
}

/*
 * Update sched_domains_numa_masks[level][node] array when new cpus
 * are onlined.
 */
static int sched_domains_numa_masks_update(struct notifier_block *nfb,
					   unsigned long action,
					   void *hcpu)
{
	int cpu = (long)hcpu;

	switch (action & ~CPU_TASKS_FROZEN) {
	case CPU_ONLINE:
		sched_domains_numa_masks_set(cpu);
		break;

	case CPU_DEAD:
		sched_domains_numa_masks_clear(cpu);
		break;

	default:
		return NOTIFY_DONE;
	}

	return NOTIFY_OK;
}
#else
static inline void sched_init_numa(void)
{
}

static int sched_domains_numa_masks_update(struct notifier_block *nfb,
					   unsigned long action,
					   void *hcpu)
{
	return 0;
}
#endif /* CONFIG_NUMA */

static int __sdt_alloc(const struct cpumask *cpu_map)
{
	struct sched_domain_topology_level *tl;
	int j;

	for_each_sd_topology(tl) {
		struct sd_data *sdd = &tl->data;

		sdd->sd = alloc_percpu(struct sched_domain *);
		if (!sdd->sd)
			return -ENOMEM;

		sdd->sg = alloc_percpu(struct sched_group *);
		if (!sdd->sg)
			return -ENOMEM;

		sdd->sgp = alloc_percpu(struct sched_group_power *);
		if (!sdd->sgp)
			return -ENOMEM;

		for_each_cpu(j, cpu_map) {
			struct sched_domain *sd;
			struct sched_group *sg;
			struct sched_group_power *sgp;

		       	sd = kzalloc_node(sizeof(struct sched_domain) + cpumask_size(),
					GFP_KERNEL, cpu_to_node(j));
			if (!sd)
				return -ENOMEM;

			*per_cpu_ptr(sdd->sd, j) = sd;

			sg = kzalloc_node(sizeof(struct sched_group) + cpumask_size(),
					GFP_KERNEL, cpu_to_node(j));
			if (!sg)
				return -ENOMEM;

			sg->next = sg;

			*per_cpu_ptr(sdd->sg, j) = sg;

			sgp = kzalloc_node(sizeof(struct sched_group_power) + cpumask_size(),
					GFP_KERNEL, cpu_to_node(j));
			if (!sgp)
				return -ENOMEM;

			*per_cpu_ptr(sdd->sgp, j) = sgp;
		}
	}

	return 0;
}

static void __sdt_free(const struct cpumask *cpu_map)
{
	struct sched_domain_topology_level *tl;
	int j;

	for_each_sd_topology(tl) {
		struct sd_data *sdd = &tl->data;

		for_each_cpu(j, cpu_map) {
			struct sched_domain *sd;

			if (sdd->sd) {
				sd = *per_cpu_ptr(sdd->sd, j);
				if (sd && (sd->flags & SD_OVERLAP))
					free_sched_groups(sd->groups, 0);
				kfree(*per_cpu_ptr(sdd->sd, j));
			}

			if (sdd->sg)
				kfree(*per_cpu_ptr(sdd->sg, j));
			if (sdd->sgp)
				kfree(*per_cpu_ptr(sdd->sgp, j));
		}
		free_percpu(sdd->sd);
		sdd->sd = NULL;
		free_percpu(sdd->sg);
		sdd->sg = NULL;
		free_percpu(sdd->sgp);
		sdd->sgp = NULL;
	}
}

struct sched_domain *build_sched_domain(struct sched_domain_topology_level *tl,
		const struct cpumask *cpu_map, struct sched_domain_attr *attr,
		struct sched_domain *child, int cpu)
{
	struct sched_domain *sd = tl->init(tl, cpu);
	if (!sd)
		return child;

	cpumask_and(sched_domain_span(sd), cpu_map, tl->mask(cpu));
	if (child) {
		sd->level = child->level + 1;
		sched_domain_level_max = max(sched_domain_level_max, sd->level);
		child->parent = sd;
		sd->child = child;
	}
	set_domain_attribute(sd, attr);

	return sd;
}

/*
 * Build sched domains for a given set of cpus and attach the sched domains
 * to the individual cpus
 */
static int build_sched_domains(const struct cpumask *cpu_map,
			       struct sched_domain_attr *attr)
{
	enum s_alloc alloc_state;
	struct sched_domain *sd;
	struct s_data d;
	int i, ret = -ENOMEM;

	alloc_state = __visit_domain_allocation_hell(&d, cpu_map);
	if (alloc_state != sa_rootdomain)
		goto error;

	/* Set up domains for cpus specified by the cpu_map. */
	for_each_cpu(i, cpu_map) {
		struct sched_domain_topology_level *tl;

		sd = NULL;
		for_each_sd_topology(tl) {
			sd = build_sched_domain(tl, cpu_map, attr, sd, i);
			if (tl == sched_domain_topology)
				*per_cpu_ptr(d.sd, i) = sd;
			if (tl->flags & SDTL_OVERLAP || sched_feat(FORCE_SD_OVERLAP))
				sd->flags |= SD_OVERLAP;
			if (cpumask_equal(cpu_map, sched_domain_span(sd)))
				break;
		}
	}

	/* Build the groups for the domains */
	for_each_cpu(i, cpu_map) {
		for (sd = *per_cpu_ptr(d.sd, i); sd; sd = sd->parent) {
			sd->span_weight = cpumask_weight(sched_domain_span(sd));
			if (sd->flags & SD_OVERLAP) {
				if (build_overlap_sched_groups(sd, i))
					goto error;
			} else {
				if (build_sched_groups(sd, i))
					goto error;
			}
		}
	}

	/* Calculate CPU power for physical packages and nodes */
	for (i = nr_cpumask_bits-1; i >= 0; i--) {
		if (!cpumask_test_cpu(i, cpu_map))
			continue;

		for (sd = *per_cpu_ptr(d.sd, i); sd; sd = sd->parent) {
			claim_allocations(i, sd);
			init_sched_groups_power(i, sd);
		}
	}

	/* Attach the domains */
	rcu_read_lock();
	for_each_cpu(i, cpu_map) {
		sd = *per_cpu_ptr(d.sd, i);
		cpu_attach_domain(sd, d.rd, i);
	}
	rcu_read_unlock();

	ret = 0;
error:
	__free_domain_allocs(&d, alloc_state, cpu_map);
	return ret;
}

static cpumask_var_t *doms_cur;	/* current sched domains */
static int ndoms_cur;		/* number of sched domains in 'doms_cur' */
static struct sched_domain_attr *dattr_cur;
				/* attribues of custom domains in 'doms_cur' */

/*
 * Special case: If a kmalloc of a doms_cur partition (array of
 * cpumask) fails, then fallback to a single sched domain,
 * as determined by the single cpumask fallback_doms.
 */
static cpumask_var_t fallback_doms;

/*
 * arch_update_cpu_topology lets virtualized architectures update the
 * cpu core maps. It is supposed to return 1 if the topology changed
 * or 0 if it stayed the same.
 */
int __attribute__((weak)) arch_update_cpu_topology(void)
{
	return 0;
}

cpumask_var_t *alloc_sched_domains(unsigned int ndoms)
{
	int i;
	cpumask_var_t *doms;

	doms = kmalloc(sizeof(*doms) * ndoms, GFP_KERNEL);
	if (!doms)
		return NULL;
	for (i = 0; i < ndoms; i++) {
		if (!alloc_cpumask_var(&doms[i], GFP_KERNEL)) {
			free_sched_domains(doms, i);
			return NULL;
		}
	}
	return doms;
}

void free_sched_domains(cpumask_var_t doms[], unsigned int ndoms)
{
	unsigned int i;
	for (i = 0; i < ndoms; i++)
		free_cpumask_var(doms[i]);
	kfree(doms);
}

/*
 * Set up scheduler domains and groups. Callers must hold the hotplug lock.
 * For now this just excludes isolated cpus, but could be used to
 * exclude other special cases in the future.
 */
static int init_sched_domains(const struct cpumask *cpu_map)
{
	int err;

	arch_update_cpu_topology();
	ndoms_cur = 1;
	doms_cur = alloc_sched_domains(ndoms_cur);
	if (!doms_cur)
		doms_cur = &fallback_doms;
	cpumask_andnot(doms_cur[0], cpu_map, cpu_isolated_map);
	err = build_sched_domains(doms_cur[0], NULL);
	register_sched_domain_sysctl();

	return err;
}

/*
 * Detach sched domains from a group of cpus specified in cpu_map
 * These cpus will now be attached to the NULL domain
 */
static void detach_destroy_domains(const struct cpumask *cpu_map)
{
	int i;

	rcu_read_lock();
	for_each_cpu(i, cpu_map)
		cpu_attach_domain(NULL, &def_root_domain, i);
	rcu_read_unlock();
}

/* handle null as "default" */
static int dattrs_equal(struct sched_domain_attr *cur, int idx_cur,
			struct sched_domain_attr *new, int idx_new)
{
	struct sched_domain_attr tmp;

	/* fast path */
	if (!new && !cur)
		return 1;

	tmp = SD_ATTR_INIT;
	return !memcmp(cur ? (cur + idx_cur) : &tmp,
			new ? (new + idx_new) : &tmp,
			sizeof(struct sched_domain_attr));
}

/*
 * Partition sched domains as specified by the 'ndoms_new'
 * cpumasks in the array doms_new[] of cpumasks. This compares
 * doms_new[] to the current sched domain partitioning, doms_cur[].
 * It destroys each deleted domain and builds each new domain.
 *
 * 'doms_new' is an array of cpumask_var_t's of length 'ndoms_new'.
 * The masks don't intersect (don't overlap.) We should setup one
 * sched domain for each mask. CPUs not in any of the cpumasks will
 * not be load balanced. If the same cpumask appears both in the
 * current 'doms_cur' domains and in the new 'doms_new', we can leave
 * it as it is.
 *
 * The passed in 'doms_new' should be allocated using
 * alloc_sched_domains.  This routine takes ownership of it and will
 * free_sched_domains it when done with it. If the caller failed the
 * alloc call, then it can pass in doms_new == NULL && ndoms_new == 1,
 * and partition_sched_domains() will fallback to the single partition
 * 'fallback_doms', it also forces the domains to be rebuilt.
 *
 * If doms_new == NULL it will be replaced with cpu_online_mask.
 * ndoms_new == 0 is a special case for destroying existing domains,
 * and it will not create the default domain.
 *
 * Call with hotplug lock held
 */
void partition_sched_domains(int ndoms_new, cpumask_var_t doms_new[],
			     struct sched_domain_attr *dattr_new)
{
	int i, j, n;
	int new_topology;

	mutex_lock(&sched_domains_mutex);

	/* always unregister in case we don't destroy any domains */
	unregister_sched_domain_sysctl();

	/* Let architecture update cpu core mappings. */
	new_topology = arch_update_cpu_topology();

	n = doms_new ? ndoms_new : 0;

	/* Destroy deleted domains */
	for (i = 0; i < ndoms_cur; i++) {
		for (j = 0; j < n && !new_topology; j++) {
			if (cpumask_equal(doms_cur[i], doms_new[j])
			    && dattrs_equal(dattr_cur, i, dattr_new, j))
				goto match1;
		}
		/* no match - a current sched domain not in new doms_new[] */
		detach_destroy_domains(doms_cur[i]);
match1:
		;
	}

	n = ndoms_cur;
	if (doms_new == NULL) {
		n = 0;
		doms_new = &fallback_doms;
		cpumask_andnot(doms_new[0], cpu_active_mask, cpu_isolated_map);
		WARN_ON_ONCE(dattr_new);
	}

	/* Build new domains */
	for (i = 0; i < ndoms_new; i++) {
		for (j = 0; j < n && !new_topology; j++) {
			if (cpumask_equal(doms_new[i], doms_cur[j])
			    && dattrs_equal(dattr_new, i, dattr_cur, j))
				goto match2;
		}
		/* no match - add a new doms_new */
		build_sched_domains(doms_new[i], dattr_new ? dattr_new + i : NULL);
match2:
		;
	}

	/* Remember the new sched domains */
	if (doms_cur != &fallback_doms)
		free_sched_domains(doms_cur, ndoms_cur);
	kfree(dattr_cur);	/* kfree(NULL) is safe */
	doms_cur = doms_new;
	dattr_cur = dattr_new;
	ndoms_cur = ndoms_new;

	register_sched_domain_sysctl();

	mutex_unlock(&sched_domains_mutex);
}

static int num_cpus_frozen;	/* used to mark begin/end of suspend/resume */

/*
 * Update cpusets according to cpu_active mask.  If cpusets are
 * disabled, cpuset_update_active_cpus() becomes a simple wrapper
 * around partition_sched_domains().
 *
 * If we come here as part of a suspend/resume, don't touch cpusets because we
 * want to restore it back to its original state upon resume anyway.
 */
static int cpuset_cpu_active(struct notifier_block *nfb, unsigned long action,
			     void *hcpu)
{
	switch (action) {
	case CPU_ONLINE_FROZEN:
	case CPU_DOWN_FAILED_FROZEN:

		/*
		 * num_cpus_frozen tracks how many CPUs are involved in suspend
		 * resume sequence. As long as this is not the last online
		 * operation in the resume sequence, just build a single sched
		 * domain, ignoring cpusets.
		 */
		num_cpus_frozen--;
		if (likely(num_cpus_frozen)) {
			partition_sched_domains(1, NULL, NULL);
			break;
		}

		/*
		 * This is the last CPU online operation. So fall through and
		 * restore the original sched domains by considering the
		 * cpuset configurations.
		 */

	case CPU_ONLINE:
	case CPU_DOWN_FAILED:
		cpuset_update_active_cpus(true);
		break;
	default:
		return NOTIFY_DONE;
	}
	return NOTIFY_OK;
}

static int cpuset_cpu_inactive(struct notifier_block *nfb, unsigned long action,
			       void *hcpu)
{
	switch (action) {
	case CPU_DOWN_PREPARE:
		cpuset_update_active_cpus(false);
		break;
	case CPU_DOWN_PREPARE_FROZEN:
		num_cpus_frozen++;
		partition_sched_domains(1, NULL, NULL);
		break;
	default:
		return NOTIFY_DONE;
	}
	return NOTIFY_OK;
}

void __init sched_init_smp(void)
{
	cpumask_var_t non_isolated_cpus;

	alloc_cpumask_var(&non_isolated_cpus, GFP_KERNEL);
	alloc_cpumask_var(&fallback_doms, GFP_KERNEL);

	sched_init_numa();

	/*
	 * There's no userspace yet to cause hotplug operations; hence all the
	 * cpu masks are stable and all blatant races in the below code cannot
	 * happen.
	 */
	mutex_lock(&sched_domains_mutex);
	init_sched_domains(cpu_active_mask);
	cpumask_andnot(non_isolated_cpus, cpu_possible_mask, cpu_isolated_map);
	if (cpumask_empty(non_isolated_cpus))
		cpumask_set_cpu(smp_processor_id(), non_isolated_cpus);
	mutex_unlock(&sched_domains_mutex);

	hotcpu_notifier(sched_domains_numa_masks_update, CPU_PRI_SCHED_ACTIVE);
	hotcpu_notifier(cpuset_cpu_active, CPU_PRI_CPUSET_ACTIVE);
	hotcpu_notifier(cpuset_cpu_inactive, CPU_PRI_CPUSET_INACTIVE);

	init_hrtick();

	/* Move init over to a non-isolated CPU */
	if (set_cpus_allowed_ptr(current, non_isolated_cpus) < 0)
		BUG();
	sched_init_granularity();
	free_cpumask_var(non_isolated_cpus);

	init_sched_rt_class();
	init_sched_dl_class();
}
#else
void __init sched_init_smp(void)
{
	sched_init_granularity();
}
#endif /* CONFIG_SMP */

const_debug unsigned int sysctl_timer_migration = 1;

int in_sched_functions(unsigned long addr)
{
	return in_lock_functions(addr) ||
		(addr >= (unsigned long)__sched_text_start
		&& addr < (unsigned long)__sched_text_end);
}

#ifdef CONFIG_CGROUP_SCHED
/*
 * Default task group.
 * Every task in system belongs to this group at bootup.
 */
struct task_group root_task_group;
LIST_HEAD(task_groups);
#endif

DECLARE_PER_CPU(cpumask_var_t, load_balance_mask);

void __init sched_init(void)
{
	int i, j;
	unsigned long alloc_size = 0, ptr;

#ifdef CONFIG_FAIR_GROUP_SCHED
	alloc_size += 2 * nr_cpu_ids * sizeof(void **);
#endif
#ifdef CONFIG_RT_GROUP_SCHED
	alloc_size += 2 * nr_cpu_ids * sizeof(void **);
#endif
#ifdef CONFIG_CPUMASK_OFFSTACK
	alloc_size += num_possible_cpus() * cpumask_size();
#endif
	if (alloc_size) {
		ptr = (unsigned long)kzalloc(alloc_size, GFP_NOWAIT);

#ifdef CONFIG_FAIR_GROUP_SCHED
		root_task_group.se = (struct sched_entity **)ptr;
		ptr += nr_cpu_ids * sizeof(void **);

		root_task_group.cfs_rq = (struct cfs_rq **)ptr;
		ptr += nr_cpu_ids * sizeof(void **);

#endif /* CONFIG_FAIR_GROUP_SCHED */
#ifdef CONFIG_RT_GROUP_SCHED
		root_task_group.rt_se = (struct sched_rt_entity **)ptr;
		ptr += nr_cpu_ids * sizeof(void **);

		root_task_group.rt_rq = (struct rt_rq **)ptr;
		ptr += nr_cpu_ids * sizeof(void **);

#endif /* CONFIG_RT_GROUP_SCHED */
#ifdef CONFIG_CPUMASK_OFFSTACK
		for_each_possible_cpu(i) {
			per_cpu(load_balance_mask, i) = (void *)ptr;
			ptr += cpumask_size();
		}
#endif /* CONFIG_CPUMASK_OFFSTACK */
	}

	init_rt_bandwidth(&def_rt_bandwidth,
			global_rt_period(), global_rt_runtime());
	init_dl_bandwidth(&def_dl_bandwidth,
			global_rt_period(), global_rt_runtime());

#ifdef CONFIG_SMP
	init_defrootdomain();
#endif

#ifdef CONFIG_RT_GROUP_SCHED
	init_rt_bandwidth(&root_task_group.rt_bandwidth,
			global_rt_period(), global_rt_runtime());
#endif /* CONFIG_RT_GROUP_SCHED */

#ifdef CONFIG_CGROUP_SCHED
	list_add(&root_task_group.list, &task_groups);
	INIT_LIST_HEAD(&root_task_group.children);
	INIT_LIST_HEAD(&root_task_group.siblings);
	autogroup_init(&init_task);

#endif /* CONFIG_CGROUP_SCHED */

	for_each_possible_cpu(i) {
		struct rq *rq;

		rq = cpu_rq(i);
		raw_spin_lock_init(&rq->lock);
		rq->nr_running = 0;
		rq->calc_load_active = 0;
		rq->calc_load_update = jiffies + LOAD_FREQ;
		init_cfs_rq(&rq->cfs);
		init_rt_rq(&rq->rt, rq);
		init_dl_rq(&rq->dl, rq);
#ifdef CONFIG_FAIR_GROUP_SCHED
		root_task_group.shares = ROOT_TASK_GROUP_LOAD;
		INIT_LIST_HEAD(&rq->leaf_cfs_rq_list);
		/*
		 * How much cpu bandwidth does root_task_group get?
		 *
		 * In case of task-groups formed thr' the cgroup filesystem, it
		 * gets 100% of the cpu resources in the system. This overall
		 * system cpu resource is divided among the tasks of
		 * root_task_group and its child task-groups in a fair manner,
		 * based on each entity's (task or task-group's) weight
		 * (se->load.weight).
		 *
		 * In other words, if root_task_group has 10 tasks of weight
		 * 1024) and two child groups A0 and A1 (of weight 1024 each),
		 * then A0's share of the cpu resource is:
		 *
		 *	A0's bandwidth = 1024 / (10*1024 + 1024 + 1024) = 8.33%
		 *
		 * We achieve this by letting root_task_group's tasks sit
		 * directly in rq->cfs (i.e root_task_group->se[] = NULL).
		 */
		init_cfs_bandwidth(&root_task_group.cfs_bandwidth);
		init_tg_cfs_entry(&root_task_group, &rq->cfs, NULL, i, NULL);
#endif /* CONFIG_FAIR_GROUP_SCHED */

		rq->rt.rt_runtime = def_rt_bandwidth.rt_runtime;
#ifdef CONFIG_RT_GROUP_SCHED
		INIT_LIST_HEAD(&rq->leaf_rt_rq_list);
		init_tg_rt_entry(&root_task_group, &rq->rt, NULL, i, NULL);
#endif

		for (j = 0; j < CPU_LOAD_IDX_MAX; j++)
			rq->cpu_load[j] = 0;

		rq->last_load_update_tick = jiffies;

#ifdef CONFIG_SMP
		rq->sd = NULL;
		rq->rd = NULL;
		rq->cpu_power = SCHED_POWER_SCALE;
		rq->post_schedule = 0;
		rq->active_balance = 0;
		rq->next_balance = jiffies;
		rq->push_cpu = 0;
		rq->cpu = i;
		rq->online = 0;
		rq->idle_stamp = 0;
		rq->avg_idle = 2*sysctl_sched_migration_cost;
		rq->max_idle_balance_cost = sysctl_sched_migration_cost;

		INIT_LIST_HEAD(&rq->cfs_tasks);

		rq_attach_root(rq, &def_root_domain);
#ifdef CONFIG_NO_HZ_COMMON
		rq->nohz_flags = 0;
#endif
#ifdef CONFIG_NO_HZ_FULL
		rq->last_sched_tick = 0;
#endif
#endif
		init_rq_hrtick(rq);
		atomic_set(&rq->nr_iowait, 0);
	}

	set_load_weight(&init_task);

#ifdef CONFIG_PREEMPT_NOTIFIERS
	INIT_HLIST_HEAD(&init_task.preempt_notifiers);
#endif

	/*
	 * The boot idle thread does lazy MMU switching as well:
	 */
	atomic_inc(&init_mm.mm_count);
	enter_lazy_tlb(&init_mm, current);

	/*
	 * Make us the idle thread. Technically, schedule() should not be
	 * called from this thread, however somewhere below it might be,
	 * but because we are the idle thread, we just pick up running again
	 * when this runqueue becomes "idle".
	 */
	init_idle(current, smp_processor_id());

	calc_load_update = jiffies + LOAD_FREQ;

	/*
	 * During early bootup we pretend to be a normal task:
	 */
	current->sched_class = &fair_sched_class;

#ifdef CONFIG_SMP
	zalloc_cpumask_var(&sched_domains_tmpmask, GFP_NOWAIT);
	/* May be allocated at isolcpus cmdline parse time */
	if (cpu_isolated_map == NULL)
		zalloc_cpumask_var(&cpu_isolated_map, GFP_NOWAIT);
	idle_thread_set_boot_cpu();
#endif
	init_sched_fair_class();

	scheduler_running = 1;
}

#ifdef CONFIG_DEBUG_ATOMIC_SLEEP
static inline int preempt_count_equals(int preempt_offset)
{
	int nested = (preempt_count() & ~PREEMPT_ACTIVE) +
		sched_rcu_preempt_depth();

	return (nested == preempt_offset);
}

void __might_sleep(const char *file, int line, int preempt_offset)
{
	static unsigned long prev_jiffy;	/* ratelimiting */

	rcu_sleep_check(); /* WARN_ON_ONCE() by default, no rate limit reqd. */
	if ((preempt_count_equals(preempt_offset) && !irqs_disabled() &&
	     !is_idle_task(current)) ||
	    system_state != SYSTEM_RUNNING || oops_in_progress)
		return;
	if (time_before(jiffies, prev_jiffy + HZ) && prev_jiffy)
		return;
	prev_jiffy = jiffies;

	printk(KERN_ERR
		"BUG: sleeping function called from invalid context at %s:%d\n",
			file, line);
	printk(KERN_ERR
		"in_atomic(): %d, irqs_disabled(): %d, pid: %d, name: %s\n",
			in_atomic(), irqs_disabled(),
			current->pid, current->comm);

	debug_show_held_locks(current);
	if (irqs_disabled())
		print_irqtrace_events(current);
#ifdef CONFIG_DEBUG_PREEMPT
	if (!preempt_count_equals(preempt_offset)) {
		pr_err("Preemption disabled at:");
		print_ip_sym(current->preempt_disable_ip);
		pr_cont("\n");
	}
#endif
	dump_stack();
}
EXPORT_SYMBOL(__might_sleep);
#endif

#ifdef CONFIG_MAGIC_SYSRQ
static void normalize_task(struct rq *rq, struct task_struct *p)
{
	const struct sched_class *prev_class = p->sched_class;
	struct sched_attr attr = {
		.sched_policy = SCHED_NORMAL,
	};
	int old_prio = p->prio;
	int on_rq;

	on_rq = p->on_rq;
	if (on_rq)
		dequeue_task(rq, p, 0);
	__setscheduler(rq, p, &attr);
	if (on_rq) {
		enqueue_task(rq, p, 0);
		resched_task(rq->curr);
	}

	check_class_changed(rq, p, prev_class, old_prio);
}

void normalize_rt_tasks(void)
{
	struct task_struct *g, *p;
	unsigned long flags;
	struct rq *rq;

	read_lock_irqsave(&tasklist_lock, flags);
	do_each_thread(g, p) {
		/*
		 * Only normalize user tasks:
		 */
		if (!p->mm)
			continue;

		p->se.exec_start		= 0;
#ifdef CONFIG_SCHEDSTATS
		p->se.statistics.wait_start	= 0;
		p->se.statistics.sleep_start	= 0;
		p->se.statistics.block_start	= 0;
#endif

		if (!dl_task(p) && !rt_task(p)) {
			/*
			 * Renice negative nice level userspace
			 * tasks back to 0:
			 */
			if (TASK_NICE(p) < 0 && p->mm)
				set_user_nice(p, 0);
			continue;
		}

		raw_spin_lock(&p->pi_lock);
		rq = __task_rq_lock(p);

		normalize_task(rq, p);

		__task_rq_unlock(rq);
		raw_spin_unlock(&p->pi_lock);
	} while_each_thread(g, p);

	read_unlock_irqrestore(&tasklist_lock, flags);
}

#endif /* CONFIG_MAGIC_SYSRQ */

#if defined(CONFIG_IA64) || defined(CONFIG_KGDB_KDB)
/*
 * These functions are only useful for the IA64 MCA handling, or kdb.
 *
 * They can only be called when the whole system has been
 * stopped - every CPU needs to be quiescent, and no scheduling
 * activity can take place. Using them for anything else would
 * be a serious bug, and as a result, they aren't even visible
 * under any other configuration.
 */

/**
 * curr_task - return the current task for a given cpu.
 * @cpu: the processor in question.
 *
 * ONLY VALID WHEN THE WHOLE SYSTEM IS STOPPED!
 *
 * Return: The current task for @cpu.
 */
struct task_struct *curr_task(int cpu)
{
	return cpu_curr(cpu);
}

#endif /* defined(CONFIG_IA64) || defined(CONFIG_KGDB_KDB) */

#ifdef CONFIG_IA64
/**
 * set_curr_task - set the current task for a given cpu.
 * @cpu: the processor in question.
 * @p: the task pointer to set.
 *
 * Description: This function must only be used when non-maskable interrupts
 * are serviced on a separate stack. It allows the architecture to switch the
 * notion of the current task on a cpu in a non-blocking manner. This function
 * must be called with all CPU's synchronized, and interrupts disabled, the
 * and caller must save the original value of the current task (see
 * curr_task() above) and restore that value before reenabling interrupts and
 * re-starting the system.
 *
 * ONLY VALID WHEN THE WHOLE SYSTEM IS STOPPED!
 */
void set_curr_task(int cpu, struct task_struct *p)
{
	cpu_curr(cpu) = p;
}

#endif

#ifdef CONFIG_CGROUP_SCHED
/* task_group_lock serializes the addition/removal of task groups */
static DEFINE_SPINLOCK(task_group_lock);

static void free_sched_group(struct task_group *tg)
{
	free_fair_sched_group(tg);
	free_rt_sched_group(tg);
	autogroup_free(tg);
	kfree(tg);
}

/* allocate runqueue etc for a new task group */
struct task_group *sched_create_group(struct task_group *parent)
{
	struct task_group *tg;

	tg = kzalloc(sizeof(*tg), GFP_KERNEL);
	if (!tg)
		return ERR_PTR(-ENOMEM);

	if (!alloc_fair_sched_group(tg, parent))
		goto err;

	if (!alloc_rt_sched_group(tg, parent))
		goto err;

	return tg;

err:
	free_sched_group(tg);
	return ERR_PTR(-ENOMEM);
}

void sched_online_group(struct task_group *tg, struct task_group *parent)
{
	unsigned long flags;

	spin_lock_irqsave(&task_group_lock, flags);
	list_add_rcu(&tg->list, &task_groups);

	WARN_ON(!parent); /* root should already exist */

	tg->parent = parent;
	INIT_LIST_HEAD(&tg->children);
	list_add_rcu(&tg->siblings, &parent->children);
	spin_unlock_irqrestore(&task_group_lock, flags);
}

/* rcu callback to free various structures associated with a task group */
static void free_sched_group_rcu(struct rcu_head *rhp)
{
	/* now it should be safe to free those cfs_rqs */
	free_sched_group(container_of(rhp, struct task_group, rcu));
}

/* Destroy runqueue etc associated with a task group */
void sched_destroy_group(struct task_group *tg)
{
	/* wait for possible concurrent references to cfs_rqs complete */
	call_rcu(&tg->rcu, free_sched_group_rcu);
}

void sched_offline_group(struct task_group *tg)
{
	unsigned long flags;
	int i;

	/* end participation in shares distribution */
	for_each_possible_cpu(i)
		unregister_fair_sched_group(tg, i);

	spin_lock_irqsave(&task_group_lock, flags);
	list_del_rcu(&tg->list);
	list_del_rcu(&tg->siblings);
	spin_unlock_irqrestore(&task_group_lock, flags);
}

/* change task's runqueue when it moves between groups.
 *	The caller of this function should have put the task in its new group
 *	by now. This function just updates tsk->se.cfs_rq and tsk->se.parent to
 *	reflect its new group.
 */
void sched_move_task(struct task_struct *tsk)
{
	struct task_group *tg;
	int on_rq, running;
	unsigned long flags;
	struct rq *rq;

	rq = task_rq_lock(tsk, &flags);

	running = task_current(rq, tsk);
	on_rq = tsk->on_rq;

	if (on_rq)
		dequeue_task(rq, tsk, 0);
	if (unlikely(running))
		tsk->sched_class->put_prev_task(rq, tsk);

	tg = container_of(task_css_check(tsk, cpu_cgroup_subsys_id,
				lockdep_is_held(&tsk->sighand->siglock)),
			  struct task_group, css);
	tg = autogroup_task_group(tsk, tg);
	tsk->sched_task_group = tg;

#ifdef CONFIG_FAIR_GROUP_SCHED
	if (tsk->sched_class->task_move_group)
		tsk->sched_class->task_move_group(tsk, on_rq);
	else
#endif
		set_task_rq(tsk, task_cpu(tsk));

	if (unlikely(running))
		tsk->sched_class->set_curr_task(rq);
	if (on_rq)
		enqueue_task(rq, tsk, 0);

	task_rq_unlock(rq, tsk, &flags);
}
#endif /* CONFIG_CGROUP_SCHED */

#ifdef CONFIG_RT_GROUP_SCHED
/*
 * Ensure that the real time constraints are schedulable.
 */
static DEFINE_MUTEX(rt_constraints_mutex);

/* Must be called with tasklist_lock held */
static inline int tg_has_rt_tasks(struct task_group *tg)
{
	struct task_struct *g, *p;

	do_each_thread(g, p) {
		if (rt_task(p) && task_rq(p)->rt.tg == tg)
			return 1;
	} while_each_thread(g, p);

	return 0;
}

struct rt_schedulable_data {
	struct task_group *tg;
	u64 rt_period;
	u64 rt_runtime;
};

static int tg_rt_schedulable(struct task_group *tg, void *data)
{
	struct rt_schedulable_data *d = data;
	struct task_group *child;
	unsigned long total, sum = 0;
	u64 period, runtime;

	period = ktime_to_ns(tg->rt_bandwidth.rt_period);
	runtime = tg->rt_bandwidth.rt_runtime;

	if (tg == d->tg) {
		period = d->rt_period;
		runtime = d->rt_runtime;
	}

	/*
	 * Cannot have more runtime than the period.
	 */
	if (runtime > period && runtime != RUNTIME_INF)
		return -EINVAL;

	/*
	 * Ensure we don't starve existing RT tasks.
	 */
	if (rt_bandwidth_enabled() && !runtime && tg_has_rt_tasks(tg))
		return -EBUSY;

	total = to_ratio(period, runtime);

	/*
	 * Nobody can have more than the global setting allows.
	 */
	if (total > to_ratio(global_rt_period(), global_rt_runtime()))
		return -EINVAL;

	/*
	 * The sum of our children's runtime should not exceed our own.
	 */
	list_for_each_entry_rcu(child, &tg->children, siblings) {
		period = ktime_to_ns(child->rt_bandwidth.rt_period);
		runtime = child->rt_bandwidth.rt_runtime;

		if (child == d->tg) {
			period = d->rt_period;
			runtime = d->rt_runtime;
		}

		sum += to_ratio(period, runtime);
	}

	if (sum > total)
		return -EINVAL;

	return 0;
}

static int __rt_schedulable(struct task_group *tg, u64 period, u64 runtime)
{
	int ret;

	struct rt_schedulable_data data = {
		.tg = tg,
		.rt_period = period,
		.rt_runtime = runtime,
	};

	rcu_read_lock();
	ret = walk_tg_tree(tg_rt_schedulable, tg_nop, &data);
	rcu_read_unlock();

	return ret;
}

static int tg_set_rt_bandwidth(struct task_group *tg,
		u64 rt_period, u64 rt_runtime)
{
	int i, err = 0;

	mutex_lock(&rt_constraints_mutex);
	read_lock(&tasklist_lock);
	err = __rt_schedulable(tg, rt_period, rt_runtime);
	if (err)
		goto unlock;

	raw_spin_lock_irq(&tg->rt_bandwidth.rt_runtime_lock);
	tg->rt_bandwidth.rt_period = ns_to_ktime(rt_period);
	tg->rt_bandwidth.rt_runtime = rt_runtime;

	for_each_possible_cpu(i) {
		struct rt_rq *rt_rq = tg->rt_rq[i];

		raw_spin_lock(&rt_rq->rt_runtime_lock);
		rt_rq->rt_runtime = rt_runtime;
		raw_spin_unlock(&rt_rq->rt_runtime_lock);
	}
	raw_spin_unlock_irq(&tg->rt_bandwidth.rt_runtime_lock);
unlock:
	read_unlock(&tasklist_lock);
	mutex_unlock(&rt_constraints_mutex);

	return err;
}

static int sched_group_set_rt_runtime(struct task_group *tg, long rt_runtime_us)
{
	u64 rt_runtime, rt_period;

	rt_period = ktime_to_ns(tg->rt_bandwidth.rt_period);
	rt_runtime = (u64)rt_runtime_us * NSEC_PER_USEC;
	if (rt_runtime_us < 0)
		rt_runtime = RUNTIME_INF;

	return tg_set_rt_bandwidth(tg, rt_period, rt_runtime);
}

static long sched_group_rt_runtime(struct task_group *tg)
{
	u64 rt_runtime_us;

	if (tg->rt_bandwidth.rt_runtime == RUNTIME_INF)
		return -1;

	rt_runtime_us = tg->rt_bandwidth.rt_runtime;
	do_div(rt_runtime_us, NSEC_PER_USEC);
	return rt_runtime_us;
}

static int sched_group_set_rt_period(struct task_group *tg, long rt_period_us)
{
	u64 rt_runtime, rt_period;

	rt_period = (u64)rt_period_us * NSEC_PER_USEC;
	rt_runtime = tg->rt_bandwidth.rt_runtime;

	if (rt_period == 0)
		return -EINVAL;

	return tg_set_rt_bandwidth(tg, rt_period, rt_runtime);
}

static long sched_group_rt_period(struct task_group *tg)
{
	u64 rt_period_us;

	rt_period_us = ktime_to_ns(tg->rt_bandwidth.rt_period);
	do_div(rt_period_us, NSEC_PER_USEC);
	return rt_period_us;
}
#endif /* CONFIG_RT_GROUP_SCHED */

#ifdef CONFIG_RT_GROUP_SCHED
static int sched_rt_global_constraints(void)
{
	int ret = 0;

	mutex_lock(&rt_constraints_mutex);
	read_lock(&tasklist_lock);
	ret = __rt_schedulable(NULL, 0, 0);
	read_unlock(&tasklist_lock);
	mutex_unlock(&rt_constraints_mutex);

	return ret;
}

static int sched_rt_can_attach(struct task_group *tg, struct task_struct *tsk)
{
	/* Don't accept realtime tasks when there is no way for them to run */
	if (rt_task(tsk) && tg->rt_bandwidth.rt_runtime == 0)
		return 0;

	return 1;
}

#else /* !CONFIG_RT_GROUP_SCHED */
static int sched_rt_global_constraints(void)
{
	unsigned long flags;
	int i, ret = 0;

	raw_spin_lock_irqsave(&def_rt_bandwidth.rt_runtime_lock, flags);
	for_each_possible_cpu(i) {
		struct rt_rq *rt_rq = &cpu_rq(i)->rt;

		raw_spin_lock(&rt_rq->rt_runtime_lock);
		rt_rq->rt_runtime = global_rt_runtime();
		raw_spin_unlock(&rt_rq->rt_runtime_lock);
	}
	raw_spin_unlock_irqrestore(&def_rt_bandwidth.rt_runtime_lock, flags);

	return ret;
}
#endif /* CONFIG_RT_GROUP_SCHED */

static int sched_dl_global_constraints(void)
{
	u64 runtime = global_rt_runtime();
	u64 period = global_rt_period();
	u64 new_bw = to_ratio(period, runtime);
	int cpu, ret = 0;
	unsigned long flags;

	/*
	 * Here we want to check the bandwidth not being set to some
	 * value smaller than the currently allocated bandwidth in
	 * any of the root_domains.
	 *
	 * FIXME: Cycling on all the CPUs is overdoing, but simpler than
	 * cycling on root_domains... Discussion on different/better
	 * solutions is welcome!
	 */
	for_each_possible_cpu(cpu) {
		struct dl_bw *dl_b = dl_bw_of(cpu);

		raw_spin_lock_irqsave(&dl_b->lock, flags);
		if (new_bw < dl_b->total_bw)
			ret = -EBUSY;
		raw_spin_unlock_irqrestore(&dl_b->lock, flags);

		if (ret)
			break;
	}

	return ret;
}

static void sched_dl_do_global(void)
{
	u64 new_bw = -1;
	int cpu;
	unsigned long flags;

	def_dl_bandwidth.dl_period = global_rt_period();
	def_dl_bandwidth.dl_runtime = global_rt_runtime();

	if (global_rt_runtime() != RUNTIME_INF)
		new_bw = to_ratio(global_rt_period(), global_rt_runtime());

	/*
	 * FIXME: As above...
	 */
	for_each_possible_cpu(cpu) {
		struct dl_bw *dl_b = dl_bw_of(cpu);

		raw_spin_lock_irqsave(&dl_b->lock, flags);
		dl_b->bw = new_bw;
		raw_spin_unlock_irqrestore(&dl_b->lock, flags);
	}
}

static int sched_rt_global_validate(void)
{
	if (sysctl_sched_rt_period <= 0)
		return -EINVAL;

	if ((sysctl_sched_rt_runtime != RUNTIME_INF) &&
		(sysctl_sched_rt_runtime > sysctl_sched_rt_period))
		return -EINVAL;

	return 0;
}

static void sched_rt_do_global(void)
{
	def_rt_bandwidth.rt_runtime = global_rt_runtime();
	def_rt_bandwidth.rt_period = ns_to_ktime(global_rt_period());
}

int sched_rt_handler(struct ctl_table *table, int write,
		void __user *buffer, size_t *lenp,
		loff_t *ppos)
{
	int old_period, old_runtime;
	static DEFINE_MUTEX(mutex);
	int ret;

	mutex_lock(&mutex);
	old_period = sysctl_sched_rt_period;
	old_runtime = sysctl_sched_rt_runtime;

	ret = proc_dointvec(table, write, buffer, lenp, ppos);

	if (!ret && write) {
		ret = sched_rt_global_validate();
		if (ret)
			goto undo;

		ret = sched_rt_global_constraints();
		if (ret)
			goto undo;

		ret = sched_dl_global_constraints();
		if (ret)
			goto undo;

		sched_rt_do_global();
		sched_dl_do_global();
	}
	if (0) {
undo:
		sysctl_sched_rt_period = old_period;
		sysctl_sched_rt_runtime = old_runtime;
	}
	mutex_unlock(&mutex);

	return ret;
}

int sched_rr_handler(struct ctl_table *table, int write,
		void __user *buffer, size_t *lenp,
		loff_t *ppos)
{
	int ret;
	static DEFINE_MUTEX(mutex);

	mutex_lock(&mutex);
	ret = proc_dointvec(table, write, buffer, lenp, ppos);
	/* make sure that internally we keep jiffies */
	/* also, writing zero resets timeslice to default */
	if (!ret && write) {
		sched_rr_timeslice = sched_rr_timeslice <= 0 ?
			RR_TIMESLICE : msecs_to_jiffies(sched_rr_timeslice);
	}
	mutex_unlock(&mutex);
	return ret;
}

#ifdef CONFIG_CGROUP_SCHED

static inline struct task_group *css_tg(struct cgroup_subsys_state *css)
{
	return css ? container_of(css, struct task_group, css) : NULL;
}

static struct cgroup_subsys_state *
cpu_cgroup_css_alloc(struct cgroup_subsys_state *parent_css)
{
	struct task_group *parent = css_tg(parent_css);
	struct task_group *tg;

	if (!parent) {
		/* This is early initialization for the top cgroup */
		return &root_task_group.css;
	}

	tg = sched_create_group(parent);
	if (IS_ERR(tg))
		return ERR_PTR(-ENOMEM);

	return &tg->css;
}

static int cpu_cgroup_css_online(struct cgroup_subsys_state *css)
{
	struct task_group *tg = css_tg(css);
	struct task_group *parent = css_tg(css_parent(css));

	if (parent)
		sched_online_group(tg, parent);
	return 0;
}

static void cpu_cgroup_css_free(struct cgroup_subsys_state *css)
{
	struct task_group *tg = css_tg(css);

	sched_destroy_group(tg);
}

static void cpu_cgroup_css_offline(struct cgroup_subsys_state *css)
{
	struct task_group *tg = css_tg(css);

	sched_offline_group(tg);
}

static int cpu_cgroup_can_attach(struct cgroup_subsys_state *css,
				 struct cgroup_taskset *tset)
{
	struct task_struct *task;

	cgroup_taskset_for_each(task, css, tset) {
#ifdef CONFIG_RT_GROUP_SCHED
		if (!sched_rt_can_attach(css_tg(css), task))
			return -EINVAL;
#else
		/* We don't support RT-tasks being in separate groups */
		if (task->sched_class != &fair_sched_class)
			return -EINVAL;
#endif
	}
	return 0;
}

static void cpu_cgroup_attach(struct cgroup_subsys_state *css,
			      struct cgroup_taskset *tset)
{
	struct task_struct *task;

	cgroup_taskset_for_each(task, css, tset)
		sched_move_task(task);
}

static void cpu_cgroup_exit(struct cgroup_subsys_state *css,
			    struct cgroup_subsys_state *old_css,
			    struct task_struct *task)
{
	/*
	 * cgroup_exit() is called in the copy_process() failure path.
	 * Ignore this case since the task hasn't ran yet, this avoids
	 * trying to poke a half freed task state from generic code.
	 */
	if (!(task->flags & PF_EXITING))
		return;

	sched_move_task(task);
}

#ifdef CONFIG_FAIR_GROUP_SCHED
static int cpu_shares_write_u64(struct cgroup_subsys_state *css,
				struct cftype *cftype, u64 shareval)
{
	return sched_group_set_shares(css_tg(css), scale_load(shareval));
}

static u64 cpu_shares_read_u64(struct cgroup_subsys_state *css,
			       struct cftype *cft)
{
	struct task_group *tg = css_tg(css);

	return (u64) scale_load_down(tg->shares);
}

#ifdef CONFIG_CFS_BANDWIDTH
static DEFINE_MUTEX(cfs_constraints_mutex);

const u64 max_cfs_quota_period = 1 * NSEC_PER_SEC; /* 1s */
const u64 min_cfs_quota_period = 1 * NSEC_PER_MSEC; /* 1ms */

static int __cfs_schedulable(struct task_group *tg, u64 period, u64 runtime);

static int tg_set_cfs_bandwidth(struct task_group *tg, u64 period, u64 quota)
{
	int i, ret = 0, runtime_enabled, runtime_was_enabled;
	struct cfs_bandwidth *cfs_b = &tg->cfs_bandwidth;

	if (tg == &root_task_group)
		return -EINVAL;

	/*
	 * Ensure we have at some amount of bandwidth every period.  This is
	 * to prevent reaching a state of large arrears when throttled via
	 * entity_tick() resulting in prolonged exit starvation.
	 */
	if (quota < min_cfs_quota_period || period < min_cfs_quota_period)
		return -EINVAL;

	/*
	 * Likewise, bound things on the otherside by preventing insane quota
	 * periods.  This also allows us to normalize in computing quota
	 * feasibility.
	 */
	if (period > max_cfs_quota_period)
		return -EINVAL;

	mutex_lock(&cfs_constraints_mutex);
	ret = __cfs_schedulable(tg, period, quota);
	if (ret)
		goto out_unlock;

	runtime_enabled = quota != RUNTIME_INF;
	runtime_was_enabled = cfs_b->quota != RUNTIME_INF;
	/*
	 * If we need to toggle cfs_bandwidth_used, off->on must occur
	 * before making related changes, and on->off must occur afterwards
	 */
	if (runtime_enabled && !runtime_was_enabled)
		cfs_bandwidth_usage_inc();
	raw_spin_lock_irq(&cfs_b->lock);
	cfs_b->period = ns_to_ktime(period);
	cfs_b->quota = quota;

	__refill_cfs_bandwidth_runtime(cfs_b);
	/* restart the period timer (if active) to handle new period expiry */
	if (runtime_enabled && cfs_b->timer_active) {
		/* force a reprogram */
		cfs_b->timer_active = 0;
		__start_cfs_bandwidth(cfs_b);
	}
	raw_spin_unlock_irq(&cfs_b->lock);

	for_each_possible_cpu(i) {
		struct cfs_rq *cfs_rq = tg->cfs_rq[i];
		struct rq *rq = cfs_rq->rq;

		raw_spin_lock_irq(&rq->lock);
		cfs_rq->runtime_enabled = runtime_enabled;
		cfs_rq->runtime_remaining = 0;

		if (cfs_rq->throttled)
			unthrottle_cfs_rq(cfs_rq);
		raw_spin_unlock_irq(&rq->lock);
	}
	if (runtime_was_enabled && !runtime_enabled)
		cfs_bandwidth_usage_dec();
out_unlock:
	mutex_unlock(&cfs_constraints_mutex);

	return ret;
}

int tg_set_cfs_quota(struct task_group *tg, long cfs_quota_us)
{
	u64 quota, period;

	period = ktime_to_ns(tg->cfs_bandwidth.period);
	if (cfs_quota_us < 0)
		quota = RUNTIME_INF;
	else
		quota = (u64)cfs_quota_us * NSEC_PER_USEC;

	return tg_set_cfs_bandwidth(tg, period, quota);
}

long tg_get_cfs_quota(struct task_group *tg)
{
	u64 quota_us;

	if (tg->cfs_bandwidth.quota == RUNTIME_INF)
		return -1;

	quota_us = tg->cfs_bandwidth.quota;
	do_div(quota_us, NSEC_PER_USEC);

	return quota_us;
}

int tg_set_cfs_period(struct task_group *tg, long cfs_period_us)
{
	u64 quota, period;

	period = (u64)cfs_period_us * NSEC_PER_USEC;
	quota = tg->cfs_bandwidth.quota;

	return tg_set_cfs_bandwidth(tg, period, quota);
}

long tg_get_cfs_period(struct task_group *tg)
{
	u64 cfs_period_us;

	cfs_period_us = ktime_to_ns(tg->cfs_bandwidth.period);
	do_div(cfs_period_us, NSEC_PER_USEC);

	return cfs_period_us;
}

static s64 cpu_cfs_quota_read_s64(struct cgroup_subsys_state *css,
				  struct cftype *cft)
{
	return tg_get_cfs_quota(css_tg(css));
}

static int cpu_cfs_quota_write_s64(struct cgroup_subsys_state *css,
				   struct cftype *cftype, s64 cfs_quota_us)
{
	return tg_set_cfs_quota(css_tg(css), cfs_quota_us);
}

static u64 cpu_cfs_period_read_u64(struct cgroup_subsys_state *css,
				   struct cftype *cft)
{
	return tg_get_cfs_period(css_tg(css));
}

static int cpu_cfs_period_write_u64(struct cgroup_subsys_state *css,
				    struct cftype *cftype, u64 cfs_period_us)
{
	return tg_set_cfs_period(css_tg(css), cfs_period_us);
}

struct cfs_schedulable_data {
	struct task_group *tg;
	u64 period, quota;
};

/*
 * normalize group quota/period to be quota/max_period
 * note: units are usecs
 */
static u64 normalize_cfs_quota(struct task_group *tg,
			       struct cfs_schedulable_data *d)
{
	u64 quota, period;

	if (tg == d->tg) {
		period = d->period;
		quota = d->quota;
	} else {
		period = tg_get_cfs_period(tg);
		quota = tg_get_cfs_quota(tg);
	}

	/* note: these should typically be equivalent */
	if (quota == RUNTIME_INF || quota == -1)
		return RUNTIME_INF;

	return to_ratio(period, quota);
}

static int tg_cfs_schedulable_down(struct task_group *tg, void *data)
{
	struct cfs_schedulable_data *d = data;
	struct cfs_bandwidth *cfs_b = &tg->cfs_bandwidth;
	s64 quota = 0, parent_quota = -1;

	if (!tg->parent) {
		quota = RUNTIME_INF;
	} else {
		struct cfs_bandwidth *parent_b = &tg->parent->cfs_bandwidth;

		quota = normalize_cfs_quota(tg, d);
		parent_quota = parent_b->hierarchal_quota;

		/*
		 * ensure max(child_quota) <= parent_quota, inherit when no
		 * limit is set
		 */
		if (quota == RUNTIME_INF)
			quota = parent_quota;
		else if (parent_quota != RUNTIME_INF && quota > parent_quota)
			return -EINVAL;
	}
	cfs_b->hierarchal_quota = quota;

	return 0;
}

static int __cfs_schedulable(struct task_group *tg, u64 period, u64 quota)
{
	int ret;
	struct cfs_schedulable_data data = {
		.tg = tg,
		.period = period,
		.quota = quota,
	};

	if (quota != RUNTIME_INF) {
		do_div(data.period, NSEC_PER_USEC);
		do_div(data.quota, NSEC_PER_USEC);
	}

	rcu_read_lock();
	ret = walk_tg_tree(tg_cfs_schedulable_down, tg_nop, &data);
	rcu_read_unlock();

	return ret;
}

static int cpu_stats_show(struct seq_file *sf, void *v)
{
	struct task_group *tg = css_tg(seq_css(sf));
	struct cfs_bandwidth *cfs_b = &tg->cfs_bandwidth;

	seq_printf(sf, "nr_periods %d\n", cfs_b->nr_periods);
	seq_printf(sf, "nr_throttled %d\n", cfs_b->nr_throttled);
	seq_printf(sf, "throttled_time %llu\n", cfs_b->throttled_time);

	return 0;
}
#endif /* CONFIG_CFS_BANDWIDTH */
#endif /* CONFIG_FAIR_GROUP_SCHED */

#ifdef CONFIG_RT_GROUP_SCHED
static int cpu_rt_runtime_write(struct cgroup_subsys_state *css,
				struct cftype *cft, s64 val)
{
	return sched_group_set_rt_runtime(css_tg(css), val);
}

static s64 cpu_rt_runtime_read(struct cgroup_subsys_state *css,
			       struct cftype *cft)
{
	return sched_group_rt_runtime(css_tg(css));
}

static int cpu_rt_period_write_uint(struct cgroup_subsys_state *css,
				    struct cftype *cftype, u64 rt_period_us)
{
	return sched_group_set_rt_period(css_tg(css), rt_period_us);
}

static u64 cpu_rt_period_read_uint(struct cgroup_subsys_state *css,
				   struct cftype *cft)
{
	return sched_group_rt_period(css_tg(css));
}
#endif /* CONFIG_RT_GROUP_SCHED */

static struct cftype cpu_files[] = {
#ifdef CONFIG_FAIR_GROUP_SCHED
	{
		.name = "shares",
		.read_u64 = cpu_shares_read_u64,
		.write_u64 = cpu_shares_write_u64,
	},
#endif
#ifdef CONFIG_CFS_BANDWIDTH
	{
		.name = "cfs_quota_us",
		.read_s64 = cpu_cfs_quota_read_s64,
		.write_s64 = cpu_cfs_quota_write_s64,
	},
	{
		.name = "cfs_period_us",
		.read_u64 = cpu_cfs_period_read_u64,
		.write_u64 = cpu_cfs_period_write_u64,
	},
	{
		.name = "stat",
		.seq_show = cpu_stats_show,
	},
#endif
#ifdef CONFIG_RT_GROUP_SCHED
	{
		.name = "rt_runtime_us",
		.read_s64 = cpu_rt_runtime_read,
		.write_s64 = cpu_rt_runtime_write,
	},
	{
		.name = "rt_period_us",
		.read_u64 = cpu_rt_period_read_uint,
		.write_u64 = cpu_rt_period_write_uint,
	},
#endif
	{ }	/* terminate */
};

struct cgroup_subsys cpu_cgroup_subsys = {
	.name		= "cpu",
	.css_alloc	= cpu_cgroup_css_alloc,
	.css_free	= cpu_cgroup_css_free,
	.css_online	= cpu_cgroup_css_online,
	.css_offline	= cpu_cgroup_css_offline,
	.can_attach	= cpu_cgroup_can_attach,
	.attach		= cpu_cgroup_attach,
	.exit		= cpu_cgroup_exit,
	.subsys_id	= cpu_cgroup_subsys_id,
	.base_cftypes	= cpu_files,
	.early_init	= 1,
};

#endif	/* CONFIG_CGROUP_SCHED */

void dump_cpu_task(int cpu)
{
	pr_info("Task dump for CPU %d:\n", cpu);
	sched_show_task(cpu_curr(cpu));
}<|MERGE_RESOLUTION|>--- conflicted
+++ resolved
@@ -1373,12 +1373,6 @@
 		}
 	}
 
-	/*
-	 * Clear PF_NO_SETAFFINITY, otherwise we wreckage
-	 * migrate_disable/enable. See optimization for
-	 * PF_NO_SETAFFINITY tasks there.
-	 */
-	p->flags &= ~PF_NO_SETAFFINITY;
 	return dest_cpu;
 }
 
@@ -2929,16 +2923,6 @@
 	if (tsk_is_pi_blocked(tsk))
 		return;
 
-<<<<<<< HEAD
-	/*
-	 * If a worker went to sleep, notify and ask workqueue whether
-	 * it wants to wake up a task to maintain concurrency.
-	 */
-	if (tsk->flags & PF_WQ_WORKER)
-		wq_worker_sleeping(tsk);
-
-=======
->>>>>>> 41975d78
 	/*
 	 * If we are going to sleep and we have plugged IO queued,
 	 * make sure to submit it to avoid deadlocks.
