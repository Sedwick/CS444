--- conflicted
+++ resolved
@@ -225,8 +225,4 @@
 
 config MUTEX_SPIN_ON_OWNER
 	def_bool y
-<<<<<<< HEAD
-	depends on SMP && !DEBUG_MUTEXES && !PREEMPT_RT_FULL
-=======
-	depends on SMP && !DEBUG_MUTEXES && !PREEMPT_RT_FULL && ARCH_SUPPORTS_ATOMIC_RMW
->>>>>>> 123c2ef4
+	depends on SMP && !DEBUG_MUTEXES && !PREEMPT_RT_FULL && ARCH_SUPPORTS_ATOMIC_RMW