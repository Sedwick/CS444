--- conflicted
+++ resolved
@@ -328,8 +328,6 @@
 		wake_up_process(waiter->task);
 }
 
-<<<<<<< HEAD
-=======
 /*
  * Deadlock detection is conditional:
  *
@@ -356,7 +354,6 @@
 	return debug_rt_mutex_detect_deadlock(waiter, chwalk);
 }
 
->>>>>>> 91dc6afc
 /*
  * Max number of times we'll walk the boosting chain:
  */
@@ -672,11 +669,7 @@
 		 * to get the lock.
 		 */
 		lock_top_waiter = rt_mutex_top_waiter(lock);
-<<<<<<< HEAD
-		if (top_waiter != lock_top_waiter)
-=======
 		if (prerequeue_top_waiter != lock_top_waiter)
->>>>>>> 91dc6afc
 			rt_mutex_wake_waiter(lock_top_waiter);
 		raw_spin_unlock(&lock->wait_lock);
 		return 0;
@@ -835,22 +828,6 @@
 	 * into @lock waiter list. If @waiter == NULL then this is a
 	 * trylock attempt.
 	 */
-<<<<<<< HEAD
-	if (rt_mutex_has_waiters(lock)) {
-		struct task_struct *pown = rt_mutex_top_waiter(lock)->task;
-
-		if (task != pown && !lock_is_stealable(task, pown, mode))
-			return 0;
-	}
-
-	/* We got the lock. */
-
-	if (waiter || rt_mutex_has_waiters(lock)) {
-		unsigned long flags;
-		struct rt_mutex_waiter *top;
-
-		raw_spin_lock_irqsave(&task->pi_lock, flags);
-=======
 	if (waiter) {
 		/*
 		 * If waiter is not the highest priority waiter of
@@ -858,7 +835,6 @@
 		 */
 		if (waiter != rt_mutex_top_waiter(lock))
 			return 0;
->>>>>>> 91dc6afc
 
 		/*
 		 * We can acquire the lock. Remove the waiter from the
@@ -900,8 +876,6 @@
 		}
 	}
 
-<<<<<<< HEAD
-=======
 	/*
 	 * Clear @task->pi_blocked_on. Requires protection by
 	 * @task->pi_lock. Redundant operation for the @waiter == NULL
@@ -921,7 +895,6 @@
 
 takeit:
 	/* We got the lock. */
->>>>>>> 91dc6afc
 	debug_rt_mutex_lock(lock);
 
 	/*
@@ -1123,15 +1096,9 @@
 
 	__rt_mutex_adjust_prio(owner);
 
-<<<<<<< HEAD
-		if (rt_mutex_real_waiter(owner->pi_blocked_on))
-			/* Store the lock on which owner is blocked or NULL */
-			next_lock = task_blocked_on_lock(owner);
-=======
 	/* Store the lock on which owner is blocked or NULL */
 	if (rt_mutex_real_waiter(owner->pi_blocked_on))
 		next_lock = task_blocked_on_lock(owner);
->>>>>>> 91dc6afc
 
 	raw_spin_unlock_irqrestore(&owner->pi_lock, flags);
 
@@ -1179,8 +1146,8 @@
 	get_task_struct(task);
 
 	raw_spin_unlock_irqrestore(&task->pi_lock, flags);
-<<<<<<< HEAD
-	rt_mutex_adjust_prio_chain(task, 0, NULL, next_lock, NULL, task);
+	rt_mutex_adjust_prio_chain(task, RT_MUTEX_MIN_CHAINWALK, NULL,
+				   next_lock, NULL, task);
 }
 
 #ifdef CONFIG_PREEMPT_RT_FULL
@@ -1372,201 +1339,6 @@
 	__rt_spin_lock_slowunlock(lock);
 }
 
-=======
-	rt_mutex_adjust_prio_chain(task, RT_MUTEX_MIN_CHAINWALK, NULL,
-				   next_lock, NULL, task);
-}
-
-#ifdef CONFIG_PREEMPT_RT_FULL
-/*
- * preemptible spin_lock functions:
- */
-static inline void rt_spin_lock_fastlock(struct rt_mutex *lock,
-					 void  (*slowfn)(struct rt_mutex *lock))
-{
-	might_sleep();
-
-	if (likely(rt_mutex_cmpxchg(lock, NULL, current)))
-		rt_mutex_deadlock_account_lock(lock, current);
-	else
-		slowfn(lock);
-}
-
-static inline void rt_spin_lock_fastunlock(struct rt_mutex *lock,
-					   void  (*slowfn)(struct rt_mutex *lock))
-{
-	if (likely(rt_mutex_cmpxchg(lock, current, NULL)))
-		rt_mutex_deadlock_account_unlock(current);
-	else
-		slowfn(lock);
-}
-
-#ifdef CONFIG_SMP
-/*
- * Note that owner is a speculative pointer and dereferencing relies
- * on rcu_read_lock() and the check against the lock owner.
- */
-static int adaptive_wait(struct rt_mutex *lock,
-			 struct task_struct *owner)
-{
-	int res = 0;
-
-	rcu_read_lock();
-	for (;;) {
-		if (owner != rt_mutex_owner(lock))
-			break;
-		/*
-		 * Ensure that owner->on_cpu is dereferenced _after_
-		 * checking the above to be valid.
-		 */
-		barrier();
-		if (!owner->on_cpu) {
-			res = 1;
-			break;
-		}
-		cpu_relax();
-	}
-	rcu_read_unlock();
-	return res;
-}
-#else
-static int adaptive_wait(struct rt_mutex *lock,
-			 struct task_struct *orig_owner)
-{
-	return 1;
-}
-#endif
-
-# define pi_lock(lock)			raw_spin_lock_irq(lock)
-# define pi_unlock(lock)		raw_spin_unlock_irq(lock)
-
-/*
- * Slow path lock function spin_lock style: this variant is very
- * careful not to miss any non-lock wakeups.
- *
- * We store the current state under p->pi_lock in p->saved_state and
- * the try_to_wake_up() code handles this accordingly.
- */
-static void  noinline __sched rt_spin_lock_slowlock(struct rt_mutex *lock)
-{
-	struct task_struct *lock_owner, *self = current;
-	struct rt_mutex_waiter waiter, *top_waiter;
-	int ret;
-
-	rt_mutex_init_waiter(&waiter, true);
-
-	raw_spin_lock(&lock->wait_lock);
-
-	if (__try_to_take_rt_mutex(lock, self, NULL, STEAL_LATERAL)) {
-		raw_spin_unlock(&lock->wait_lock);
-		return;
-	}
-
-	BUG_ON(rt_mutex_owner(lock) == self);
-
-	/*
-	 * We save whatever state the task is in and we'll restore it
-	 * after acquiring the lock taking real wakeups into account
-	 * as well. We are serialized via pi_lock against wakeups. See
-	 * try_to_wake_up().
-	 */
-	pi_lock(&self->pi_lock);
-	self->saved_state = self->state;
-	__set_current_state(TASK_UNINTERRUPTIBLE);
-	pi_unlock(&self->pi_lock);
-
-	ret = task_blocks_on_rt_mutex(lock, &waiter, self, 0);
-	BUG_ON(ret);
-
-	for (;;) {
-		/* Try to acquire the lock again. */
-		if (__try_to_take_rt_mutex(lock, self, &waiter, STEAL_LATERAL))
-			break;
-
-		top_waiter = rt_mutex_top_waiter(lock);
-		lock_owner = rt_mutex_owner(lock);
-
-		raw_spin_unlock(&lock->wait_lock);
-
-		debug_rt_mutex_print_deadlock(&waiter);
-
-		if (top_waiter != &waiter || adaptive_wait(lock, lock_owner))
-			schedule_rt_mutex(lock);
-
-		raw_spin_lock(&lock->wait_lock);
-
-		pi_lock(&self->pi_lock);
-		__set_current_state(TASK_UNINTERRUPTIBLE);
-		pi_unlock(&self->pi_lock);
-	}
-
-	/*
-	 * Restore the task state to current->saved_state. We set it
-	 * to the original state above and the try_to_wake_up() code
-	 * has possibly updated it when a real (non-rtmutex) wakeup
-	 * happened while we were blocked. Clear saved_state so
-	 * try_to_wakeup() does not get confused.
-	 */
-	pi_lock(&self->pi_lock);
-	__set_current_state(self->saved_state);
-	self->saved_state = TASK_RUNNING;
-	pi_unlock(&self->pi_lock);
-
-	/*
-	 * try_to_take_rt_mutex() sets the waiter bit
-	 * unconditionally. We might have to fix that up:
-	 */
-	fixup_rt_mutex_waiters(lock);
-
-	BUG_ON(rt_mutex_has_waiters(lock) && &waiter == rt_mutex_top_waiter(lock));
-	BUG_ON(!RB_EMPTY_NODE(&waiter.tree_entry));
-
-	raw_spin_unlock(&lock->wait_lock);
-
-	debug_rt_mutex_free_waiter(&waiter);
-}
-
-/*
- * Slow path to release a rt_mutex spin_lock style
- */
-static void __sched __rt_spin_lock_slowunlock(struct rt_mutex *lock)
-{
-	debug_rt_mutex_unlock(lock);
-
-	rt_mutex_deadlock_account_unlock(current);
-
-	if (!rt_mutex_has_waiters(lock)) {
-		lock->owner = NULL;
-		raw_spin_unlock(&lock->wait_lock);
-		return;
-	}
-
-	wakeup_next_waiter(lock);
-
-	raw_spin_unlock(&lock->wait_lock);
-
-	/* Undo pi boosting.when necessary */
-	rt_mutex_adjust_prio(current);
-}
-
-static void  noinline __sched rt_spin_lock_slowunlock(struct rt_mutex *lock)
-{
-	raw_spin_lock(&lock->wait_lock);
-	__rt_spin_lock_slowunlock(lock);
-}
-
-static void  noinline __sched rt_spin_lock_slowunlock_hirq(struct rt_mutex *lock)
-{
-	int ret;
-
-	do {
-		ret = raw_spin_trylock(&lock->wait_lock);
-	} while (!ret);
-
-	__rt_spin_lock_slowunlock(lock);
-}
-
->>>>>>> 91dc6afc
 void __lockfunc rt_spin_lock(spinlock_t *lock)
 {
 	rt_spin_lock_fastlock(&lock->lock, rt_spin_lock_slowlock);
@@ -1888,12 +1660,8 @@
 static int __sched
 rt_mutex_slowlock(struct rt_mutex *lock, int state,
 		  struct hrtimer_sleeper *timeout,
-<<<<<<< HEAD
-		  int detect_deadlock, struct ww_acquire_ctx *ww_ctx)
-=======
 		  enum rtmutex_chainwalk chwalk,
 		  struct ww_acquire_ctx *ww_ctx)
->>>>>>> 91dc6afc
 {
 	struct rt_mutex_waiter waiter;
 	int ret = 0;
@@ -1923,28 +1691,20 @@
 
 	if (likely(!ret))
 		ret = __rt_mutex_slowlock(lock, state, timeout, &waiter, ww_ctx);
-<<<<<<< HEAD
-=======
 	else if (ww_ctx) {
 		/* ww_mutex received EDEADLK, let it become EALREADY */
 		ret = __mutex_lock_check_stamp(lock, ww_ctx);
 		BUG_ON(!ret);
 	}
->>>>>>> 91dc6afc
 
 	set_current_state(TASK_RUNNING);
 
 	if (unlikely(ret)) {
-<<<<<<< HEAD
-		remove_waiter(lock, &waiter);
-		rt_mutex_handle_deadlock(ret, detect_deadlock, &waiter);
-=======
 		if (rt_mutex_has_waiters(lock))
 			remove_waiter(lock, &waiter);
 		/* ww_mutex want to report EDEADLK/EALREADY, let them */
 		if (!ww_ctx)
 			rt_mutex_handle_deadlock(ret, chwalk, &waiter);
->>>>>>> 91dc6afc
 	} else if (ww_ctx) {
 		ww_mutex_account_lock(lock, ww_ctx);
 	}
@@ -1973,10 +1733,6 @@
 {
 	int ret;
 
-<<<<<<< HEAD
-	if (!raw_spin_trylock(&lock->wait_lock))
-		return ret;
-=======
 	/*
 	 * If the lock already has an owner we fail to get the lock.
 	 * This can be done without taking the @lock->wait_lock as
@@ -1984,7 +1740,6 @@
 	 */
 	if (rt_mutex_owner(lock))
 		return 0;
->>>>>>> 91dc6afc
 
 	/*
 	 * The mutex has currently no owner. Lock the wait lock and
@@ -2077,46 +1832,27 @@
  */
 static inline int
 rt_mutex_fastlock(struct rt_mutex *lock, int state,
-<<<<<<< HEAD
-		  int detect_deadlock, struct ww_acquire_ctx *ww_ctx,
-		  int (*slowfn)(struct rt_mutex *lock, int state,
-				struct hrtimer_sleeper *timeout,
-				int detect_deadlock,
-=======
 		  struct ww_acquire_ctx *ww_ctx,
 		  int (*slowfn)(struct rt_mutex *lock, int state,
 				struct hrtimer_sleeper *timeout,
 				enum rtmutex_chainwalk chwalk,
->>>>>>> 91dc6afc
 				struct ww_acquire_ctx *ww_ctx))
 {
 	if (likely(rt_mutex_cmpxchg(lock, NULL, current))) {
 		rt_mutex_deadlock_account_lock(lock, current);
 		return 0;
 	} else
-<<<<<<< HEAD
-		return slowfn(lock, state, NULL, detect_deadlock, ww_ctx);
-=======
 		return slowfn(lock, state, NULL, RT_MUTEX_MIN_CHAINWALK, ww_ctx);
->>>>>>> 91dc6afc
 }
 
 static inline int
 rt_mutex_timed_fastlock(struct rt_mutex *lock, int state,
-<<<<<<< HEAD
-			struct hrtimer_sleeper *timeout, int detect_deadlock,
-			struct ww_acquire_ctx *ww_ctx,
-			int (*slowfn)(struct rt_mutex *lock, int state,
-				      struct hrtimer_sleeper *timeout,
-				      int detect_deadlock,
-=======
 			struct hrtimer_sleeper *timeout,
 			enum rtmutex_chainwalk chwalk,
 			struct ww_acquire_ctx *ww_ctx,
 			int (*slowfn)(struct rt_mutex *lock, int state,
 				      struct hrtimer_sleeper *timeout,
 				      enum rtmutex_chainwalk chwalk,
->>>>>>> 91dc6afc
 				      struct ww_acquire_ctx *ww_ctx))
 {
 	if (chwalk == RT_MUTEX_MIN_CHAINWALK &&
@@ -2124,11 +1860,7 @@
 		rt_mutex_deadlock_account_lock(lock, current);
 		return 0;
 	} else
-<<<<<<< HEAD
-		return slowfn(lock, state, timeout, detect_deadlock, ww_ctx);
-=======
 		return slowfn(lock, state, timeout, chwalk, ww_ctx);
->>>>>>> 91dc6afc
 }
 
 static inline int
@@ -2161,11 +1893,7 @@
 {
 	might_sleep();
 
-<<<<<<< HEAD
-	rt_mutex_fastlock(lock, TASK_UNINTERRUPTIBLE, 0, NULL, rt_mutex_slowlock);
-=======
 	rt_mutex_fastlock(lock, TASK_UNINTERRUPTIBLE, NULL, rt_mutex_slowlock);
->>>>>>> 91dc6afc
 }
 EXPORT_SYMBOL_GPL(rt_mutex_lock);
 
@@ -2173,29 +1901,16 @@
  * rt_mutex_lock_interruptible - lock a rt_mutex interruptible
  *
  * @lock:		the rt_mutex to be locked
-<<<<<<< HEAD
- * @detect_deadlock:	deadlock detection on/off
-=======
->>>>>>> 91dc6afc
  *
  * Returns:
  *  0		on success
  * -EINTR	when interrupted by a signal
-<<<<<<< HEAD
- * -EDEADLK	when the lock would deadlock (when deadlock detection is on)
-=======
->>>>>>> 91dc6afc
  */
 int __sched rt_mutex_lock_interruptible(struct rt_mutex *lock)
 {
 	might_sleep();
 
-<<<<<<< HEAD
-	return rt_mutex_fastlock(lock, TASK_INTERRUPTIBLE,
-				 detect_deadlock, NULL, rt_mutex_slowlock);
-=======
 	return rt_mutex_fastlock(lock, TASK_INTERRUPTIBLE, NULL, rt_mutex_slowlock);
->>>>>>> 91dc6afc
 }
 EXPORT_SYMBOL_GPL(rt_mutex_lock_interruptible);
 
@@ -2232,27 +1947,6 @@
 EXPORT_SYMBOL_GPL(rt_mutex_lock_killable);
 
 /**
- * rt_mutex_lock_killable - lock a rt_mutex killable
- *
- * @lock:		the rt_mutex to be locked
- * @detect_deadlock:	deadlock detection on/off
- *
- * Returns:
- *  0		on success
- * -EINTR	when interrupted by a signal
- * -EDEADLK	when the lock would deadlock (when deadlock detection is on)
- */
-int __sched rt_mutex_lock_killable(struct rt_mutex *lock,
-				   int detect_deadlock)
-{
-	might_sleep();
-
-	return rt_mutex_fastlock(lock, TASK_KILLABLE,
-				 detect_deadlock, NULL, rt_mutex_slowlock);
-}
-EXPORT_SYMBOL_GPL(rt_mutex_lock_killable);
-
-/**
  * rt_mutex_timed_lock - lock a rt_mutex interruptible
  *			the timeout structure is provided
  *			by the caller
@@ -2271,12 +1965,8 @@
 	might_sleep();
 
 	return rt_mutex_timed_fastlock(lock, TASK_INTERRUPTIBLE, timeout,
-<<<<<<< HEAD
-				       detect_deadlock, NULL, rt_mutex_slowlock);
-=======
 				       RT_MUTEX_MIN_CHAINWALK,
 				       NULL, rt_mutex_slowlock);
->>>>>>> 91dc6afc
 }
 EXPORT_SYMBOL_GPL(rt_mutex_timed_lock);
 
@@ -2552,11 +2242,7 @@
 
 	might_sleep();
 
-<<<<<<< HEAD
-	mutex_acquire(&lock->base.dep_map, 0, 0, _RET_IP_);
-=======
 	mutex_acquire_nest(&lock->base.dep_map, 0, 0, &ww_ctx->dep_map, _RET_IP_);
->>>>>>> 91dc6afc
 	ret = rt_mutex_slowlock(&lock->base.lock, TASK_INTERRUPTIBLE, NULL, 0, ww_ctx);
 	if (ret)
 		mutex_release(&lock->base.dep_map, 1, _RET_IP_);
@@ -2574,12 +2260,7 @@
 
 	might_sleep();
 
-<<<<<<< HEAD
-	mutex_acquire_nest(&lock->base.dep_map, 0, 0, &ww_ctx->dep_map,
-			_RET_IP_);
-=======
 	mutex_acquire_nest(&lock->base.dep_map, 0, 0, &ww_ctx->dep_map, _RET_IP_);
->>>>>>> 91dc6afc
 	ret = rt_mutex_slowlock(&lock->base.lock, TASK_UNINTERRUPTIBLE, NULL, 0, ww_ctx);
 	if (ret)
 		mutex_release(&lock->base.dep_map, 1, _RET_IP_);
@@ -2592,20 +2273,13 @@
 
 void __sched ww_mutex_unlock(struct ww_mutex *lock)
 {
-<<<<<<< HEAD
-=======
 	int nest = !!lock->ctx;
 
->>>>>>> 91dc6afc
 	/*
 	 * The unlocking fastpath is the 0->1 transition from 'locked'
 	 * into 'unlocked' state:
 	 */
-<<<<<<< HEAD
-	if (lock->ctx) {
-=======
 	if (nest) {
->>>>>>> 91dc6afc
 #ifdef CONFIG_DEBUG_MUTEXES
 		DEBUG_LOCKS_WARN_ON(!lock->ctx->acquired);
 #endif
@@ -2614,11 +2288,7 @@
 		lock->ctx = NULL;
 	}
 
-<<<<<<< HEAD
-	mutex_release(&lock->base.dep_map, 1, _RET_IP_);
-=======
 	mutex_release(&lock->base.dep_map, nest, _RET_IP_);
->>>>>>> 91dc6afc
 	rt_mutex_unlock(&lock->base.lock);
 }
 EXPORT_SYMBOL(ww_mutex_unlock);
