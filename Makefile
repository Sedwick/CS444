VERSION = 3
PATCHLEVEL = 14
<<<<<<< HEAD
SUBLEVEL = 31
=======
SUBLEVEL = 32
>>>>>>> a488b622
EXTRAVERSION =
NAME = Remembering Coco

# *DOCUMENTATION*
# To see a list of typical targets execute "make help"
# More info can be located in ./README
# Comments in this file are targeted only to the developer, do not
# expect to learn how to build the kernel reading this file.

# Do not:
# o  use make's built-in rules and variables
#    (this increases performance and avoids hard-to-debug behaviour);
# o  print "Entering directory ...";
MAKEFLAGS += -rR --no-print-directory

# Avoid funny character set dependencies
unexport LC_ALL
LC_COLLATE=C
LC_NUMERIC=C
export LC_COLLATE LC_NUMERIC

# Avoid interference with shell env settings
unexport GREP_OPTIONS

# We are using a recursive build, so we need to do a little thinking
# to get the ordering right.
#
# Most importantly: sub-Makefiles should only ever modify files in
# their own directory. If in some directory we have a dependency on
# a file in another dir (which doesn't happen often, but it's often
# unavoidable when linking the built-in.o targets which finally
# turn into vmlinux), we will call a sub make in that other dir, and
# after that we are sure that everything which is in that other dir
# is now up to date.
#
# The only cases where we need to modify files which have global
# effects are thus separated out and done before the recursive
# descending is started. They are now explicitly listed as the
# prepare rule.

# To put more focus on warnings, be less verbose as default
# Use 'make V=1' to see the full commands

ifeq ("$(origin V)", "command line")
  KBUILD_VERBOSE = $(V)
endif
ifndef KBUILD_VERBOSE
  KBUILD_VERBOSE = 0
endif

# Call a source code checker (by default, "sparse") as part of the
# C compilation.
#
# Use 'make C=1' to enable checking of only re-compiled files.
# Use 'make C=2' to enable checking of *all* source files, regardless
# of whether they are re-compiled or not.
#
# See the file "Documentation/sparse.txt" for more details, including
# where to get the "sparse" utility.

ifeq ("$(origin C)", "command line")
  KBUILD_CHECKSRC = $(C)
endif
ifndef KBUILD_CHECKSRC
  KBUILD_CHECKSRC = 0
endif

# Use make M=dir to specify directory of external module to build
# Old syntax make ... SUBDIRS=$PWD is still supported
# Setting the environment variable KBUILD_EXTMOD take precedence
ifdef SUBDIRS
  KBUILD_EXTMOD ?= $(SUBDIRS)
endif

ifeq ("$(origin M)", "command line")
  KBUILD_EXTMOD := $(M)
endif

# kbuild supports saving output files in a separate directory.
# To locate output files in a separate directory two syntaxes are supported.
# In both cases the working directory must be the root of the kernel src.
# 1) O=
# Use "make O=dir/to/store/output/files/"
#
# 2) Set KBUILD_OUTPUT
# Set the environment variable KBUILD_OUTPUT to point to the directory
# where the output files shall be placed.
# export KBUILD_OUTPUT=dir/to/store/output/files/
# make
#
# The O= assignment takes precedence over the KBUILD_OUTPUT environment
# variable.


# KBUILD_SRC is set on invocation of make in OBJ directory
# KBUILD_SRC is not intended to be used by the regular user (for now)
ifeq ($(KBUILD_SRC),)

# OK, Make called in directory where kernel src resides
# Do we want to locate output files in a separate directory?
ifeq ("$(origin O)", "command line")
  KBUILD_OUTPUT := $(O)
endif

ifeq ("$(origin W)", "command line")
  export KBUILD_ENABLE_EXTRA_GCC_CHECKS := $(W)
endif

# That's our default target when none is given on the command line
PHONY := _all
_all:

# Cancel implicit rules on top Makefile
$(CURDIR)/Makefile Makefile: ;

ifneq ($(KBUILD_OUTPUT),)
# Invoke a second make in the output directory, passing relevant variables
# check that the output directory actually exists
saved-output := $(KBUILD_OUTPUT)
KBUILD_OUTPUT := $(shell cd $(KBUILD_OUTPUT) && /bin/pwd)
$(if $(KBUILD_OUTPUT),, \
     $(error output directory "$(saved-output)" does not exist))

PHONY += $(MAKECMDGOALS) sub-make

$(filter-out _all sub-make $(CURDIR)/Makefile, $(MAKECMDGOALS)) _all: sub-make
	@:

sub-make: FORCE
	$(if $(KBUILD_VERBOSE:1=),@)$(MAKE) -C $(KBUILD_OUTPUT) \
	KBUILD_SRC=$(CURDIR) \
	KBUILD_EXTMOD="$(KBUILD_EXTMOD)" -f $(CURDIR)/Makefile \
	$(filter-out _all sub-make,$(MAKECMDGOALS))

# Leave processing to above invocation of make
skip-makefile := 1
endif # ifneq ($(KBUILD_OUTPUT),)
endif # ifeq ($(KBUILD_SRC),)

# We process the rest of the Makefile if this is the final invocation of make
ifeq ($(skip-makefile),)

# If building an external module we do not care about the all: rule
# but instead _all depend on modules
PHONY += all
ifeq ($(KBUILD_EXTMOD),)
_all: all
else
_all: modules
endif

srctree		:= $(if $(KBUILD_SRC),$(KBUILD_SRC),$(CURDIR))
objtree		:= $(CURDIR)
src		:= $(srctree)
obj		:= $(objtree)

VPATH		:= $(srctree)$(if $(KBUILD_EXTMOD),:$(KBUILD_EXTMOD))

export srctree objtree VPATH


# SUBARCH tells the usermode build what the underlying arch is.  That is set
# first, and if a usermode build is happening, the "ARCH=um" on the command
# line overrides the setting of ARCH below.  If a native build is happening,
# then ARCH is assigned, getting whatever value it gets normally, and 
# SUBARCH is subsequently ignored.

SUBARCH := $(shell uname -m | sed -e s/i.86/x86/ -e s/x86_64/x86/ \
				  -e s/sun4u/sparc64/ \
				  -e s/arm.*/arm/ -e s/sa110/arm/ \
				  -e s/s390x/s390/ -e s/parisc64/parisc/ \
				  -e s/ppc.*/powerpc/ -e s/mips.*/mips/ \
				  -e s/sh[234].*/sh/ -e s/aarch64.*/arm64/ )

# Cross compiling and selecting different set of gcc/bin-utils
# ---------------------------------------------------------------------------
#
# When performing cross compilation for other architectures ARCH shall be set
# to the target architecture. (See arch/* for the possibilities).
# ARCH can be set during invocation of make:
# make ARCH=ia64
# Another way is to have ARCH set in the environment.
# The default ARCH is the host where make is executed.

# CROSS_COMPILE specify the prefix used for all executables used
# during compilation. Only gcc and related bin-utils executables
# are prefixed with $(CROSS_COMPILE).
# CROSS_COMPILE can be set on the command line
# make CROSS_COMPILE=ia64-linux-
# Alternatively CROSS_COMPILE can be set in the environment.
# A third alternative is to store a setting in .config so that plain
# "make" in the configured kernel build directory always uses that.
# Default value for CROSS_COMPILE is not to prefix executables
# Note: Some architectures assign CROSS_COMPILE in their arch/*/Makefile
ARCH		?= $(SUBARCH)
CROSS_COMPILE	?= $(CONFIG_CROSS_COMPILE:"%"=%)

# Architecture as present in compile.h
UTS_MACHINE 	:= $(ARCH)
SRCARCH 	:= $(ARCH)

# Additional ARCH settings for x86
ifeq ($(ARCH),i386)
        SRCARCH := x86
endif
ifeq ($(ARCH),x86_64)
        SRCARCH := x86
endif

# Additional ARCH settings for sparc
ifeq ($(ARCH),sparc32)
       SRCARCH := sparc
endif
ifeq ($(ARCH),sparc64)
       SRCARCH := sparc
endif

# Additional ARCH settings for sh
ifeq ($(ARCH),sh64)
       SRCARCH := sh
endif

# Additional ARCH settings for tile
ifeq ($(ARCH),tilepro)
       SRCARCH := tile
endif
ifeq ($(ARCH),tilegx)
       SRCARCH := tile
endif

# Where to locate arch specific headers
hdr-arch  := $(SRCARCH)

KCONFIG_CONFIG	?= .config
export KCONFIG_CONFIG

# SHELL used by kbuild
CONFIG_SHELL := $(shell if [ -x "$$BASH" ]; then echo $$BASH; \
	  else if [ -x /bin/bash ]; then echo /bin/bash; \
	  else echo sh; fi ; fi)

HOSTCC       = gcc
HOSTCXX      = g++
HOSTCFLAGS   = -Wall -Wmissing-prototypes -Wstrict-prototypes -O2 -fomit-frame-pointer
HOSTCXXFLAGS = -O2

# Decide whether to build built-in, modular, or both.
# Normally, just do built-in.

KBUILD_MODULES :=
KBUILD_BUILTIN := 1

#	If we have only "make modules", don't compile built-in objects.
#	When we're building modules with modversions, we need to consider
#	the built-in objects during the descend as well, in order to
#	make sure the checksums are up to date before we record them.

ifeq ($(MAKECMDGOALS),modules)
  KBUILD_BUILTIN := $(if $(CONFIG_MODVERSIONS),1)
endif

#	If we have "make <whatever> modules", compile modules
#	in addition to whatever we do anyway.
#	Just "make" or "make all" shall build modules as well

ifneq ($(filter all _all modules,$(MAKECMDGOALS)),)
  KBUILD_MODULES := 1
endif

ifeq ($(MAKECMDGOALS),)
  KBUILD_MODULES := 1
endif

export KBUILD_MODULES KBUILD_BUILTIN
export KBUILD_CHECKSRC KBUILD_SRC KBUILD_EXTMOD

# Beautify output
# ---------------------------------------------------------------------------
#
# Normally, we echo the whole command before executing it. By making
# that echo $($(quiet)$(cmd)), we now have the possibility to set
# $(quiet) to choose other forms of output instead, e.g.
#
#         quiet_cmd_cc_o_c = Compiling $(RELDIR)/$@
#         cmd_cc_o_c       = $(CC) $(c_flags) -c -o $@ $<
#
# If $(quiet) is empty, the whole command will be printed.
# If it is set to "quiet_", only the short version will be printed. 
# If it is set to "silent_", nothing will be printed at all, since
# the variable $(silent_cmd_cc_o_c) doesn't exist.
#
# A simple variant is to prefix commands with $(Q) - that's useful
# for commands that shall be hidden in non-verbose mode.
#
#	$(Q)ln $@ :<
#
# If KBUILD_VERBOSE equals 0 then the above command will be hidden.
# If KBUILD_VERBOSE equals 1 then the above command is displayed.

ifeq ($(KBUILD_VERBOSE),1)
  quiet =
  Q =
else
  quiet=quiet_
  Q = @
endif

# If the user is running make -s (silent mode), suppress echoing of
# commands

ifneq ($(filter 4.%,$(MAKE_VERSION)),)	# make-4
ifneq ($(filter %s ,$(firstword x$(MAKEFLAGS))),)
  quiet=silent_
endif
else					# make-3.8x
ifneq ($(filter s% -s%,$(MAKEFLAGS)),)
  quiet=silent_
endif
endif

export quiet Q KBUILD_VERBOSE


# Look for make include files relative to root of kernel src
MAKEFLAGS += --include-dir=$(srctree)

# We need some generic definitions (do not try to remake the file).
$(srctree)/scripts/Kbuild.include: ;
include $(srctree)/scripts/Kbuild.include

# Make variables (CC, etc...)

AS		= $(CROSS_COMPILE)as
LD		= $(CROSS_COMPILE)ld
CC		= $(CROSS_COMPILE)gcc
CPP		= $(CC) -E
AR		= $(CROSS_COMPILE)ar
NM		= $(CROSS_COMPILE)nm
STRIP		= $(CROSS_COMPILE)strip
OBJCOPY		= $(CROSS_COMPILE)objcopy
OBJDUMP		= $(CROSS_COMPILE)objdump
AWK		= awk
GENKSYMS	= scripts/genksyms/genksyms
INSTALLKERNEL  := installkernel
DEPMOD		= /sbin/depmod
PERL		= perl
CHECK		= sparse

CHECKFLAGS     := -D__linux__ -Dlinux -D__STDC__ -Dunix -D__unix__ \
		  -Wbitwise -Wno-return-void $(CF)
CFLAGS_MODULE   =
AFLAGS_MODULE   =
LDFLAGS_MODULE  =
CFLAGS_KERNEL	=
AFLAGS_KERNEL	=
CFLAGS_GCOV	= -fprofile-arcs -ftest-coverage


# Use USERINCLUDE when you must reference the UAPI directories only.
USERINCLUDE    := \
		-I$(srctree)/arch/$(hdr-arch)/include/uapi \
		-Iarch/$(hdr-arch)/include/generated/uapi \
		-I$(srctree)/include/uapi \
		-Iinclude/generated/uapi \
                -include $(srctree)/include/linux/kconfig.h

# Use LINUXINCLUDE when you must reference the include/ directory.
# Needed to be compatible with the O= option
LINUXINCLUDE    := \
		-I$(srctree)/arch/$(hdr-arch)/include \
		-Iarch/$(hdr-arch)/include/generated \
		$(if $(KBUILD_SRC), -I$(srctree)/include) \
		-Iinclude \
		$(USERINCLUDE)

KBUILD_CPPFLAGS := -D__KERNEL__

KBUILD_CFLAGS   := -Wall -Wundef -Wstrict-prototypes -Wno-trigraphs \
		   -fno-strict-aliasing -fno-common \
		   -Werror-implicit-function-declaration \
		   -Wno-format-security \
		   -fno-delete-null-pointer-checks
KBUILD_AFLAGS_KERNEL :=
KBUILD_CFLAGS_KERNEL :=
KBUILD_AFLAGS   := -D__ASSEMBLY__
KBUILD_AFLAGS_MODULE  := -DMODULE
KBUILD_CFLAGS_MODULE  := -DMODULE
KBUILD_LDFLAGS_MODULE := -T $(srctree)/scripts/module-common.lds

# Read KERNELRELEASE from include/config/kernel.release (if it exists)
KERNELRELEASE = $(shell cat include/config/kernel.release 2> /dev/null)
KERNELVERSION = $(VERSION)$(if $(PATCHLEVEL),.$(PATCHLEVEL)$(if $(SUBLEVEL),.$(SUBLEVEL)))$(EXTRAVERSION)

export VERSION PATCHLEVEL SUBLEVEL KERNELRELEASE KERNELVERSION
export ARCH SRCARCH CONFIG_SHELL HOSTCC HOSTCFLAGS CROSS_COMPILE AS LD CC
export CPP AR NM STRIP OBJCOPY OBJDUMP
export MAKE AWK GENKSYMS INSTALLKERNEL PERL UTS_MACHINE
export HOSTCXX HOSTCXXFLAGS LDFLAGS_MODULE CHECK CHECKFLAGS

export KBUILD_CPPFLAGS NOSTDINC_FLAGS LINUXINCLUDE OBJCOPYFLAGS LDFLAGS
export KBUILD_CFLAGS CFLAGS_KERNEL CFLAGS_MODULE CFLAGS_GCOV
export KBUILD_AFLAGS AFLAGS_KERNEL AFLAGS_MODULE
export KBUILD_AFLAGS_MODULE KBUILD_CFLAGS_MODULE KBUILD_LDFLAGS_MODULE
export KBUILD_AFLAGS_KERNEL KBUILD_CFLAGS_KERNEL
export KBUILD_ARFLAGS

# When compiling out-of-tree modules, put MODVERDIR in the module
# tree rather than in the kernel tree. The kernel tree might
# even be read-only.
export MODVERDIR := $(if $(KBUILD_EXTMOD),$(firstword $(KBUILD_EXTMOD))/).tmp_versions

# Files to ignore in find ... statements

RCS_FIND_IGNORE := \( -name SCCS -o -name BitKeeper -o -name .svn -o -name CVS \
		   -o -name .pc -o -name .hg -o -name .git -o -name meta \) -prune -o
export RCS_TAR_IGNORE := --exclude SCCS --exclude BitKeeper --exclude .svn \
			 --exclude CVS --exclude .pc --exclude .hg --exclude .git

# ===========================================================================
# Rules shared between *config targets and build targets

# Basic helpers built in scripts/
PHONY += scripts_basic
scripts_basic:
	$(Q)$(MAKE) $(build)=scripts/basic
	$(Q)rm -f .tmp_quiet_recordmcount

# To avoid any implicit rule to kick in, define an empty command.
scripts/basic/%: scripts_basic ;

PHONY += outputmakefile
# outputmakefile generates a Makefile in the output directory, if using a
# separate output directory. This allows convenient use of make in the
# output directory.
outputmakefile:
ifneq ($(KBUILD_SRC),)
	$(Q)ln -fsn $(srctree) source
	$(Q)$(CONFIG_SHELL) $(srctree)/scripts/mkmakefile \
	    $(srctree) $(objtree) $(VERSION) $(PATCHLEVEL)
endif

# Support for using generic headers in asm-generic
PHONY += asm-generic
asm-generic:
	$(Q)$(MAKE) -f $(srctree)/scripts/Makefile.asm-generic \
	            src=asm obj=arch/$(SRCARCH)/include/generated/asm
	$(Q)$(MAKE) -f $(srctree)/scripts/Makefile.asm-generic \
	            src=uapi/asm obj=arch/$(SRCARCH)/include/generated/uapi/asm

# To make sure we do not include .config for any of the *config targets
# catch them early, and hand them over to scripts/kconfig/Makefile
# It is allowed to specify more targets when calling make, including
# mixing *config targets and build targets.
# For example 'make oldconfig all'.
# Detect when mixed targets is specified, and make a second invocation
# of make so .config is not included in this case either (for *config).

version_h := include/generated/uapi/linux/version.h

no-dot-config-targets := clean mrproper distclean \
			 cscope gtags TAGS tags help %docs check% coccicheck \
			 $(version_h) headers_% archheaders archscripts \
			 kernelversion %src-pkg

config-targets := 0
mixed-targets  := 0
dot-config     := 1

ifneq ($(filter $(no-dot-config-targets), $(MAKECMDGOALS)),)
	ifeq ($(filter-out $(no-dot-config-targets), $(MAKECMDGOALS)),)
		dot-config := 0
	endif
endif

ifeq ($(KBUILD_EXTMOD),)
        ifneq ($(filter config %config,$(MAKECMDGOALS)),)
                config-targets := 1
                ifneq ($(filter-out config %config,$(MAKECMDGOALS)),)
                        mixed-targets := 1
                endif
        endif
endif

ifeq ($(mixed-targets),1)
# ===========================================================================
# We're called with mixed targets (*config and build targets).
# Handle them one by one.

%:: FORCE
	$(Q)$(MAKE) -C $(srctree) KBUILD_SRC= $@

else
ifeq ($(config-targets),1)
# ===========================================================================
# *config targets only - make sure prerequisites are updated, and descend
# in scripts/kconfig to make the *config target

# Read arch specific Makefile to set KBUILD_DEFCONFIG as needed.
# KBUILD_DEFCONFIG may point out an alternative default configuration
# used for 'make defconfig'
include $(srctree)/arch/$(SRCARCH)/Makefile
export KBUILD_DEFCONFIG KBUILD_KCONFIG

config: scripts_basic outputmakefile FORCE
	$(Q)mkdir -p include/linux include/config
	$(Q)$(MAKE) $(build)=scripts/kconfig $@

%config: scripts_basic outputmakefile FORCE
	$(Q)mkdir -p include/linux include/config
	$(Q)$(MAKE) $(build)=scripts/kconfig $@

else
# ===========================================================================
# Build targets only - this includes vmlinux, arch specific targets, clean
# targets and others. In general all targets except *config targets.

ifeq ($(KBUILD_EXTMOD),)
# Additional helpers built in scripts/
# Carefully list dependencies so we do not try to build scripts twice
# in parallel
PHONY += scripts
scripts: scripts_basic include/config/auto.conf include/config/tristate.conf \
	 asm-generic
	$(Q)$(MAKE) $(build)=$(@)

# Objects we will link into vmlinux / subdirs we need to visit
init-y		:= init/
drivers-y	:= drivers/ sound/ firmware/
net-y		:= net/
libs-y		:= lib/
core-y		:= usr/
endif # KBUILD_EXTMOD

ifeq ($(dot-config),1)
# Read in config
-include include/config/auto.conf

ifeq ($(KBUILD_EXTMOD),)
# Read in dependencies to all Kconfig* files, make sure to run
# oldconfig if changes are detected.
-include include/config/auto.conf.cmd

# To avoid any implicit rule to kick in, define an empty command
$(KCONFIG_CONFIG) include/config/auto.conf.cmd: ;

# If .config is newer than include/config/auto.conf, someone tinkered
# with it and forgot to run make oldconfig.
# if auto.conf.cmd is missing then we are probably in a cleaned tree so
# we execute the config step to be sure to catch updated Kconfig files
include/config/%.conf: $(KCONFIG_CONFIG) include/config/auto.conf.cmd
	$(Q)$(MAKE) -f $(srctree)/Makefile silentoldconfig
else
# external modules needs include/generated/autoconf.h and include/config/auto.conf
# but do not care if they are up-to-date. Use auto.conf to trigger the test
PHONY += include/config/auto.conf

include/config/auto.conf:
	$(Q)test -e include/generated/autoconf.h -a -e $@ || (		\
	echo >&2;							\
	echo >&2 "  ERROR: Kernel configuration is invalid.";		\
	echo >&2 "         include/generated/autoconf.h or $@ are missing.";\
	echo >&2 "         Run 'make oldconfig && make prepare' on kernel src to fix it.";	\
	echo >&2 ;							\
	/bin/false)

endif # KBUILD_EXTMOD

else
# Dummy target needed, because used as prerequisite
include/config/auto.conf: ;
endif # $(dot-config)

# The all: target is the default when no target is given on the
# command line.
# This allow a user to issue only 'make' to build a kernel including modules
# Defaults to vmlinux, but the arch makefile usually adds further targets
all: vmlinux

ifdef CONFIG_CC_OPTIMIZE_FOR_SIZE
KBUILD_CFLAGS	+= -Os $(call cc-disable-warning,maybe-uninitialized,)
else
KBUILD_CFLAGS	+= -O2
endif

include $(srctree)/arch/$(SRCARCH)/Makefile

ifdef CONFIG_READABLE_ASM
# Disable optimizations that make assembler listings hard to read.
# reorder blocks reorders the control in the function
# ipa clone creates specialized cloned functions
# partial inlining inlines only parts of functions
KBUILD_CFLAGS += $(call cc-option,-fno-reorder-blocks,) \
                 $(call cc-option,-fno-ipa-cp-clone,) \
                 $(call cc-option,-fno-partial-inlining)
endif

ifneq ($(CONFIG_FRAME_WARN),0)
KBUILD_CFLAGS += $(call cc-option,-Wframe-larger-than=${CONFIG_FRAME_WARN})
endif

# Handle stack protector mode.
ifdef CONFIG_CC_STACKPROTECTOR_REGULAR
  stackp-flag := -fstack-protector
  ifeq ($(call cc-option, $(stackp-flag)),)
    $(warning Cannot use CONFIG_CC_STACKPROTECTOR_REGULAR: \
             -fstack-protector not supported by compiler)
  endif
else
ifdef CONFIG_CC_STACKPROTECTOR_STRONG
  stackp-flag := -fstack-protector-strong
  ifeq ($(call cc-option, $(stackp-flag)),)
    $(warning Cannot use CONFIG_CC_STACKPROTECTOR_STRONG: \
	      -fstack-protector-strong not supported by compiler)
  endif
else
  # Force off for distro compilers that enable stack protector by default.
  stackp-flag := $(call cc-option, -fno-stack-protector)
endif
endif
KBUILD_CFLAGS += $(stackp-flag)

# This warning generated too much noise in a regular build.
# Use make W=1 to enable this warning (see scripts/Makefile.build)
KBUILD_CFLAGS += $(call cc-disable-warning, unused-but-set-variable)

ifdef CONFIG_FRAME_POINTER
KBUILD_CFLAGS	+= -fno-omit-frame-pointer -fno-optimize-sibling-calls
else
# Some targets (ARM with Thumb2, for example), can't be built with frame
# pointers.  For those, we don't have FUNCTION_TRACER automatically
# select FRAME_POINTER.  However, FUNCTION_TRACER adds -pg, and this is
# incompatible with -fomit-frame-pointer with current GCC, so we don't use
# -fomit-frame-pointer with FUNCTION_TRACER.
ifndef CONFIG_FUNCTION_TRACER
KBUILD_CFLAGS	+= -fomit-frame-pointer
endif
endif

KBUILD_CFLAGS   += $(call cc-option, -fno-var-tracking-assignments)

ifdef CONFIG_DEBUG_INFO
KBUILD_CFLAGS	+= -g
KBUILD_AFLAGS	+= -Wa,--gdwarf-2
endif

ifdef CONFIG_DEBUG_INFO_REDUCED
KBUILD_CFLAGS 	+= $(call cc-option, -femit-struct-debug-baseonly) \
		   $(call cc-option,-fno-var-tracking)
endif

ifdef CONFIG_FUNCTION_TRACER
ifdef CONFIG_HAVE_FENTRY
CC_USING_FENTRY	:= $(call cc-option, -mfentry -DCC_USING_FENTRY)
endif
KBUILD_CFLAGS	+= -pg $(CC_USING_FENTRY)
KBUILD_AFLAGS	+= $(CC_USING_FENTRY)
ifdef CONFIG_DYNAMIC_FTRACE
	ifdef CONFIG_HAVE_C_RECORDMCOUNT
		BUILD_C_RECORDMCOUNT := y
		export BUILD_C_RECORDMCOUNT
	endif
endif
endif

# We trigger additional mismatches with less inlining
ifdef CONFIG_DEBUG_SECTION_MISMATCH
KBUILD_CFLAGS += $(call cc-option, -fno-inline-functions-called-once)
endif

# arch Makefile may override CC so keep this after arch Makefile is included
NOSTDINC_FLAGS += -nostdinc -isystem $(shell $(CC) -print-file-name=include)
CHECKFLAGS     += $(NOSTDINC_FLAGS)

# warn about C99 declaration after statement
KBUILD_CFLAGS += $(call cc-option,-Wdeclaration-after-statement,)

# disable pointer signed / unsigned warnings in gcc 4.0
KBUILD_CFLAGS += $(call cc-disable-warning, pointer-sign)

# disable invalid "can't wrap" optimizations for signed / pointers
KBUILD_CFLAGS	+= $(call cc-option,-fno-strict-overflow)

# conserve stack if available
KBUILD_CFLAGS   += $(call cc-option,-fconserve-stack)

# disallow errors like 'EXPORT_GPL(foo);' with missing header
KBUILD_CFLAGS   += $(call cc-option,-Werror=implicit-int)

# require functions to have arguments in prototypes, not empty 'int foo()'
KBUILD_CFLAGS   += $(call cc-option,-Werror=strict-prototypes)

# Prohibit date/time macros, which would make the build non-deterministic
KBUILD_CFLAGS   += $(call cc-option,-Werror=date-time)

# use the deterministic mode of AR if available
KBUILD_ARFLAGS := $(call ar-option,D)

# check for 'asm goto'
ifeq ($(shell $(CONFIG_SHELL) $(srctree)/scripts/gcc-goto.sh $(CC)), y)
	KBUILD_CFLAGS += -DCC_HAVE_ASM_GOTO
endif

# Add user supplied CPPFLAGS, AFLAGS and CFLAGS as the last assignments
KBUILD_CPPFLAGS += $(KCPPFLAGS)
KBUILD_AFLAGS += $(KAFLAGS)
KBUILD_CFLAGS += $(KCFLAGS)

# Use --build-id when available.
LDFLAGS_BUILD_ID = $(patsubst -Wl$(comma)%,%,\
			      $(call cc-ldoption, -Wl$(comma)--build-id,))
KBUILD_LDFLAGS_MODULE += $(LDFLAGS_BUILD_ID)
LDFLAGS_vmlinux += $(LDFLAGS_BUILD_ID)

ifeq ($(CONFIG_STRIP_ASM_SYMS),y)
LDFLAGS_vmlinux	+= $(call ld-option, -X,)
endif

# Default kernel image to build when no specific target is given.
# KBUILD_IMAGE may be overruled on the command line or
# set in the environment
# Also any assignments in arch/$(ARCH)/Makefile take precedence over
# this default value
export KBUILD_IMAGE ?= vmlinux

#
# INSTALL_PATH specifies where to place the updated kernel and system map
# images. Default is /boot, but you can set it to other values
export	INSTALL_PATH ?= /boot

#
# INSTALL_MOD_PATH specifies a prefix to MODLIB for module directory
# relocations required by build roots.  This is not defined in the
# makefile but the argument can be passed to make if needed.
#

MODLIB	= $(INSTALL_MOD_PATH)/lib/modules/$(KERNELRELEASE)
export MODLIB

#
#  INSTALL_MOD_STRIP, if defined, will cause modules to be
#  stripped after they are installed.  If INSTALL_MOD_STRIP is '1', then
#  the default option --strip-debug will be used.  Otherwise,
#  INSTALL_MOD_STRIP value will be used as the options to the strip command.

ifdef INSTALL_MOD_STRIP
ifeq ($(INSTALL_MOD_STRIP),1)
mod_strip_cmd = $(STRIP) --strip-debug
else
mod_strip_cmd = $(STRIP) $(INSTALL_MOD_STRIP)
endif # INSTALL_MOD_STRIP=1
else
mod_strip_cmd = true
endif # INSTALL_MOD_STRIP
export mod_strip_cmd

# Select initial ramdisk compression format, default is gzip(1).
# This shall be used by the dracut(8) tool while creating an initramfs image.
#
INITRD_COMPRESS-y                  := gzip
INITRD_COMPRESS-$(CONFIG_RD_BZIP2) := bzip2
INITRD_COMPRESS-$(CONFIG_RD_LZMA)  := lzma
INITRD_COMPRESS-$(CONFIG_RD_XZ)    := xz
INITRD_COMPRESS-$(CONFIG_RD_LZO)   := lzo
INITRD_COMPRESS-$(CONFIG_RD_LZ4)   := lz4
# do not export INITRD_COMPRESS, since we didn't actually
# choose a sane default compression above.
# export INITRD_COMPRESS := $(INITRD_COMPRESS-y)

ifdef CONFIG_MODULE_SIG_ALL
MODSECKEY = ./signing_key.priv
MODPUBKEY = ./signing_key.x509
export MODPUBKEY
mod_sign_cmd = perl $(srctree)/scripts/sign-file $(CONFIG_MODULE_SIG_HASH) $(MODSECKEY) $(MODPUBKEY)
else
mod_sign_cmd = true
endif
export mod_sign_cmd


ifeq ($(KBUILD_EXTMOD),)
core-y		+= kernel/ mm/ fs/ ipc/ security/ crypto/ block/

vmlinux-dirs	:= $(patsubst %/,%,$(filter %/, $(init-y) $(init-m) \
		     $(core-y) $(core-m) $(drivers-y) $(drivers-m) \
		     $(net-y) $(net-m) $(libs-y) $(libs-m)))

vmlinux-alldirs	:= $(sort $(vmlinux-dirs) $(patsubst %/,%,$(filter %/, \
		     $(init-n) $(init-) \
		     $(core-n) $(core-) $(drivers-n) $(drivers-) \
		     $(net-n)  $(net-)  $(libs-n)    $(libs-))))

init-y		:= $(patsubst %/, %/built-in.o, $(init-y))
core-y		:= $(patsubst %/, %/built-in.o, $(core-y))
drivers-y	:= $(patsubst %/, %/built-in.o, $(drivers-y))
net-y		:= $(patsubst %/, %/built-in.o, $(net-y))
libs-y1		:= $(patsubst %/, %/lib.a, $(libs-y))
libs-y2		:= $(patsubst %/, %/built-in.o, $(libs-y))
libs-y		:= $(libs-y1) $(libs-y2)

# Externally visible symbols (used by link-vmlinux.sh)
export KBUILD_VMLINUX_INIT := $(head-y) $(init-y)
export KBUILD_VMLINUX_MAIN := $(core-y) $(libs-y) $(drivers-y) $(net-y)
export KBUILD_LDS          := arch/$(SRCARCH)/kernel/vmlinux.lds
export LDFLAGS_vmlinux
# used by scripts/pacmage/Makefile
export KBUILD_ALLDIRS := $(sort $(filter-out arch/%,$(vmlinux-alldirs)) arch Documentation include samples scripts tools virt)

vmlinux-deps := $(KBUILD_LDS) $(KBUILD_VMLINUX_INIT) $(KBUILD_VMLINUX_MAIN)

# Final link of vmlinux
      cmd_link-vmlinux = $(CONFIG_SHELL) $< $(LD) $(LDFLAGS) $(LDFLAGS_vmlinux)
quiet_cmd_link-vmlinux = LINK    $@

# Include targets which we want to
# execute if the rest of the kernel build went well.
vmlinux: scripts/link-vmlinux.sh $(vmlinux-deps) FORCE
ifdef CONFIG_HEADERS_CHECK
	$(Q)$(MAKE) -f $(srctree)/Makefile headers_check
endif
ifdef CONFIG_SAMPLES
	$(Q)$(MAKE) $(build)=samples
endif
ifdef CONFIG_BUILD_DOCSRC
	$(Q)$(MAKE) $(build)=Documentation
endif
	+$(call if_changed,link-vmlinux)

# The actual objects are generated when descending, 
# make sure no implicit rule kicks in
$(sort $(vmlinux-deps)): $(vmlinux-dirs) ;

# Handle descending into subdirectories listed in $(vmlinux-dirs)
# Preset locale variables to speed up the build process. Limit locale
# tweaks to this spot to avoid wrong language settings when running
# make menuconfig etc.
# Error messages still appears in the original language

PHONY += $(vmlinux-dirs)
$(vmlinux-dirs): prepare scripts
	$(Q)$(MAKE) $(build)=$@

define filechk_kernel.release
	echo "$(KERNELVERSION)$$($(CONFIG_SHELL) $(srctree)/scripts/setlocalversion $(srctree))"
endef

# Store (new) KERNELRELEASE string in include/config/kernel.release
include/config/kernel.release: include/config/auto.conf FORCE
	$(call filechk,kernel.release)


# Things we need to do before we recursively start building the kernel
# or the modules are listed in "prepare".
# A multi level approach is used. prepareN is processed before prepareN-1.
# archprepare is used in arch Makefiles and when processed asm symlink,
# version.h and scripts_basic is processed / created.

# Listed in dependency order
PHONY += prepare archprepare prepare0 prepare1 prepare2 prepare3

# prepare3 is used to check if we are building in a separate output directory,
# and if so do:
# 1) Check that make has not been executed in the kernel src $(srctree)
prepare3: include/config/kernel.release
ifneq ($(KBUILD_SRC),)
	@$(kecho) '  Using $(srctree) as source for kernel'
	$(Q)if [ -f $(srctree)/.config -o -d $(srctree)/include/config ]; then \
		echo >&2 "  $(srctree) is not clean, please run 'make mrproper'"; \
		echo >&2 "  in the '$(srctree)' directory.";\
		/bin/false; \
	fi;
endif

# prepare2 creates a makefile if using a separate output directory
prepare2: prepare3 outputmakefile asm-generic

prepare1: prepare2 $(version_h) include/generated/utsrelease.h \
                   include/config/auto.conf
	$(cmd_crmodverdir)

archprepare: archheaders archscripts prepare1 scripts_basic

prepare0: archprepare FORCE
	$(Q)$(MAKE) $(build)=.

# All the preparing..
prepare: prepare0

# Generate some files
# ---------------------------------------------------------------------------

# KERNELRELEASE can change from a few different places, meaning version.h
# needs to be updated, so this check is forced on all builds

uts_len := 64
define filechk_utsrelease.h
	if [ `echo -n "$(KERNELRELEASE)" | wc -c ` -gt $(uts_len) ]; then \
	  echo '"$(KERNELRELEASE)" exceeds $(uts_len) characters' >&2;    \
	  exit 1;                                                         \
	fi;                                                               \
	(echo \#define UTS_RELEASE \"$(KERNELRELEASE)\";)
endef

define filechk_version.h
	(echo \#define LINUX_VERSION_CODE $(shell                         \
	expr $(VERSION) \* 65536 + 0$(PATCHLEVEL) \* 256 + 0$(SUBLEVEL)); \
	echo '#define KERNEL_VERSION(a,b,c) (((a) << 16) + ((b) << 8) + (c))';)
endef

$(version_h): $(srctree)/Makefile FORCE
	$(call filechk,version.h)

include/generated/utsrelease.h: include/config/kernel.release FORCE
	$(call filechk,utsrelease.h)

PHONY += headerdep
headerdep:
	$(Q)find $(srctree)/include/ -name '*.h' | xargs --max-args 1 \
	$(srctree)/scripts/headerdep.pl -I$(srctree)/include

# ---------------------------------------------------------------------------

PHONY += depend dep
depend dep:
	@echo '*** Warning: make $@ is unnecessary now.'

# ---------------------------------------------------------------------------
# Firmware install
INSTALL_FW_PATH=$(INSTALL_MOD_PATH)/lib/firmware
export INSTALL_FW_PATH

PHONY += firmware_install
firmware_install: FORCE
	@mkdir -p $(objtree)/firmware
	$(Q)$(MAKE) -f $(srctree)/scripts/Makefile.fwinst obj=firmware __fw_install

# ---------------------------------------------------------------------------
# Kernel headers

#Default location for installed headers
export INSTALL_HDR_PATH = $(objtree)/usr

hdr-inst := -rR -f $(srctree)/scripts/Makefile.headersinst obj

# If we do an all arch process set dst to asm-$(hdr-arch)
hdr-dst = $(if $(KBUILD_HEADERS), dst=include/asm-$(hdr-arch), dst=include/asm)

PHONY += archheaders
archheaders:

PHONY += archscripts
archscripts:

PHONY += __headers
__headers: $(version_h) scripts_basic asm-generic archheaders archscripts FORCE
	$(Q)$(MAKE) $(build)=scripts build_unifdef

PHONY += headers_install_all
headers_install_all:
	$(Q)$(CONFIG_SHELL) $(srctree)/scripts/headers.sh install

PHONY += headers_install
headers_install: __headers
	$(if $(wildcard $(srctree)/arch/$(hdr-arch)/include/uapi/asm/Kbuild),, \
	  $(error Headers not exportable for the $(SRCARCH) architecture))
	$(Q)$(MAKE) $(hdr-inst)=include/uapi
	$(Q)$(MAKE) $(hdr-inst)=arch/$(hdr-arch)/include/uapi/asm $(hdr-dst)

PHONY += headers_check_all
headers_check_all: headers_install_all
	$(Q)$(CONFIG_SHELL) $(srctree)/scripts/headers.sh check

PHONY += headers_check
headers_check: headers_install
	$(Q)$(MAKE) $(hdr-inst)=include/uapi HDRCHECK=1
	$(Q)$(MAKE) $(hdr-inst)=arch/$(hdr-arch)/include/uapi/asm $(hdr-dst) HDRCHECK=1

# ---------------------------------------------------------------------------
# Modules

ifdef CONFIG_MODULES

# By default, build modules as well

all: modules

#	Build modules
#
#	A module can be listed more than once in obj-m resulting in
#	duplicate lines in modules.order files.  Those are removed
#	using awk while concatenating to the final file.

PHONY += modules
modules: $(vmlinux-dirs) $(if $(KBUILD_BUILTIN),vmlinux) modules.builtin
	$(Q)$(AWK) '!x[$$0]++' $(vmlinux-dirs:%=$(objtree)/%/modules.order) > $(objtree)/modules.order
	@$(kecho) '  Building modules, stage 2.';
	$(Q)$(MAKE) -f $(srctree)/scripts/Makefile.modpost
	$(Q)$(MAKE) -f $(srctree)/scripts/Makefile.fwinst obj=firmware __fw_modbuild

modules.builtin: $(vmlinux-dirs:%=%/modules.builtin)
	$(Q)$(AWK) '!x[$$0]++' $^ > $(objtree)/modules.builtin

%/modules.builtin: include/config/auto.conf
	$(Q)$(MAKE) $(modbuiltin)=$*


# Target to prepare building external modules
PHONY += modules_prepare
modules_prepare: prepare scripts

# Target to install modules
PHONY += modules_install
modules_install: _modinst_ _modinst_post

PHONY += _modinst_
_modinst_:
	@rm -rf $(MODLIB)/kernel
	@rm -f $(MODLIB)/source
	@mkdir -p $(MODLIB)/kernel
	@ln -s $(srctree) $(MODLIB)/source
	@if [ ! $(objtree) -ef  $(MODLIB)/build ]; then \
		rm -f $(MODLIB)/build ; \
		ln -s $(objtree) $(MODLIB)/build ; \
	fi
	@cp -f $(objtree)/modules.order $(MODLIB)/
	@cp -f $(objtree)/modules.builtin $(MODLIB)/
	$(Q)$(MAKE) -f $(srctree)/scripts/Makefile.modinst

# This depmod is only for convenience to give the initial
# boot a modules.dep even before / is mounted read-write.  However the
# boot script depmod is the master version.
PHONY += _modinst_post
_modinst_post: _modinst_
	$(Q)$(MAKE) -f $(srctree)/scripts/Makefile.fwinst obj=firmware __fw_modinst
	$(call cmd,depmod)

ifeq ($(CONFIG_MODULE_SIG), y)
PHONY += modules_sign
modules_sign:
	$(Q)$(MAKE) -f $(srctree)/scripts/Makefile.modsign
endif

else # CONFIG_MODULES

# Modules not configured
# ---------------------------------------------------------------------------

modules modules_install: FORCE
	@echo >&2
	@echo >&2 "The present kernel configuration has modules disabled."
	@echo >&2 "Type 'make config' and enable loadable module support."
	@echo >&2 "Then build a kernel with module support enabled."
	@echo >&2
	@exit 1

endif # CONFIG_MODULES

###
# Cleaning is done on three levels.
# make clean     Delete most generated files
#                Leave enough to build external modules
# make mrproper  Delete the current configuration, and all generated files
# make distclean Remove editor backup files, patch leftover files and the like

# Directories & files removed with 'make clean'
CLEAN_DIRS  += $(MODVERDIR)

# Directories & files removed with 'make mrproper'
MRPROPER_DIRS  += include/config usr/include include/generated          \
                  arch/*/include/generated
MRPROPER_FILES += .config .config.old .version .old_version $(version_h) \
		  Module.symvers tags TAGS cscope* GPATH GTAGS GRTAGS GSYMS \
		  signing_key.priv signing_key.x509 x509.genkey		\
		  extra_certificates signing_key.x509.keyid		\
		  signing_key.x509.signer

# clean - Delete most, but leave enough to build external modules
#
clean: rm-dirs  := $(CLEAN_DIRS)
clean: rm-files := $(CLEAN_FILES)
clean-dirs      := $(addprefix _clean_, . $(vmlinux-alldirs) Documentation samples)

PHONY += $(clean-dirs) clean archclean vmlinuxclean
$(clean-dirs):
	$(Q)$(MAKE) $(clean)=$(patsubst _clean_%,%,$@)

vmlinuxclean:
	$(Q)$(CONFIG_SHELL) $(srctree)/scripts/link-vmlinux.sh clean

clean: archclean vmlinuxclean

# mrproper - Delete all generated files, including .config
#
mrproper: rm-dirs  := $(wildcard $(MRPROPER_DIRS))
mrproper: rm-files := $(wildcard $(MRPROPER_FILES))
mrproper-dirs      := $(addprefix _mrproper_,Documentation/DocBook scripts)

PHONY += $(mrproper-dirs) mrproper archmrproper
$(mrproper-dirs):
	$(Q)$(MAKE) $(clean)=$(patsubst _mrproper_%,%,$@)

mrproper: clean archmrproper $(mrproper-dirs)
	$(call cmd,rmdirs)
	$(call cmd,rmfiles)

# distclean
#
PHONY += distclean

distclean: mrproper
	@find $(srctree) $(RCS_FIND_IGNORE) \
		\( -name '*.orig' -o -name '*.rej' -o -name '*~' \
		-o -name '*.bak' -o -name '#*#' -o -name '.*.orig' \
		-o -name '.*.rej' \
		-o -name '*%' -o -name '.*.cmd' -o -name 'core' \) \
		-type f -print | xargs rm -f


# Packaging of the kernel to various formats
# ---------------------------------------------------------------------------
# rpm target kept for backward compatibility
package-dir	:= $(srctree)/scripts/package

%src-pkg: FORCE
	$(Q)$(MAKE) $(build)=$(package-dir) $@
%pkg: include/config/kernel.release FORCE
	$(Q)$(MAKE) $(build)=$(package-dir) $@
rpm: include/config/kernel.release FORCE
	$(Q)$(MAKE) $(build)=$(package-dir) $@


# Brief documentation of the typical targets used
# ---------------------------------------------------------------------------

boards := $(wildcard $(srctree)/arch/$(SRCARCH)/configs/*_defconfig)
boards := $(notdir $(boards))
board-dirs := $(dir $(wildcard $(srctree)/arch/$(SRCARCH)/configs/*/*_defconfig))
board-dirs := $(sort $(notdir $(board-dirs:/=)))

help:
	@echo  'Cleaning targets:'
	@echo  '  clean		  - Remove most generated files but keep the config and'
	@echo  '                    enough build support to build external modules'
	@echo  '  mrproper	  - Remove all generated files + config + various backup files'
	@echo  '  distclean	  - mrproper + remove editor backup and patch files'
	@echo  ''
	@echo  'Configuration targets:'
	@$(MAKE) -f $(srctree)/scripts/kconfig/Makefile help
	@echo  ''
	@echo  'Other generic targets:'
	@echo  '  all		  - Build all targets marked with [*]'
	@echo  '* vmlinux	  - Build the bare kernel'
	@echo  '* modules	  - Build all modules'
	@echo  '  modules_install - Install all modules to INSTALL_MOD_PATH (default: /)'
	@echo  '  firmware_install- Install all firmware to INSTALL_FW_PATH'
	@echo  '                    (default: $$(INSTALL_MOD_PATH)/lib/firmware)'
	@echo  '  dir/            - Build all files in dir and below'
	@echo  '  dir/file.[oisS] - Build specified target only'
	@echo  '  dir/file.lst    - Build specified mixed source/assembly target only'
	@echo  '                    (requires a recent binutils and recent build (System.map))'
	@echo  '  dir/file.ko     - Build module including final link'
	@echo  '  modules_prepare - Set up for building external modules'
	@echo  '  tags/TAGS	  - Generate tags file for editors'
	@echo  '  cscope	  - Generate cscope index'
	@echo  '  gtags           - Generate GNU GLOBAL index'
	@echo  '  kernelrelease	  - Output the release version string'
	@echo  '  kernelversion	  - Output the version stored in Makefile'
	@echo  '  image_name	  - Output the image name'
	@echo  '  headers_install - Install sanitised kernel headers to INSTALL_HDR_PATH'; \
	 echo  '                    (default: $(INSTALL_HDR_PATH))'; \
	 echo  ''
	@echo  'Static analysers'
	@echo  '  checkstack      - Generate a list of stack hogs'
	@echo  '  namespacecheck  - Name space analysis on compiled kernel'
	@echo  '  versioncheck    - Sanity check on version.h usage'
	@echo  '  includecheck    - Check for duplicate included header files'
	@echo  '  export_report   - List the usages of all exported symbols'
	@echo  '  headers_check   - Sanity check on exported headers'
	@echo  '  headerdep       - Detect inclusion cycles in headers'
	@$(MAKE) -f $(srctree)/scripts/Makefile.help checker-help
	@echo  ''
	@echo  'Kernel packaging:'
	@$(MAKE) $(build)=$(package-dir) help
	@echo  ''
	@echo  'Documentation targets:'
	@$(MAKE) -f $(srctree)/Documentation/DocBook/Makefile dochelp
	@echo  ''
	@echo  'Architecture specific targets ($(SRCARCH)):'
	@$(if $(archhelp),$(archhelp),\
		echo '  No architecture specific help defined for $(SRCARCH)')
	@echo  ''
	@$(if $(boards), \
		$(foreach b, $(boards), \
		printf "  %-24s - Build for %s\\n" $(b) $(subst _defconfig,,$(b));) \
		echo '')
	@$(if $(board-dirs), \
		$(foreach b, $(board-dirs), \
		printf "  %-16s - Show %s-specific targets\\n" help-$(b) $(b);) \
		printf "  %-16s - Show all of the above\\n" help-boards; \
		echo '')

	@echo  '  make V=0|1 [targets] 0 => quiet build (default), 1 => verbose build'
	@echo  '  make V=2   [targets] 2 => give reason for rebuild of target'
	@echo  '  make O=dir [targets] Locate all output files in "dir", including .config'
	@echo  '  make C=1   [targets] Check all c source with $$CHECK (sparse by default)'
	@echo  '  make C=2   [targets] Force check of all c source with $$CHECK'
	@echo  '  make RECORDMCOUNT_WARN=1 [targets] Warn about ignored mcount sections'
	@echo  '  make W=n   [targets] Enable extra gcc checks, n=1,2,3 where'
	@echo  '		1: warnings which may be relevant and do not occur too often'
	@echo  '		2: warnings which occur quite often but may still be relevant'
	@echo  '		3: more obscure warnings, can most likely be ignored'
	@echo  '		Multiple levels can be combined with W=12 or W=123'
	@echo  ''
	@echo  'Execute "make" or "make all" to build all targets marked with [*] '
	@echo  'For further info see the ./README file'


help-board-dirs := $(addprefix help-,$(board-dirs))

help-boards: $(help-board-dirs)

boards-per-dir = $(notdir $(wildcard $(srctree)/arch/$(SRCARCH)/configs/$*/*_defconfig))

$(help-board-dirs): help-%:
	@echo  'Architecture specific targets ($(SRCARCH) $*):'
	@$(if $(boards-per-dir), \
		$(foreach b, $(boards-per-dir), \
		printf "  %-24s - Build for %s\\n" $*/$(b) $(subst _defconfig,,$(b));) \
		echo '')


# Documentation targets
# ---------------------------------------------------------------------------
%docs: scripts_basic FORCE
	$(Q)$(MAKE) $(build)=scripts build_docproc
	$(Q)$(MAKE) $(build)=Documentation/DocBook $@

else # KBUILD_EXTMOD

###
# External module support.
# When building external modules the kernel used as basis is considered
# read-only, and no consistency checks are made and the make
# system is not used on the basis kernel. If updates are required
# in the basis kernel ordinary make commands (without M=...) must
# be used.
#
# The following are the only valid targets when building external
# modules.
# make M=dir clean     Delete all automatically generated files
# make M=dir modules   Make all modules in specified dir
# make M=dir	       Same as 'make M=dir modules'
# make M=dir modules_install
#                      Install the modules built in the module directory
#                      Assumes install directory is already created

# We are always building modules
KBUILD_MODULES := 1
PHONY += crmodverdir
crmodverdir:
	$(cmd_crmodverdir)

PHONY += $(objtree)/Module.symvers
$(objtree)/Module.symvers:
	@test -e $(objtree)/Module.symvers || ( \
	echo; \
	echo "  WARNING: Symbol version dump $(objtree)/Module.symvers"; \
	echo "           is missing; modules will have no dependencies and modversions."; \
	echo )

module-dirs := $(addprefix _module_,$(KBUILD_EXTMOD))
PHONY += $(module-dirs) modules
$(module-dirs): crmodverdir $(objtree)/Module.symvers
	$(Q)$(MAKE) $(build)=$(patsubst _module_%,%,$@)

modules: $(module-dirs)
	@$(kecho) '  Building modules, stage 2.';
	$(Q)$(MAKE) -f $(srctree)/scripts/Makefile.modpost

PHONY += modules_install
modules_install: _emodinst_ _emodinst_post

install-dir := $(if $(INSTALL_MOD_DIR),$(INSTALL_MOD_DIR),extra)
PHONY += _emodinst_
_emodinst_:
	$(Q)mkdir -p $(MODLIB)/$(install-dir)
	$(Q)$(MAKE) -f $(srctree)/scripts/Makefile.modinst

PHONY += _emodinst_post
_emodinst_post: _emodinst_
	$(call cmd,depmod)

clean-dirs := $(addprefix _clean_,$(KBUILD_EXTMOD))

PHONY += $(clean-dirs) clean
$(clean-dirs):
	$(Q)$(MAKE) $(clean)=$(patsubst _clean_%,%,$@)

clean:	rm-dirs := $(MODVERDIR)
clean: rm-files := $(KBUILD_EXTMOD)/Module.symvers

help:
	@echo  '  Building external modules.'
	@echo  '  Syntax: make -C path/to/kernel/src M=$$PWD target'
	@echo  ''
	@echo  '  modules         - default target, build the module(s)'
	@echo  '  modules_install - install the module'
	@echo  '  clean           - remove generated files in module directory only'
	@echo  ''

# Dummies...
PHONY += prepare scripts
prepare: ;
scripts: ;
endif # KBUILD_EXTMOD

clean: $(clean-dirs)
	$(call cmd,rmdirs)
	$(call cmd,rmfiles)
	@find $(if $(KBUILD_EXTMOD), $(KBUILD_EXTMOD), .) $(RCS_FIND_IGNORE) \
		\( -name '*.[oas]' -o -name '*.ko' -o -name '.*.cmd' \
		-o -name '*.ko.*' \
		-o -name '.*.d' -o -name '.*.tmp' -o -name '*.mod.c' \
		-o -name '*.symtypes' -o -name 'modules.order' \
		-o -name modules.builtin -o -name '.tmp_*.o.*' \
		-o -name '*.gcno' \) -type f -print | xargs rm -f

# Generate tags for editors
# ---------------------------------------------------------------------------
quiet_cmd_tags = GEN     $@
      cmd_tags = $(CONFIG_SHELL) $(srctree)/scripts/tags.sh $@

tags TAGS cscope gtags: FORCE
	$(call cmd,tags)

# Scripts to check various things for consistency
# ---------------------------------------------------------------------------

PHONY += includecheck versioncheck coccicheck namespacecheck export_report

includecheck:
	find $(srctree)/* $(RCS_FIND_IGNORE) \
		-name '*.[hcS]' -type f -print | sort \
		| xargs $(PERL) -w $(srctree)/scripts/checkincludes.pl

versioncheck:
	find $(srctree)/* $(RCS_FIND_IGNORE) \
		-name '*.[hcS]' -type f -print | sort \
		| xargs $(PERL) -w $(srctree)/scripts/checkversion.pl

coccicheck:
	$(Q)$(CONFIG_SHELL) $(srctree)/scripts/$@

namespacecheck:
	$(PERL) $(srctree)/scripts/namespace.pl

export_report:
	$(PERL) $(srctree)/scripts/export_report.pl

endif #ifeq ($(config-targets),1)
endif #ifeq ($(mixed-targets),1)

PHONY += checkstack kernelrelease kernelversion image_name

# UML needs a little special treatment here.  It wants to use the host
# toolchain, so needs $(SUBARCH) passed to checkstack.pl.  Everyone
# else wants $(ARCH), including people doing cross-builds, which means
# that $(SUBARCH) doesn't work here.
ifeq ($(ARCH), um)
CHECKSTACK_ARCH := $(SUBARCH)
else
CHECKSTACK_ARCH := $(ARCH)
endif
checkstack:
	$(OBJDUMP) -d vmlinux $$(find . -name '*.ko') | \
	$(PERL) $(src)/scripts/checkstack.pl $(CHECKSTACK_ARCH)

kernelrelease:
	@echo "$(KERNELVERSION)$$($(CONFIG_SHELL) $(srctree)/scripts/setlocalversion $(srctree))"

kernelversion:
	@echo $(KERNELVERSION)

image_name:
	@echo $(KBUILD_IMAGE)

# Clear a bunch of variables before executing the submake
tools/: FORCE
	$(Q)mkdir -p $(objtree)/tools
	$(Q)$(MAKE) LDFLAGS= MAKEFLAGS="$(filter --j% -j,$(MAKEFLAGS))" O=$(objtree) subdir=tools -C $(src)/tools/

tools/%: FORCE
	$(Q)mkdir -p $(objtree)/tools
	$(Q)$(MAKE) LDFLAGS= MAKEFLAGS="$(filter --j% -j,$(MAKEFLAGS))" O=$(objtree) subdir=tools -C $(src)/tools/ $*

# Single targets
# ---------------------------------------------------------------------------
# Single targets are compatible with:
# - build with mixed source and output
# - build with separate output dir 'make O=...'
# - external modules
#
#  target-dir => where to store outputfile
#  build-dir  => directory in kernel source tree to use

ifeq ($(KBUILD_EXTMOD),)
        build-dir  = $(patsubst %/,%,$(dir $@))
        target-dir = $(dir $@)
else
        zap-slash=$(filter-out .,$(patsubst %/,%,$(dir $@)))
        build-dir  = $(KBUILD_EXTMOD)$(if $(zap-slash),/$(zap-slash))
        target-dir = $(if $(KBUILD_EXTMOD),$(dir $<),$(dir $@))
endif

%.s: %.c prepare scripts FORCE
	$(Q)$(MAKE) $(build)=$(build-dir) $(target-dir)$(notdir $@)
%.i: %.c prepare scripts FORCE
	$(Q)$(MAKE) $(build)=$(build-dir) $(target-dir)$(notdir $@)
%.o: %.c prepare scripts FORCE
	$(Q)$(MAKE) $(build)=$(build-dir) $(target-dir)$(notdir $@)
%.lst: %.c prepare scripts FORCE
	$(Q)$(MAKE) $(build)=$(build-dir) $(target-dir)$(notdir $@)
%.s: %.S prepare scripts FORCE
	$(Q)$(MAKE) $(build)=$(build-dir) $(target-dir)$(notdir $@)
%.o: %.S prepare scripts FORCE
	$(Q)$(MAKE) $(build)=$(build-dir) $(target-dir)$(notdir $@)
%.symtypes: %.c prepare scripts FORCE
	$(Q)$(MAKE) $(build)=$(build-dir) $(target-dir)$(notdir $@)

# Modules
/: prepare scripts FORCE
	$(cmd_crmodverdir)
	$(Q)$(MAKE) KBUILD_MODULES=$(if $(CONFIG_MODULES),1) \
	$(build)=$(build-dir)
%/: prepare scripts FORCE
	$(cmd_crmodverdir)
	$(Q)$(MAKE) KBUILD_MODULES=$(if $(CONFIG_MODULES),1) \
	$(build)=$(build-dir)
%.ko: prepare scripts FORCE
	$(cmd_crmodverdir)
	$(Q)$(MAKE) KBUILD_MODULES=$(if $(CONFIG_MODULES),1)   \
	$(build)=$(build-dir) $(@:.ko=.o)
	$(Q)$(MAKE) -f $(srctree)/scripts/Makefile.modpost

# FIXME Should go into a make.lib or something 
# ===========================================================================

quiet_cmd_rmdirs = $(if $(wildcard $(rm-dirs)),CLEAN   $(wildcard $(rm-dirs)))
      cmd_rmdirs = rm -rf $(rm-dirs)

quiet_cmd_rmfiles = $(if $(wildcard $(rm-files)),CLEAN   $(wildcard $(rm-files)))
      cmd_rmfiles = rm -f $(rm-files)

# Run depmod only if we have System.map and depmod is executable
quiet_cmd_depmod = DEPMOD  $(KERNELRELEASE)
      cmd_depmod = $(CONFIG_SHELL) $(srctree)/scripts/depmod.sh $(DEPMOD) \
                   $(KERNELRELEASE) "$(patsubst y,_,$(CONFIG_HAVE_UNDERSCORE_SYMBOL_PREFIX))"

# Create temporary dir for module support files
# clean it up only when building all modules
cmd_crmodverdir = $(Q)mkdir -p $(MODVERDIR) \
                  $(if $(KBUILD_MODULES),; rm -f $(MODVERDIR)/*)

# read all saved command lines

targets := $(wildcard $(sort $(targets)))
cmd_files := $(wildcard .*.cmd $(foreach f,$(targets),$(dir $(f)).$(notdir $(f)).cmd))

ifneq ($(cmd_files),)
  $(cmd_files): ;	# Do not try to update included dependency files
  include $(cmd_files)
endif

# Shorthand for $(Q)$(MAKE) -f scripts/Makefile.clean obj=dir
# Usage:
# $(Q)$(MAKE) $(clean)=dir
clean := -f $(if $(KBUILD_SRC),$(srctree)/)scripts/Makefile.clean obj

endif	# skip-makefile

PHONY += FORCE
FORCE:

# Declare the contents of the .PHONY variable as phony.  We keep that
# information in a variable so we can use it in if_changed and friends.
.PHONY: $(PHONY)<|MERGE_RESOLUTION|>--- conflicted
+++ resolved
@@ -1,10 +1,6 @@
 VERSION = 3
 PATCHLEVEL = 14
-<<<<<<< HEAD
-SUBLEVEL = 31
-=======
 SUBLEVEL = 32
->>>>>>> a488b622
 EXTRAVERSION =
 NAME = Remembering Coco
 
