/*
 * RT Mutexes: blocking mutual exclusion locks with PI support
 *
 * started by Ingo Molnar and Thomas Gleixner:
 *
 *  Copyright (C) 2004-2006 Red Hat, Inc., Ingo Molnar <mingo@redhat.com>
 *  Copyright (C) 2006, Timesys Corp., Thomas Gleixner <tglx@timesys.com>
 *
 * This file contains the public data structure and API definitions.
 */

#ifndef __LINUX_RT_MUTEX_H
#define __LINUX_RT_MUTEX_H

#include <linux/linkage.h>
#include <linux/rbtree.h>
#include <linux/spinlock_types_raw.h>

extern int max_lock_depth; /* for sysctl */

#ifdef CONFIG_DEBUG_MUTEXES
#include <linux/debug_locks.h>
#endif

/**
 * The rt_mutex structure
 *
 * @wait_lock:	spinlock to protect the structure
 * @waiters:	rbtree root to enqueue waiters in priority order
 * @waiters_leftmost: top waiter
 * @owner:	the mutex owner
 */
struct rt_mutex {
	raw_spinlock_t		wait_lock;
	struct rb_root          waiters;
	struct rb_node          *waiters_leftmost;
	struct task_struct	*owner;
	int			save_state;
#ifdef CONFIG_DEBUG_RT_MUTEXES
	const char 		*name, *file;
	int			line;
	void			*magic;
#endif
};

struct rt_mutex_waiter;
struct hrtimer_sleeper;

#ifdef CONFIG_DEBUG_RT_MUTEXES
 extern int rt_mutex_debug_check_no_locks_freed(const void *from,
						unsigned long len);
 extern void rt_mutex_debug_check_no_locks_held(struct task_struct *task);
#else
 static inline int rt_mutex_debug_check_no_locks_freed(const void *from,
						       unsigned long len)
 {
	return 0;
 }
# define rt_mutex_debug_check_no_locks_held(task)	do { } while (0)
#endif

# define rt_mutex_init(mutex)					\
	do {							\
		raw_spin_lock_init(&(mutex)->wait_lock);	\
		__rt_mutex_init(mutex, #mutex);			\
	} while (0)

#ifdef CONFIG_DEBUG_RT_MUTEXES
# define __DEBUG_RT_MUTEX_INITIALIZER(mutexname) \
	, .name = #mutexname, .file = __FILE__, .line = __LINE__
 extern void rt_mutex_debug_task_free(struct task_struct *tsk);
#else
# define __DEBUG_RT_MUTEX_INITIALIZER(mutexname)
# define rt_mutex_debug_task_free(t)			do { } while (0)
#endif

#define __RT_MUTEX_INITIALIZER_PLAIN(mutexname) \
	 .wait_lock = __RAW_SPIN_LOCK_UNLOCKED(mutexname.wait_lock) \
	, .waiters = RB_ROOT \
	, .owner = NULL \
	__DEBUG_RT_MUTEX_INITIALIZER(mutexname)

#define __RT_MUTEX_INITIALIZER(mutexname) \
	{ __RT_MUTEX_INITIALIZER_PLAIN(mutexname) }

#define __RT_MUTEX_INITIALIZER_SAVE_STATE(mutexname) \
	{ __RT_MUTEX_INITIALIZER_PLAIN(mutexname)    \
	, .save_state = 1 }

#define DEFINE_RT_MUTEX(mutexname) \
	struct rt_mutex mutexname = __RT_MUTEX_INITIALIZER(mutexname)

/**
 * rt_mutex_is_locked - is the mutex locked
 * @lock: the mutex to be queried
 *
 * Returns 1 if the mutex is locked, 0 if unlocked.
 */
static inline int rt_mutex_is_locked(struct rt_mutex *lock)
{
	return lock->owner != NULL;
}

extern void __rt_mutex_init(struct rt_mutex *lock, const char *name);
extern void rt_mutex_destroy(struct rt_mutex *lock);

extern void rt_mutex_lock(struct rt_mutex *lock);
<<<<<<< HEAD
extern int rt_mutex_lock_interruptible(struct rt_mutex *lock,
						int detect_deadlock);
extern int rt_mutex_lock_killable(struct rt_mutex *lock, int detect_deadlock);
=======
extern int rt_mutex_lock_interruptible(struct rt_mutex *lock);
extern int rt_mutex_lock_killable(struct rt_mutex *lock);
>>>>>>> 91dc6afc
extern int rt_mutex_timed_lock(struct rt_mutex *lock,
			       struct hrtimer_sleeper *timeout);

extern int rt_mutex_trylock(struct rt_mutex *lock);

extern void rt_mutex_unlock(struct rt_mutex *lock);

#endif<|MERGE_RESOLUTION|>--- conflicted
+++ resolved
@@ -105,14 +105,8 @@
 extern void rt_mutex_destroy(struct rt_mutex *lock);
 
 extern void rt_mutex_lock(struct rt_mutex *lock);
-<<<<<<< HEAD
-extern int rt_mutex_lock_interruptible(struct rt_mutex *lock,
-						int detect_deadlock);
-extern int rt_mutex_lock_killable(struct rt_mutex *lock, int detect_deadlock);
-=======
 extern int rt_mutex_lock_interruptible(struct rt_mutex *lock);
 extern int rt_mutex_lock_killable(struct rt_mutex *lock);
->>>>>>> 91dc6afc
 extern int rt_mutex_timed_lock(struct rt_mutex *lock,
 			       struct hrtimer_sleeper *timeout);
 
