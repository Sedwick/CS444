--- conflicted
+++ resolved
@@ -229,11 +229,8 @@
 			template.id = snd_soc_dapm_kcontrol;
 			template.name = kcontrol->id.name;
 
-<<<<<<< HEAD
-=======
 			data->value = template.on_val;
 
->>>>>>> 4345adf9
 			data->widget = snd_soc_dapm_new_control(widget->dapm,
 				&template);
 			if (!data->widget) {
@@ -348,20 +345,7 @@
 	data->value = value;
 
 	return true;
-<<<<<<< HEAD
-=======
-}
-
-/**
- * snd_soc_dapm_kcontrol_codec() - Returns the codec associated to a kcontrol
- * @kcontrol: The kcontrol
- */
-struct snd_soc_codec *snd_soc_dapm_kcontrol_codec(struct snd_kcontrol *kcontrol)
-{
-	return dapm_kcontrol_get_wlist(kcontrol)->widgets[0]->codec;
->>>>>>> 4345adf9
-}
-EXPORT_SYMBOL_GPL(snd_soc_dapm_kcontrol_codec);
+}
 
 /**
  * snd_soc_dapm_kcontrol_codec() - Returns the codec associated to a kcontrol
@@ -2508,7 +2492,6 @@
 		wsink = wtsink;
 	if (!wsource)
 		wsource = wtsource;
-<<<<<<< HEAD
 
 	if (wsource == NULL) {
 		dev_err(dapm->dev, "ASoC: no source widget found for %s\n",
@@ -2521,20 +2504,6 @@
 		return -ENODEV;
 	}
 
-=======
-
-	if (wsource == NULL) {
-		dev_err(dapm->dev, "ASoC: no source widget found for %s\n",
-			route->source);
-		return -ENODEV;
-	}
-	if (wsink == NULL) {
-		dev_err(dapm->dev, "ASoC: no sink widget found for %s\n",
-			route->sink);
-		return -ENODEV;
-	}
-
->>>>>>> 4345adf9
 	ret = snd_soc_dapm_add_path(dapm, wsource, wsink, route->control,
 		route->connected);
 	if (ret)
@@ -2747,7 +2716,6 @@
  */
 int snd_soc_dapm_new_widgets(struct snd_soc_card *card)
 {
-	struct snd_soc_card *card = dapm->card;
 	struct snd_soc_dapm_widget *w;
 	unsigned int val;
 
@@ -2979,15 +2947,9 @@
 		update.mask = mask;
 		update.val = val;
 		card->update = &update;
-<<<<<<< HEAD
 
 		soc_dapm_mux_update_power(card, kcontrol, mux, e);
 
-=======
-
-		soc_dapm_mux_update_power(card, kcontrol, mux, e);
-
->>>>>>> 4345adf9
 		card->update = NULL;
 	}
 
