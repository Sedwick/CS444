/*
 *  drivers/net/ethernet/freescale/gianfar_ethtool.c
 *
 *  Gianfar Ethernet Driver
 *  Ethtool support for Gianfar Enet
 *  Based on e1000 ethtool support
 *
 *  Author: Andy Fleming
 *  Maintainer: Kumar Gala
 *  Modifier: Sandeep Gopalpet <sandeep.kumar@freescale.com>
 *
 *  Copyright 2003-2006, 2008-2009, 2011 Freescale Semiconductor, Inc.
 *
 *  This software may be used and distributed according to
 *  the terms of the GNU Public License, Version 2, incorporated herein
 *  by reference.
 */

#define pr_fmt(fmt) KBUILD_MODNAME ": " fmt

#include <linux/kernel.h>
#include <linux/string.h>
#include <linux/errno.h>
#include <linux/interrupt.h>
#include <linux/delay.h>
#include <linux/netdevice.h>
#include <linux/etherdevice.h>
#include <linux/net_tstamp.h>
#include <linux/skbuff.h>
#include <linux/spinlock.h>
#include <linux/mm.h>

#include <asm/io.h>
#include <asm/irq.h>
#include <asm/uaccess.h>
#include <linux/module.h>
#include <linux/crc32.h>
#include <asm/types.h>
#include <linux/ethtool.h>
#include <linux/mii.h>
#include <linux/phy.h>
#include <linux/sort.h>
#include <linux/if_vlan.h>

#include "gianfar.h"

int __attribute__ ((weak)) mpc85xx_pmc_set_wake(struct device *dev, bool enable)
{
	return 0;
}

#define GFAR_MAX_COAL_USECS 0xffff
#define GFAR_MAX_COAL_FRAMES 0xff
static void gfar_fill_stats(struct net_device *dev, struct ethtool_stats *dummy,
			    u64 *buf);
static void gfar_gstrings(struct net_device *dev, u32 stringset, u8 * buf);
static int gfar_gcoalesce(struct net_device *dev,
			  struct ethtool_coalesce *cvals);
static int gfar_scoalesce(struct net_device *dev,
			  struct ethtool_coalesce *cvals);
static void gfar_gringparam(struct net_device *dev,
			    struct ethtool_ringparam *rvals);
static int gfar_sringparam(struct net_device *dev,
			   struct ethtool_ringparam *rvals);
static void gfar_gdrvinfo(struct net_device *dev,
			  struct ethtool_drvinfo *drvinfo);

static const char stat_gstrings[][ETH_GSTRING_LEN] = {
	"rx-large-frame-errors",
	"rx-short-frame-errors",
	"rx-non-octet-errors",
	"rx-crc-errors",
	"rx-overrun-errors",
	"rx-busy-errors",
	"rx-babbling-errors",
	"rx-truncated-frames",
	"ethernet-bus-error",
	"tx-babbling-errors",
	"tx-underrun-errors",
	"rx-skb-missing-errors",
	"tx-timeout-errors",
	"tx-rx-64-frames",
	"tx-rx-65-127-frames",
	"tx-rx-128-255-frames",
	"tx-rx-256-511-frames",
	"tx-rx-512-1023-frames",
	"tx-rx-1024-1518-frames",
	"tx-rx-1519-1522-good-vlan",
	"rx-bytes",
	"rx-packets",
	"rx-fcs-errors",
	"receive-multicast-packet",
	"receive-broadcast-packet",
	"rx-control-frame-packets",
	"rx-pause-frame-packets",
	"rx-unknown-op-code",
	"rx-alignment-error",
	"rx-frame-length-error",
	"rx-code-error",
	"rx-carrier-sense-error",
	"rx-undersize-packets",
	"rx-oversize-packets",
	"rx-fragmented-frames",
	"rx-jabber-frames",
	"rx-dropped-frames",
	"tx-byte-counter",
	"tx-packets",
	"tx-multicast-packets",
	"tx-broadcast-packets",
	"tx-pause-control-frames",
	"tx-deferral-packets",
	"tx-excessive-deferral-packets",
	"tx-single-collision-packets",
	"tx-multiple-collision-packets",
	"tx-late-collision-packets",
	"tx-excessive-collision-packets",
	"tx-total-collision",
	"reserved",
	"tx-dropped-frames",
	"tx-jabber-frames",
	"tx-fcs-errors",
	"tx-control-frames",
	"tx-oversize-frames",
	"tx-undersize-frames",
	"tx-fragmented-frames",
};

/* Fill in a buffer with the strings which correspond to the
 * stats */
static void gfar_gstrings(struct net_device *dev, u32 stringset, u8 * buf)
{
	struct gfar_private *priv = netdev_priv(dev);

	if (priv->device_flags & FSL_GIANFAR_DEV_HAS_RMON)
		memcpy(buf, stat_gstrings, GFAR_STATS_LEN * ETH_GSTRING_LEN);
	else
		memcpy(buf, stat_gstrings,
		       GFAR_EXTRA_STATS_LEN * ETH_GSTRING_LEN);
}

/* Fill in an array of 64-bit statistics from various sources.
 * This array will be appended to the end of the ethtool_stats
 * structure, and returned to user space
 */
static void gfar_fill_stats(struct net_device *dev, struct ethtool_stats *dummy,
			    u64 *buf)
{
	int i;
	struct gfar_private *priv = netdev_priv(dev);
	struct gfar __iomem *regs = priv->gfargrp[0].regs;
	atomic64_t *extra = (atomic64_t *)&priv->extra_stats;

	for (i = 0; i < GFAR_EXTRA_STATS_LEN; i++)
		buf[i] = atomic64_read(&extra[i]);

	if (priv->device_flags & FSL_GIANFAR_DEV_HAS_RMON) {
		u32 __iomem *rmon = (u32 __iomem *) &regs->rmon;

		for (; i < GFAR_STATS_LEN; i++, rmon++)
			buf[i] = (u64) gfar_read(rmon);
	}
}

static int gfar_sset_count(struct net_device *dev, int sset)
{
	struct gfar_private *priv = netdev_priv(dev);

	switch (sset) {
	case ETH_SS_STATS:
		if (priv->device_flags & FSL_GIANFAR_DEV_HAS_RMON)
			return GFAR_STATS_LEN;
		else
			return GFAR_EXTRA_STATS_LEN;
	default:
		return -EOPNOTSUPP;
	}
}

/* Fills in the drvinfo structure with some basic info */
static void gfar_gdrvinfo(struct net_device *dev,
			  struct ethtool_drvinfo *drvinfo)
{
	strlcpy(drvinfo->driver, DRV_NAME, sizeof(drvinfo->driver));
	strlcpy(drvinfo->version, gfar_driver_version,
		sizeof(drvinfo->version));
	strlcpy(drvinfo->fw_version, "N/A", sizeof(drvinfo->fw_version));
	strlcpy(drvinfo->bus_info, "N/A", sizeof(drvinfo->bus_info));
	drvinfo->regdump_len = 0;
	drvinfo->eedump_len = 0;
}


static int gfar_ssettings(struct net_device *dev, struct ethtool_cmd *cmd)
{
	struct gfar_private *priv = netdev_priv(dev);
	struct phy_device *phydev = priv->phydev;

	if (NULL == phydev)
		return -ENODEV;

	return phy_ethtool_sset(phydev, cmd);
}


/* Return the current settings in the ethtool_cmd structure */
static int gfar_gsettings(struct net_device *dev, struct ethtool_cmd *cmd)
{
	struct gfar_private *priv = netdev_priv(dev);
	struct phy_device *phydev = priv->phydev;
	struct gfar_priv_rx_q *rx_queue = NULL;
	struct gfar_priv_tx_q *tx_queue = NULL;

	if (NULL == phydev)
		return -ENODEV;
	tx_queue = priv->tx_queue[0];
	rx_queue = priv->rx_queue[0];

	/* etsec-1.7 and older versions have only one txic
	 * and rxic regs although they support multiple queues */
	cmd->maxtxpkt = get_icft_value(tx_queue->txic);
	cmd->maxrxpkt = get_icft_value(rx_queue->rxic);

	return phy_ethtool_gset(phydev, cmd);
}

/* Return the length of the register structure */
static int gfar_reglen(struct net_device *dev)
{
	return sizeof (struct gfar);
}

/* Return a dump of the GFAR register space */
static void gfar_get_regs(struct net_device *dev, struct ethtool_regs *regs,
			  void *regbuf)
{
	int i;
	struct gfar_private *priv = netdev_priv(dev);
	u32 __iomem *theregs = (u32 __iomem *) priv->gfargrp[0].regs;
	u32 *buf = (u32 *) regbuf;

	for (i = 0; i < sizeof (struct gfar) / sizeof (u32); i++)
		buf[i] = gfar_read(&theregs[i]);
}

/* Convert microseconds to ethernet clock ticks, which changes
 * depending on what speed the controller is running at */
static unsigned int gfar_usecs2ticks(struct gfar_private *priv,
				     unsigned int usecs)
{
	unsigned int count;

	/* The timer is different, depending on the interface speed */
	switch (priv->phydev->speed) {
	case SPEED_1000:
		count = GFAR_GBIT_TIME;
		break;
	case SPEED_100:
		count = GFAR_100_TIME;
		break;
	case SPEED_10:
	default:
		count = GFAR_10_TIME;
		break;
	}

	/* Make sure we return a number greater than 0
	 * if usecs > 0 */
	return (usecs * 1000 + count - 1) / count;
}

/* Convert ethernet clock ticks to microseconds */
static unsigned int gfar_ticks2usecs(struct gfar_private *priv,
				     unsigned int ticks)
{
	unsigned int count;

	/* The timer is different, depending on the interface speed */
	switch (priv->phydev->speed) {
	case SPEED_1000:
		count = GFAR_GBIT_TIME;
		break;
	case SPEED_100:
		count = GFAR_100_TIME;
		break;
	case SPEED_10:
	default:
		count = GFAR_10_TIME;
		break;
	}

	/* Make sure we return a number greater than 0 */
	/* if ticks is > 0 */
	return (ticks * count) / 1000;
}

/* Get the coalescing parameters, and put them in the cvals
 * structure.  */
static int gfar_gcoalesce(struct net_device *dev,
			  struct ethtool_coalesce *cvals)
{
	struct gfar_private *priv = netdev_priv(dev);
	struct gfar_priv_rx_q *rx_queue = NULL;
	struct gfar_priv_tx_q *tx_queue = NULL;
	unsigned long rxtime;
	unsigned long rxcount;
	unsigned long txtime;
	unsigned long txcount;

	if (!(priv->device_flags & FSL_GIANFAR_DEV_HAS_COALESCE))
		return -EOPNOTSUPP;

	if (NULL == priv->phydev)
		return -ENODEV;

	rx_queue = priv->rx_queue[0];
	tx_queue = priv->tx_queue[0];

	rxtime  = get_ictt_value(rx_queue->rxic);
	rxcount = get_icft_value(rx_queue->rxic);
	txtime  = get_ictt_value(tx_queue->txic);
	txcount = get_icft_value(tx_queue->txic);
	cvals->rx_coalesce_usecs = gfar_ticks2usecs(priv, rxtime);
	cvals->rx_max_coalesced_frames = rxcount;

	cvals->tx_coalesce_usecs = gfar_ticks2usecs(priv, txtime);
	cvals->tx_max_coalesced_frames = txcount;

	cvals->use_adaptive_rx_coalesce = 0;
	cvals->use_adaptive_tx_coalesce = 0;

	cvals->pkt_rate_low = 0;
	cvals->rx_coalesce_usecs_low = 0;
	cvals->rx_max_coalesced_frames_low = 0;
	cvals->tx_coalesce_usecs_low = 0;
	cvals->tx_max_coalesced_frames_low = 0;

	/* When the packet rate is below pkt_rate_high but above
	 * pkt_rate_low (both measured in packets per second) the
	 * normal {rx,tx}_* coalescing parameters are used.
	 */

	/* When the packet rate is (measured in packets per second)
	 * is above pkt_rate_high, the {rx,tx}_*_high parameters are
	 * used.
	 */
	cvals->pkt_rate_high = 0;
	cvals->rx_coalesce_usecs_high = 0;
	cvals->rx_max_coalesced_frames_high = 0;
	cvals->tx_coalesce_usecs_high = 0;
	cvals->tx_max_coalesced_frames_high = 0;

	/* How often to do adaptive coalescing packet rate sampling,
	 * measured in seconds.  Must not be zero.
	 */
	cvals->rate_sample_interval = 0;

	return 0;
}

/* Change the coalescing values.
 * Both cvals->*_usecs and cvals->*_frames have to be > 0
 * in order for coalescing to be active
 */
static int gfar_scoalesce(struct net_device *dev,
			  struct ethtool_coalesce *cvals)
{
	struct gfar_private *priv = netdev_priv(dev);
	int i, err = 0;

	if (!(priv->device_flags & FSL_GIANFAR_DEV_HAS_COALESCE))
		return -EOPNOTSUPP;

	if (NULL == priv->phydev)
		return -ENODEV;

	/* Check the bounds of the values */
	if (cvals->rx_coalesce_usecs > GFAR_MAX_COAL_USECS) {
		netdev_info(dev, "Coalescing is limited to %d microseconds\n",
			    GFAR_MAX_COAL_USECS);
		return -EINVAL;
	}

	if (cvals->rx_max_coalesced_frames > GFAR_MAX_COAL_FRAMES) {
		netdev_info(dev, "Coalescing is limited to %d frames\n",
			    GFAR_MAX_COAL_FRAMES);
		return -EINVAL;
	}

	/* Check the bounds of the values */
	if (cvals->tx_coalesce_usecs > GFAR_MAX_COAL_USECS) {
		netdev_info(dev, "Coalescing is limited to %d microseconds\n",
			    GFAR_MAX_COAL_USECS);
		return -EINVAL;
	}

	if (cvals->tx_max_coalesced_frames > GFAR_MAX_COAL_FRAMES) {
		netdev_info(dev, "Coalescing is limited to %d frames\n",
			    GFAR_MAX_COAL_FRAMES);
		return -EINVAL;
	}

	while (test_and_set_bit_lock(GFAR_RESETTING, &priv->state))
		cpu_relax();

	/* Set up rx coalescing */
	if ((cvals->rx_coalesce_usecs == 0) ||
	    (cvals->rx_max_coalesced_frames == 0)) {
		for (i = 0; i < priv->num_rx_queues; i++)
			priv->rx_queue[i]->rxcoalescing = 0;
	} else {
		for (i = 0; i < priv->num_rx_queues; i++)
			priv->rx_queue[i]->rxcoalescing = 1;
	}

	for (i = 0; i < priv->num_rx_queues; i++) {
		priv->rx_queue[i]->rxic = mk_ic_value(
			cvals->rx_max_coalesced_frames,
			gfar_usecs2ticks(priv, cvals->rx_coalesce_usecs));
	}

	/* Set up tx coalescing */
	if ((cvals->tx_coalesce_usecs == 0) ||
	    (cvals->tx_max_coalesced_frames == 0)) {
		for (i = 0; i < priv->num_tx_queues; i++)
			priv->tx_queue[i]->txcoalescing = 0;
	} else {
		for (i = 0; i < priv->num_tx_queues; i++)
			priv->tx_queue[i]->txcoalescing = 1;
	}

	for (i = 0; i < priv->num_tx_queues; i++) {
		priv->tx_queue[i]->txic = mk_ic_value(
			cvals->tx_max_coalesced_frames,
			gfar_usecs2ticks(priv, cvals->tx_coalesce_usecs));
	}

	if (dev->flags & IFF_UP) {
		stop_gfar(dev);
		err = startup_gfar(dev);
	} else {
		gfar_mac_reset(priv);
	}

	clear_bit_unlock(GFAR_RESETTING, &priv->state);

	return err;
}

/* Fills in rvals with the current ring parameters.  Currently,
 * rx, rx_mini, and rx_jumbo rings are the same size, as mini and
 * jumbo are ignored by the driver */
static void gfar_gringparam(struct net_device *dev,
			    struct ethtool_ringparam *rvals)
{
	struct gfar_private *priv = netdev_priv(dev);
	struct gfar_priv_tx_q *tx_queue = NULL;
	struct gfar_priv_rx_q *rx_queue = NULL;

	tx_queue = priv->tx_queue[0];
	rx_queue = priv->rx_queue[0];

	rvals->rx_max_pending = GFAR_RX_MAX_RING_SIZE;
	rvals->rx_mini_max_pending = GFAR_RX_MAX_RING_SIZE;
	rvals->rx_jumbo_max_pending = GFAR_RX_MAX_RING_SIZE;
	rvals->tx_max_pending = GFAR_TX_MAX_RING_SIZE;

	/* Values changeable by the user.  The valid values are
	 * in the range 1 to the "*_max_pending" counterpart above.
	 */
	rvals->rx_pending = rx_queue->rx_ring_size;
	rvals->rx_mini_pending = rx_queue->rx_ring_size;
	rvals->rx_jumbo_pending = rx_queue->rx_ring_size;
	rvals->tx_pending = tx_queue->tx_ring_size;
}

/* Change the current ring parameters, stopping the controller if
 * necessary so that we don't mess things up while we're in motion.
 */
static int gfar_sringparam(struct net_device *dev,
			   struct ethtool_ringparam *rvals)
{
	struct gfar_private *priv = netdev_priv(dev);
	int err = 0, i;

	if (rvals->rx_pending > GFAR_RX_MAX_RING_SIZE)
		return -EINVAL;

	if (!is_power_of_2(rvals->rx_pending)) {
		netdev_err(dev, "Ring sizes must be a power of 2\n");
		return -EINVAL;
	}

	if (rvals->tx_pending > GFAR_TX_MAX_RING_SIZE)
		return -EINVAL;

	if (!is_power_of_2(rvals->tx_pending)) {
		netdev_err(dev, "Ring sizes must be a power of 2\n");
		return -EINVAL;
	}

	while (test_and_set_bit_lock(GFAR_RESETTING, &priv->state))
		cpu_relax();

<<<<<<< HEAD
	if (dev->flags & IFF_UP) {
		unsigned long flags;

		/* Halt TX and RX, and process the frames which
		 * have already been received
		 */
		local_irq_save_nort(flags);
		lock_tx_qs(priv);
		lock_rx_qs(priv);

		gfar_halt(dev);

		unlock_rx_qs(priv);
		unlock_tx_qs(priv);
		local_irq_restore_nort(flags);

		for (i = 0; i < priv->num_rx_queues; i++)
			gfar_clean_rx_ring(priv->rx_queue[i],
					   priv->rx_queue[i]->rx_ring_size);

		/* Now we take down the rings to rebuild them */
=======
	if (dev->flags & IFF_UP)
>>>>>>> 84557c8d
		stop_gfar(dev);

	/* Change the sizes */
	for (i = 0; i < priv->num_rx_queues; i++)
		priv->rx_queue[i]->rx_ring_size = rvals->rx_pending;

	for (i = 0; i < priv->num_tx_queues; i++)
		priv->tx_queue[i]->tx_ring_size = rvals->tx_pending;

	/* Rebuild the rings with the new size */
	if (dev->flags & IFF_UP)
		err = startup_gfar(dev);

	clear_bit_unlock(GFAR_RESETTING, &priv->state);

	return err;
}

static void gfar_gpauseparam(struct net_device *dev,
			     struct ethtool_pauseparam *epause)
{
	struct gfar_private *priv = netdev_priv(dev);

	epause->autoneg = !!priv->pause_aneg_en;
	epause->rx_pause = !!priv->rx_pause_en;
	epause->tx_pause = !!priv->tx_pause_en;
}

static int gfar_spauseparam(struct net_device *dev,
			    struct ethtool_pauseparam *epause)
{
	struct gfar_private *priv = netdev_priv(dev);
	struct phy_device *phydev = priv->phydev;
	struct gfar __iomem *regs = priv->gfargrp[0].regs;
	u32 oldadv, newadv;

	if (!phydev)
		return -ENODEV;

	if (!(phydev->supported & SUPPORTED_Pause) ||
	    (!(phydev->supported & SUPPORTED_Asym_Pause) &&
	     (epause->rx_pause != epause->tx_pause)))
		return -EINVAL;

	priv->rx_pause_en = priv->tx_pause_en = 0;
	if (epause->rx_pause) {
		priv->rx_pause_en = 1;

		if (epause->tx_pause) {
			priv->tx_pause_en = 1;
			/* FLOW_CTRL_RX & TX */
			newadv = ADVERTISED_Pause;
		} else  /* FLOW_CTLR_RX */
			newadv = ADVERTISED_Pause | ADVERTISED_Asym_Pause;
	} else if (epause->tx_pause) {
		priv->tx_pause_en = 1;
		/* FLOW_CTLR_TX */
		newadv = ADVERTISED_Asym_Pause;
	} else
		newadv = 0;

	if (epause->autoneg)
		priv->pause_aneg_en = 1;
	else
		priv->pause_aneg_en = 0;

	oldadv = phydev->advertising &
		(ADVERTISED_Pause | ADVERTISED_Asym_Pause);
	if (oldadv != newadv) {
		phydev->advertising &=
			~(ADVERTISED_Pause | ADVERTISED_Asym_Pause);
		phydev->advertising |= newadv;
		if (phydev->autoneg)
			/* inform link partner of our
			 * new flow ctrl settings
			 */
			return phy_start_aneg(phydev);

		if (!epause->autoneg) {
			u32 tempval;
			tempval = gfar_read(&regs->maccfg1);
			tempval &= ~(MACCFG1_TX_FLOW | MACCFG1_RX_FLOW);

			priv->tx_actual_en = 0;
			if (priv->tx_pause_en) {
				priv->tx_actual_en = 1;
				tempval |= MACCFG1_TX_FLOW;
			}

			if (priv->rx_pause_en)
				tempval |= MACCFG1_RX_FLOW;
			gfar_write(&regs->maccfg1, tempval);
		}
	}

	return 0;
}

int gfar_set_features(struct net_device *dev, netdev_features_t features)
{
	netdev_features_t changed = dev->features ^ features;
	struct gfar_private *priv = netdev_priv(dev);
	int err = 0;

	if (!(changed & (NETIF_F_HW_VLAN_CTAG_TX | NETIF_F_HW_VLAN_CTAG_RX |
			 NETIF_F_RXCSUM)))
		return 0;

<<<<<<< HEAD
	if (dev->flags & IFF_UP) {
		/* Halt TX and RX, and process the frames which
		 * have already been received
		 */
		local_irq_save_nort(flags);
		lock_tx_qs(priv);
		lock_rx_qs(priv);

		gfar_halt(dev);

		unlock_tx_qs(priv);
		unlock_rx_qs(priv);
		local_irq_restore_nort(flags);

		for (i = 0; i < priv->num_rx_queues; i++)
			gfar_clean_rx_ring(priv->rx_queue[i],
					   priv->rx_queue[i]->rx_ring_size);
=======
	while (test_and_set_bit_lock(GFAR_RESETTING, &priv->state))
		cpu_relax();

	dev->features = features;
>>>>>>> 84557c8d

	if (dev->flags & IFF_UP) {
		/* Now we take down the rings to rebuild them */
		stop_gfar(dev);
		err = startup_gfar(dev);
	} else {
		gfar_mac_reset(priv);
	}

	clear_bit_unlock(GFAR_RESETTING, &priv->state);

	return err;
}

static uint32_t gfar_get_msglevel(struct net_device *dev)
{
	struct gfar_private *priv = netdev_priv(dev);

	return priv->msg_enable;
}

static void gfar_set_msglevel(struct net_device *dev, uint32_t data)
{
	struct gfar_private *priv = netdev_priv(dev);

	priv->msg_enable = data;
}

#ifdef CONFIG_PM
static void gfar_get_wol(struct net_device *dev, struct ethtool_wolinfo *wol)
{
	struct gfar_private *priv = netdev_priv(dev);

	wol->supported = wol->wolopts = 0;

	if (priv->wol_supported & GFAR_WOL_MAGIC)
		wol->supported |= WAKE_MAGIC;

	if (priv->wol_supported & GFAR_WOL_FILER_UCAST)
		wol->supported |= WAKE_UCAST;

	if (priv->wol_supported & GFAR_WOL_FILER_ARP)
		wol->supported |= WAKE_ARP;

	if (priv->wol_opts & GFAR_WOL_MAGIC)
		wol->wolopts |= WAKE_MAGIC;

	if (priv->wol_opts & GFAR_WOL_FILER_UCAST)
		wol->wolopts |= WAKE_UCAST;

	if (priv->wol_opts & GFAR_WOL_FILER_ARP)
		wol->wolopts |= WAKE_ARP;
}

static int gfar_set_wol(struct net_device *dev, struct ethtool_wolinfo *wol)
{
	struct gfar_private *priv = netdev_priv(dev);
	int err;
	u16 wol_opts = 0;

	if (!priv->wol_supported && wol->wolopts)
		return -EINVAL;

	if (wol->wolopts & ~(WAKE_MAGIC | WAKE_UCAST | WAKE_ARP))
		return -EINVAL;

	if (wol->wolopts & WAKE_MAGIC) {
		wol_opts |= GFAR_WOL_MAGIC;
	} else {
		if (wol->wolopts & WAKE_UCAST)
			wol_opts |= GFAR_WOL_FILER_UCAST;
		if (wol->wolopts & WAKE_ARP)
			wol_opts |= GFAR_WOL_FILER_ARP;
	}

	priv->wol_opts = wol_opts & priv->wol_supported;

	device_set_wakeup_enable(priv->dev, priv->wol_opts);

	err = mpc85xx_pmc_set_wake(priv->dev, priv->wol_opts);
	if (err) {
		device_set_wakeup_enable(priv->dev, false);
		return err;
	}

	return 0;
}
#endif

static void ethflow_to_filer_rules (struct gfar_private *priv, u64 ethflow)
{
	u32 fcr = 0x0, fpr = FPR_FILER_MASK;

	if (ethflow & RXH_L2DA) {
		fcr = RQFCR_PID_DAH |RQFCR_CMP_NOMATCH |
		      RQFCR_HASH | RQFCR_AND | RQFCR_HASHTBL_0;
		priv->ftp_rqfpr[priv->cur_filer_idx] = fpr;
		priv->ftp_rqfcr[priv->cur_filer_idx] = fcr;
		gfar_write_filer(priv, priv->cur_filer_idx, fcr, fpr);
		priv->cur_filer_idx = priv->cur_filer_idx - 1;

		fcr = RQFCR_PID_DAL | RQFCR_AND | RQFCR_CMP_NOMATCH |
		      RQFCR_HASH | RQFCR_AND | RQFCR_HASHTBL_0;
		priv->ftp_rqfpr[priv->cur_filer_idx] = fpr;
		priv->ftp_rqfcr[priv->cur_filer_idx] = fcr;
		gfar_write_filer(priv, priv->cur_filer_idx, fcr, fpr);
		priv->cur_filer_idx = priv->cur_filer_idx - 1;
	}

	if (ethflow & RXH_VLAN) {
		fcr = RQFCR_PID_VID | RQFCR_CMP_NOMATCH | RQFCR_HASH |
		      RQFCR_AND | RQFCR_HASHTBL_0;
		gfar_write_filer(priv, priv->cur_filer_idx, fcr, fpr);
		priv->ftp_rqfpr[priv->cur_filer_idx] = fpr;
		priv->ftp_rqfcr[priv->cur_filer_idx] = fcr;
		priv->cur_filer_idx = priv->cur_filer_idx - 1;
	}

	if (ethflow & RXH_IP_SRC) {
		fcr = RQFCR_PID_SIA | RQFCR_CMP_NOMATCH | RQFCR_HASH |
		      RQFCR_AND | RQFCR_HASHTBL_0;
		priv->ftp_rqfpr[priv->cur_filer_idx] = fpr;
		priv->ftp_rqfcr[priv->cur_filer_idx] = fcr;
		gfar_write_filer(priv, priv->cur_filer_idx, fcr, fpr);
		priv->cur_filer_idx = priv->cur_filer_idx - 1;
	}

	if (ethflow & (RXH_IP_DST)) {
		fcr = RQFCR_PID_DIA | RQFCR_CMP_NOMATCH | RQFCR_HASH |
		      RQFCR_AND | RQFCR_HASHTBL_0;
		priv->ftp_rqfpr[priv->cur_filer_idx] = fpr;
		priv->ftp_rqfcr[priv->cur_filer_idx] = fcr;
		gfar_write_filer(priv, priv->cur_filer_idx, fcr, fpr);
		priv->cur_filer_idx = priv->cur_filer_idx - 1;
	}

	if (ethflow & RXH_L3_PROTO) {
		fcr = RQFCR_PID_L4P | RQFCR_CMP_NOMATCH | RQFCR_HASH |
		      RQFCR_AND | RQFCR_HASHTBL_0;
		priv->ftp_rqfpr[priv->cur_filer_idx] = fpr;
		priv->ftp_rqfcr[priv->cur_filer_idx] = fcr;
		gfar_write_filer(priv, priv->cur_filer_idx, fcr, fpr);
		priv->cur_filer_idx = priv->cur_filer_idx - 1;
	}

	if (ethflow & RXH_L4_B_0_1) {
		fcr = RQFCR_PID_SPT | RQFCR_CMP_NOMATCH | RQFCR_HASH |
		      RQFCR_AND | RQFCR_HASHTBL_0;
		priv->ftp_rqfpr[priv->cur_filer_idx] = fpr;
		priv->ftp_rqfcr[priv->cur_filer_idx] = fcr;
		gfar_write_filer(priv, priv->cur_filer_idx, fcr, fpr);
		priv->cur_filer_idx = priv->cur_filer_idx - 1;
	}

	if (ethflow & RXH_L4_B_2_3) {
		fcr = RQFCR_PID_DPT | RQFCR_CMP_NOMATCH | RQFCR_HASH |
		      RQFCR_AND | RQFCR_HASHTBL_0;
		priv->ftp_rqfpr[priv->cur_filer_idx] = fpr;
		priv->ftp_rqfcr[priv->cur_filer_idx] = fcr;
		gfar_write_filer(priv, priv->cur_filer_idx, fcr, fpr);
		priv->cur_filer_idx = priv->cur_filer_idx - 1;
	}
}

static int gfar_ethflow_to_filer_table(struct gfar_private *priv, u64 ethflow,
				       u64 class)
{
	unsigned int last_rule_idx = priv->cur_filer_idx;
	unsigned int cmp_rqfpr;
	unsigned int *local_rqfpr;
	unsigned int *local_rqfcr;
	int i = 0x0, k = 0x0;
	int j = MAX_FILER_IDX, l = 0x0;
	int ret = 1;

	local_rqfpr = kmalloc_array(MAX_FILER_IDX + 1, sizeof(unsigned int),
				    GFP_KERNEL);
	local_rqfcr = kmalloc_array(MAX_FILER_IDX + 1, sizeof(unsigned int),
				    GFP_KERNEL);
	if (!local_rqfpr || !local_rqfcr) {
		ret = 0;
		goto err;
	}

	switch (class) {
	case TCP_V4_FLOW:
		cmp_rqfpr = RQFPR_IPV4 |RQFPR_TCP;
		break;
	case UDP_V4_FLOW:
		cmp_rqfpr = RQFPR_IPV4 |RQFPR_UDP;
		break;
	case TCP_V6_FLOW:
		cmp_rqfpr = RQFPR_IPV6 |RQFPR_TCP;
		break;
	case UDP_V6_FLOW:
		cmp_rqfpr = RQFPR_IPV6 |RQFPR_UDP;
		break;
	default:
		netdev_err(priv->ndev,
			   "Right now this class is not supported\n");
		ret = 0;
		goto err;
	}

	for (i = 0; i < MAX_FILER_IDX + 1; i++) {
		local_rqfpr[j] = priv->ftp_rqfpr[i];
		local_rqfcr[j] = priv->ftp_rqfcr[i];
		j--;
		if ((priv->ftp_rqfcr[i] ==
		     (RQFCR_PID_PARSE | RQFCR_CLE | RQFCR_AND)) &&
		    (priv->ftp_rqfpr[i] == cmp_rqfpr))
			break;
	}

	if (i == MAX_FILER_IDX + 1) {
		netdev_err(priv->ndev,
			   "No parse rule found, can't create hash rules\n");
		ret = 0;
		goto err;
	}

	/* If a match was found, then it begins the starting of a cluster rule
	 * if it was already programmed, we need to overwrite these rules
	 */
	for (l = i+1; l < MAX_FILER_IDX; l++) {
		if ((priv->ftp_rqfcr[l] & RQFCR_CLE) &&
		    !(priv->ftp_rqfcr[l] & RQFCR_AND)) {
			priv->ftp_rqfcr[l] = RQFCR_CLE | RQFCR_CMP_EXACT |
					     RQFCR_HASHTBL_0 | RQFCR_PID_MASK;
			priv->ftp_rqfpr[l] = FPR_FILER_MASK;
			gfar_write_filer(priv, l, priv->ftp_rqfcr[l],
					 priv->ftp_rqfpr[l]);
			break;
		}

		if (!(priv->ftp_rqfcr[l] & RQFCR_CLE) &&
			(priv->ftp_rqfcr[l] & RQFCR_AND))
			continue;
		else {
			local_rqfpr[j] = priv->ftp_rqfpr[l];
			local_rqfcr[j] = priv->ftp_rqfcr[l];
			j--;
		}
	}

	priv->cur_filer_idx = l - 1;
	last_rule_idx = l;

	/* hash rules */
	ethflow_to_filer_rules(priv, ethflow);

	/* Write back the popped out rules again */
	for (k = j+1; k < MAX_FILER_IDX; k++) {
		priv->ftp_rqfpr[priv->cur_filer_idx] = local_rqfpr[k];
		priv->ftp_rqfcr[priv->cur_filer_idx] = local_rqfcr[k];
		gfar_write_filer(priv, priv->cur_filer_idx,
				 local_rqfcr[k], local_rqfpr[k]);
		if (!priv->cur_filer_idx)
			break;
		priv->cur_filer_idx = priv->cur_filer_idx - 1;
	}

err:
	kfree(local_rqfcr);
	kfree(local_rqfpr);
	return ret;
}

static int gfar_set_hash_opts(struct gfar_private *priv,
			      struct ethtool_rxnfc *cmd)
{
	/* write the filer rules here */
	if (!gfar_ethflow_to_filer_table(priv, cmd->data, cmd->flow_type))
		return -EINVAL;

	return 0;
}

static int gfar_check_filer_hardware(struct gfar_private *priv)
{
	struct gfar __iomem *regs = priv->gfargrp[0].regs;
	u32 i;

	/* Check if we are in FIFO mode */
	i = gfar_read(&regs->ecntrl);
	i &= ECNTRL_FIFM;
	if (i == ECNTRL_FIFM) {
		netdev_notice(priv->ndev, "Interface in FIFO mode\n");
		i = gfar_read(&regs->rctrl);
		i &= RCTRL_PRSDEP_MASK | RCTRL_PRSFM;
		if (i == (RCTRL_PRSDEP_MASK | RCTRL_PRSFM)) {
			netdev_info(priv->ndev,
				    "Receive Queue Filtering enabled\n");
		} else {
			netdev_warn(priv->ndev,
				    "Receive Queue Filtering disabled\n");
			return -EOPNOTSUPP;
		}
	}
	/* Or in standard mode */
	else {
		i = gfar_read(&regs->rctrl);
		i &= RCTRL_PRSDEP_MASK;
		if (i == RCTRL_PRSDEP_MASK) {
			netdev_info(priv->ndev,
				    "Receive Queue Filtering enabled\n");
		} else {
			netdev_warn(priv->ndev,
				    "Receive Queue Filtering disabled\n");
			return -EOPNOTSUPP;
		}
	}

	/* Sets the properties for arbitrary filer rule
	 * to the first 4 Layer 4 Bytes
	 */
	gfar_write(&regs->rbifx, 0xC0C1C2C3);
	return 0;
}

static int gfar_comp_asc(const void *a, const void *b)
{
	return memcmp(a, b, 4);
}

static int gfar_comp_desc(const void *a, const void *b)
{
	return -memcmp(a, b, 4);
}

static void gfar_swap(void *a, void *b, int size)
{
	u32 *_a = a;
	u32 *_b = b;

	swap(_a[0], _b[0]);
	swap(_a[1], _b[1]);
	swap(_a[2], _b[2]);
	swap(_a[3], _b[3]);
}

/* Write a mask to filer cache */
static void gfar_set_mask(u32 mask, struct filer_table *tab)
{
	tab->fe[tab->index].ctrl = RQFCR_AND | RQFCR_PID_MASK | RQFCR_CMP_EXACT;
	tab->fe[tab->index].prop = mask;
	tab->index++;
}

/* Sets parse bits (e.g. IP or TCP) */
static void gfar_set_parse_bits(u32 value, u32 mask, struct filer_table *tab)
{
	gfar_set_mask(mask, tab);
	tab->fe[tab->index].ctrl = RQFCR_CMP_EXACT | RQFCR_PID_PARSE |
				   RQFCR_AND;
	tab->fe[tab->index].prop = value;
	tab->index++;
}

static void gfar_set_general_attribute(u32 value, u32 mask, u32 flag,
				       struct filer_table *tab)
{
	gfar_set_mask(mask, tab);
	tab->fe[tab->index].ctrl = RQFCR_CMP_EXACT | RQFCR_AND | flag;
	tab->fe[tab->index].prop = value;
	tab->index++;
}

/* For setting a tuple of value and mask of type flag
 * Example:
 * IP-Src = 10.0.0.0/255.0.0.0
 * value: 0x0A000000 mask: FF000000 flag: RQFPR_IPV4
 *
 * Ethtool gives us a value=0 and mask=~0 for don't care a tuple
 * For a don't care mask it gives us a 0
 *
 * The check if don't care and the mask adjustment if mask=0 is done for VLAN
 * and MAC stuff on an upper level (due to missing information on this level).
 * For these guys we can discard them if they are value=0 and mask=0.
 *
 * Further the all masks are one-padded for better hardware efficiency.
 */
static void gfar_set_attribute(u32 value, u32 mask, u32 flag,
			       struct filer_table *tab)
{
	switch (flag) {
		/* 3bit */
	case RQFCR_PID_PRI:
		if (!(value | mask))
			return;
		mask |= RQFCR_PID_PRI_MASK;
		break;
		/* 8bit */
	case RQFCR_PID_L4P:
	case RQFCR_PID_TOS:
		if (!~(mask | RQFCR_PID_L4P_MASK))
			return;
		if (!mask)
			mask = ~0;
		else
			mask |= RQFCR_PID_L4P_MASK;
		break;
		/* 12bit */
	case RQFCR_PID_VID:
		if (!(value | mask))
			return;
		mask |= RQFCR_PID_VID_MASK;
		break;
		/* 16bit */
	case RQFCR_PID_DPT:
	case RQFCR_PID_SPT:
	case RQFCR_PID_ETY:
		if (!~(mask | RQFCR_PID_PORT_MASK))
			return;
		if (!mask)
			mask = ~0;
		else
			mask |= RQFCR_PID_PORT_MASK;
		break;
		/* 24bit */
	case RQFCR_PID_DAH:
	case RQFCR_PID_DAL:
	case RQFCR_PID_SAH:
	case RQFCR_PID_SAL:
		if (!(value | mask))
			return;
		mask |= RQFCR_PID_MAC_MASK;
		break;
		/* for all real 32bit masks */
	default:
		if (!~mask)
			return;
		if (!mask)
			mask = ~0;
		break;
	}
	gfar_set_general_attribute(value, mask, flag, tab);
}

/* Translates value and mask for UDP, TCP or SCTP */
static void gfar_set_basic_ip(struct ethtool_tcpip4_spec *value,
			      struct ethtool_tcpip4_spec *mask,
			      struct filer_table *tab)
{
	gfar_set_attribute(be32_to_cpu(value->ip4src),
			   be32_to_cpu(mask->ip4src),
			   RQFCR_PID_SIA, tab);
	gfar_set_attribute(be32_to_cpu(value->ip4dst),
			   be32_to_cpu(mask->ip4dst),
			   RQFCR_PID_DIA, tab);
	gfar_set_attribute(be16_to_cpu(value->pdst),
			   be16_to_cpu(mask->pdst),
			   RQFCR_PID_DPT, tab);
	gfar_set_attribute(be16_to_cpu(value->psrc),
			   be16_to_cpu(mask->psrc),
			   RQFCR_PID_SPT, tab);
	gfar_set_attribute(value->tos, mask->tos, RQFCR_PID_TOS, tab);
}

/* Translates value and mask for RAW-IP4 */
static void gfar_set_user_ip(struct ethtool_usrip4_spec *value,
			     struct ethtool_usrip4_spec *mask,
			     struct filer_table *tab)
{
	gfar_set_attribute(be32_to_cpu(value->ip4src),
			   be32_to_cpu(mask->ip4src),
			   RQFCR_PID_SIA, tab);
	gfar_set_attribute(be32_to_cpu(value->ip4dst),
			   be32_to_cpu(mask->ip4dst),
			   RQFCR_PID_DIA, tab);
	gfar_set_attribute(value->tos, mask->tos, RQFCR_PID_TOS, tab);
	gfar_set_attribute(value->proto, mask->proto, RQFCR_PID_L4P, tab);
	gfar_set_attribute(be32_to_cpu(value->l4_4_bytes),
			   be32_to_cpu(mask->l4_4_bytes),
			   RQFCR_PID_ARB, tab);

}

/* Translates value and mask for ETHER spec */
static void gfar_set_ether(struct ethhdr *value, struct ethhdr *mask,
			   struct filer_table *tab)
{
	u32 upper_temp_mask = 0;
	u32 lower_temp_mask = 0;

	/* Source address */
	if (!is_broadcast_ether_addr(mask->h_source)) {
		if (is_zero_ether_addr(mask->h_source)) {
			upper_temp_mask = 0xFFFFFFFF;
			lower_temp_mask = 0xFFFFFFFF;
		} else {
			upper_temp_mask = mask->h_source[0] << 16 |
					  mask->h_source[1] << 8  |
					  mask->h_source[2];
			lower_temp_mask = mask->h_source[3] << 16 |
					  mask->h_source[4] << 8  |
					  mask->h_source[5];
		}
		/* Upper 24bit */
		gfar_set_attribute(value->h_source[0] << 16 |
				   value->h_source[1] << 8  |
				   value->h_source[2],
				   upper_temp_mask, RQFCR_PID_SAH, tab);
		/* And the same for the lower part */
		gfar_set_attribute(value->h_source[3] << 16 |
				   value->h_source[4] << 8  |
				   value->h_source[5],
				   lower_temp_mask, RQFCR_PID_SAL, tab);
	}
	/* Destination address */
	if (!is_broadcast_ether_addr(mask->h_dest)) {
		/* Special for destination is limited broadcast */
		if ((is_broadcast_ether_addr(value->h_dest) &&
		    is_zero_ether_addr(mask->h_dest))) {
			gfar_set_parse_bits(RQFPR_EBC, RQFPR_EBC, tab);
		} else {
			if (is_zero_ether_addr(mask->h_dest)) {
				upper_temp_mask = 0xFFFFFFFF;
				lower_temp_mask = 0xFFFFFFFF;
			} else {
				upper_temp_mask = mask->h_dest[0] << 16 |
						  mask->h_dest[1] << 8  |
						  mask->h_dest[2];
				lower_temp_mask = mask->h_dest[3] << 16 |
						  mask->h_dest[4] << 8  |
						  mask->h_dest[5];
			}

			/* Upper 24bit */
			gfar_set_attribute(value->h_dest[0] << 16 |
					   value->h_dest[1] << 8  |
					   value->h_dest[2],
					   upper_temp_mask, RQFCR_PID_DAH, tab);
			/* And the same for the lower part */
			gfar_set_attribute(value->h_dest[3] << 16 |
					   value->h_dest[4] << 8  |
					   value->h_dest[5],
					   lower_temp_mask, RQFCR_PID_DAL, tab);
		}
	}

	gfar_set_attribute(be16_to_cpu(value->h_proto),
			   be16_to_cpu(mask->h_proto),
			   RQFCR_PID_ETY, tab);
}

static inline u32 vlan_tci_vid(struct ethtool_rx_flow_spec *rule)
{
	return be16_to_cpu(rule->h_ext.vlan_tci) & VLAN_VID_MASK;
}

static inline u32 vlan_tci_vidm(struct ethtool_rx_flow_spec *rule)
{
	return be16_to_cpu(rule->m_ext.vlan_tci) & VLAN_VID_MASK;
}

static inline u32 vlan_tci_cfi(struct ethtool_rx_flow_spec *rule)
{
	return be16_to_cpu(rule->h_ext.vlan_tci) & VLAN_CFI_MASK;
}

static inline u32 vlan_tci_cfim(struct ethtool_rx_flow_spec *rule)
{
	return be16_to_cpu(rule->m_ext.vlan_tci) & VLAN_CFI_MASK;
}

static inline u32 vlan_tci_prio(struct ethtool_rx_flow_spec *rule)
{
	return (be16_to_cpu(rule->h_ext.vlan_tci) & VLAN_PRIO_MASK) >>
		VLAN_PRIO_SHIFT;
}

static inline u32 vlan_tci_priom(struct ethtool_rx_flow_spec *rule)
{
	return (be16_to_cpu(rule->m_ext.vlan_tci) & VLAN_PRIO_MASK) >>
		VLAN_PRIO_SHIFT;
}

/* Convert a rule to binary filter format of gianfar */
static int gfar_convert_to_filer(struct ethtool_rx_flow_spec *rule,
				 struct filer_table *tab)
{
	u32 vlan = 0, vlan_mask = 0;
	u32 id = 0, id_mask = 0;
	u32 cfi = 0, cfi_mask = 0;
	u32 prio = 0, prio_mask = 0;
	u32 old_index = tab->index;

	/* Check if vlan is wanted */
	if ((rule->flow_type & FLOW_EXT) &&
	    (rule->m_ext.vlan_tci != cpu_to_be16(0xFFFF))) {
		if (!rule->m_ext.vlan_tci)
			rule->m_ext.vlan_tci = cpu_to_be16(0xFFFF);

		vlan = RQFPR_VLN;
		vlan_mask = RQFPR_VLN;

		/* Separate the fields */
		id = vlan_tci_vid(rule);
		id_mask = vlan_tci_vidm(rule);
		cfi = vlan_tci_cfi(rule);
		cfi_mask = vlan_tci_cfim(rule);
		prio = vlan_tci_prio(rule);
		prio_mask = vlan_tci_priom(rule);

		if (cfi == VLAN_TAG_PRESENT && cfi_mask == VLAN_TAG_PRESENT) {
			vlan |= RQFPR_CFI;
			vlan_mask |= RQFPR_CFI;
		} else if (cfi != VLAN_TAG_PRESENT &&
			   cfi_mask == VLAN_TAG_PRESENT) {
			vlan_mask |= RQFPR_CFI;
		}
	}

	switch (rule->flow_type & ~FLOW_EXT) {
	case TCP_V4_FLOW:
		gfar_set_parse_bits(RQFPR_IPV4 | RQFPR_TCP | vlan,
				    RQFPR_IPV4 | RQFPR_TCP | vlan_mask, tab);
		gfar_set_basic_ip(&rule->h_u.tcp_ip4_spec,
				  &rule->m_u.tcp_ip4_spec, tab);
		break;
	case UDP_V4_FLOW:
		gfar_set_parse_bits(RQFPR_IPV4 | RQFPR_UDP | vlan,
				    RQFPR_IPV4 | RQFPR_UDP | vlan_mask, tab);
		gfar_set_basic_ip(&rule->h_u.udp_ip4_spec,
				  &rule->m_u.udp_ip4_spec, tab);
		break;
	case SCTP_V4_FLOW:
		gfar_set_parse_bits(RQFPR_IPV4 | vlan, RQFPR_IPV4 | vlan_mask,
				    tab);
		gfar_set_attribute(132, 0, RQFCR_PID_L4P, tab);
		gfar_set_basic_ip((struct ethtool_tcpip4_spec *)&rule->h_u,
				  (struct ethtool_tcpip4_spec *)&rule->m_u,
				  tab);
		break;
	case IP_USER_FLOW:
		gfar_set_parse_bits(RQFPR_IPV4 | vlan, RQFPR_IPV4 | vlan_mask,
				    tab);
		gfar_set_user_ip((struct ethtool_usrip4_spec *) &rule->h_u,
				 (struct ethtool_usrip4_spec *) &rule->m_u,
				 tab);
		break;
	case ETHER_FLOW:
		if (vlan)
			gfar_set_parse_bits(vlan, vlan_mask, tab);
		gfar_set_ether((struct ethhdr *) &rule->h_u,
			       (struct ethhdr *) &rule->m_u, tab);
		break;
	default:
		return -1;
	}

	/* Set the vlan attributes in the end */
	if (vlan) {
		gfar_set_attribute(id, id_mask, RQFCR_PID_VID, tab);
		gfar_set_attribute(prio, prio_mask, RQFCR_PID_PRI, tab);
	}

	/* If there has been nothing written till now, it must be a default */
	if (tab->index == old_index) {
		gfar_set_mask(0xFFFFFFFF, tab);
		tab->fe[tab->index].ctrl = 0x20;
		tab->fe[tab->index].prop = 0x0;
		tab->index++;
	}

	/* Remove last AND */
	tab->fe[tab->index - 1].ctrl &= (~RQFCR_AND);

	/* Specify which queue to use or to drop */
	if (rule->ring_cookie == RX_CLS_FLOW_DISC)
		tab->fe[tab->index - 1].ctrl |= RQFCR_RJE;
	else
		tab->fe[tab->index - 1].ctrl |= (rule->ring_cookie << 10);

	/* Only big enough entries can be clustered */
	if (tab->index > (old_index + 2)) {
		tab->fe[old_index + 1].ctrl |= RQFCR_CLE;
		tab->fe[tab->index - 1].ctrl |= RQFCR_CLE;
	}

	/* In rare cases the cache can be full while there is
	 * free space in hw
	 */
	if (tab->index > MAX_FILER_CACHE_IDX - 1)
		return -EBUSY;

	return 0;
}

/* Copy size filer entries */
static void gfar_copy_filer_entries(struct gfar_filer_entry dst[0],
				    struct gfar_filer_entry src[0], s32 size)
{
	while (size > 0) {
		size--;
		dst[size].ctrl = src[size].ctrl;
		dst[size].prop = src[size].prop;
	}
}

/* Delete the contents of the filer-table between start and end
 * and collapse them
 */
static int gfar_trim_filer_entries(u32 begin, u32 end, struct filer_table *tab)
{
	int length;

	if (end > MAX_FILER_CACHE_IDX || end < begin)
		return -EINVAL;

	end++;
	length = end - begin;

	/* Copy */
	while (end < tab->index) {
		tab->fe[begin].ctrl = tab->fe[end].ctrl;
		tab->fe[begin++].prop = tab->fe[end++].prop;

	}
	/* Fill up with don't cares */
	while (begin < tab->index) {
		tab->fe[begin].ctrl = 0x60;
		tab->fe[begin].prop = 0xFFFFFFFF;
		begin++;
	}

	tab->index -= length;
	return 0;
}

/* Make space on the wanted location */
static int gfar_expand_filer_entries(u32 begin, u32 length,
				     struct filer_table *tab)
{
	if (length == 0 || length + tab->index > MAX_FILER_CACHE_IDX ||
	    begin > MAX_FILER_CACHE_IDX)
		return -EINVAL;

	gfar_copy_filer_entries(&(tab->fe[begin + length]), &(tab->fe[begin]),
				tab->index - length + 1);

	tab->index += length;
	return 0;
}

static int gfar_get_next_cluster_start(int start, struct filer_table *tab)
{
	for (; (start < tab->index) && (start < MAX_FILER_CACHE_IDX - 1);
	     start++) {
		if ((tab->fe[start].ctrl & (RQFCR_AND | RQFCR_CLE)) ==
		    (RQFCR_AND | RQFCR_CLE))
			return start;
	}
	return -1;
}

static int gfar_get_next_cluster_end(int start, struct filer_table *tab)
{
	for (; (start < tab->index) && (start < MAX_FILER_CACHE_IDX - 1);
	     start++) {
		if ((tab->fe[start].ctrl & (RQFCR_AND | RQFCR_CLE)) ==
		    (RQFCR_CLE))
			return start;
	}
	return -1;
}

/* Uses hardwares clustering option to reduce
 * the number of filer table entries
 */
static void gfar_cluster_filer(struct filer_table *tab)
{
	s32 i = -1, j, iend, jend;

	while ((i = gfar_get_next_cluster_start(++i, tab)) != -1) {
		j = i;
		while ((j = gfar_get_next_cluster_start(++j, tab)) != -1) {
			/* The cluster entries self and the previous one
			 * (a mask) must be identical!
			 */
			if (tab->fe[i].ctrl != tab->fe[j].ctrl)
				break;
			if (tab->fe[i].prop != tab->fe[j].prop)
				break;
			if (tab->fe[i - 1].ctrl != tab->fe[j - 1].ctrl)
				break;
			if (tab->fe[i - 1].prop != tab->fe[j - 1].prop)
				break;
			iend = gfar_get_next_cluster_end(i, tab);
			jend = gfar_get_next_cluster_end(j, tab);
			if (jend == -1 || iend == -1)
				break;

			/* First we make some free space, where our cluster
			 * element should be. Then we copy it there and finally
			 * delete in from its old location.
			 */
			if (gfar_expand_filer_entries(iend, (jend - j), tab) ==
			    -EINVAL)
				break;

			gfar_copy_filer_entries(&(tab->fe[iend + 1]),
						&(tab->fe[jend + 1]), jend - j);

			if (gfar_trim_filer_entries(jend - 1,
						    jend + (jend - j),
						    tab) == -EINVAL)
				return;

			/* Mask out cluster bit */
			tab->fe[iend].ctrl &= ~(RQFCR_CLE);
		}
	}
}

/* Swaps the masked bits of a1<>a2 and b1<>b2 */
static void gfar_swap_bits(struct gfar_filer_entry *a1,
			   struct gfar_filer_entry *a2,
			   struct gfar_filer_entry *b1,
			   struct gfar_filer_entry *b2, u32 mask)
{
	u32 temp[4];
	temp[0] = a1->ctrl & mask;
	temp[1] = a2->ctrl & mask;
	temp[2] = b1->ctrl & mask;
	temp[3] = b2->ctrl & mask;

	a1->ctrl &= ~mask;
	a2->ctrl &= ~mask;
	b1->ctrl &= ~mask;
	b2->ctrl &= ~mask;

	a1->ctrl |= temp[1];
	a2->ctrl |= temp[0];
	b1->ctrl |= temp[3];
	b2->ctrl |= temp[2];
}

/* Generate a list consisting of masks values with their start and
 * end of validity and block as indicator for parts belonging
 * together (glued by ANDs) in mask_table
 */
static u32 gfar_generate_mask_table(struct gfar_mask_entry *mask_table,
				    struct filer_table *tab)
{
	u32 i, and_index = 0, block_index = 1;

	for (i = 0; i < tab->index; i++) {

		/* LSByte of control = 0 sets a mask */
		if (!(tab->fe[i].ctrl & 0xF)) {
			mask_table[and_index].mask = tab->fe[i].prop;
			mask_table[and_index].start = i;
			mask_table[and_index].block = block_index;
			if (and_index >= 1)
				mask_table[and_index - 1].end = i - 1;
			and_index++;
		}
		/* cluster starts and ends will be separated because they should
		 * hold their position
		 */
		if (tab->fe[i].ctrl & RQFCR_CLE)
			block_index++;
		/* A not set AND indicates the end of a depended block */
		if (!(tab->fe[i].ctrl & RQFCR_AND))
			block_index++;
	}

	mask_table[and_index - 1].end = i - 1;

	return and_index;
}

/* Sorts the entries of mask_table by the values of the masks.
 * Important: The 0xFF80 flags of the first and last entry of a
 * block must hold their position (which queue, CLusterEnable, ReJEct,
 * AND)
 */
static void gfar_sort_mask_table(struct gfar_mask_entry *mask_table,
				 struct filer_table *temp_table, u32 and_index)
{
	/* Pointer to compare function (_asc or _desc) */
	int (*gfar_comp)(const void *, const void *);

	u32 i, size = 0, start = 0, prev = 1;
	u32 old_first, old_last, new_first, new_last;

	gfar_comp = &gfar_comp_desc;

	for (i = 0; i < and_index; i++) {
		if (prev != mask_table[i].block) {
			old_first = mask_table[start].start + 1;
			old_last = mask_table[i - 1].end;
			sort(mask_table + start, size,
			     sizeof(struct gfar_mask_entry),
			     gfar_comp, &gfar_swap);

			/* Toggle order for every block. This makes the
			 * thing more efficient!
			 */
			if (gfar_comp == gfar_comp_desc)
				gfar_comp = &gfar_comp_asc;
			else
				gfar_comp = &gfar_comp_desc;

			new_first = mask_table[start].start + 1;
			new_last = mask_table[i - 1].end;

			gfar_swap_bits(&temp_table->fe[new_first],
				       &temp_table->fe[old_first],
				       &temp_table->fe[new_last],
				       &temp_table->fe[old_last],
				       RQFCR_QUEUE | RQFCR_CLE |
				       RQFCR_RJE | RQFCR_AND);

			start = i;
			size = 0;
		}
		size++;
		prev = mask_table[i].block;
	}
}

/* Reduces the number of masks needed in the filer table to save entries
 * This is done by sorting the masks of a depended block. A depended block is
 * identified by gluing ANDs or CLE. The sorting order toggles after every
 * block. Of course entries in scope of a mask must change their location with
 * it.
 */
static int gfar_optimize_filer_masks(struct filer_table *tab)
{
	struct filer_table *temp_table;
	struct gfar_mask_entry *mask_table;

	u32 and_index = 0, previous_mask = 0, i = 0, j = 0, size = 0;
	s32 ret = 0;

	/* We need a copy of the filer table because
	 * we want to change its order
	 */
	temp_table = kmemdup(tab, sizeof(*temp_table), GFP_KERNEL);
	if (temp_table == NULL)
		return -ENOMEM;

	mask_table = kcalloc(MAX_FILER_CACHE_IDX / 2 + 1,
			     sizeof(struct gfar_mask_entry), GFP_KERNEL);

	if (mask_table == NULL) {
		ret = -ENOMEM;
		goto end;
	}

	and_index = gfar_generate_mask_table(mask_table, tab);

	gfar_sort_mask_table(mask_table, temp_table, and_index);

	/* Now we can copy the data from our duplicated filer table to
	 * the real one in the order the mask table says
	 */
	for (i = 0; i < and_index; i++) {
		size = mask_table[i].end - mask_table[i].start + 1;
		gfar_copy_filer_entries(&(tab->fe[j]),
				&(temp_table->fe[mask_table[i].start]), size);
		j += size;
	}

	/* And finally we just have to check for duplicated masks and drop the
	 * second ones
	 */
	for (i = 0; i < tab->index && i < MAX_FILER_CACHE_IDX; i++) {
		if (tab->fe[i].ctrl == 0x80) {
			previous_mask = i++;
			break;
		}
	}
	for (; i < tab->index && i < MAX_FILER_CACHE_IDX; i++) {
		if (tab->fe[i].ctrl == 0x80) {
			if (tab->fe[i].prop == tab->fe[previous_mask].prop) {
				/* Two identical ones found!
				 * So drop the second one!
				 */
				gfar_trim_filer_entries(i, i, tab);
			} else
				/* Not identical! */
				previous_mask = i;
		}
	}

	kfree(mask_table);
end:	kfree(temp_table);
	return ret;
}

/* Write the bit-pattern from software's buffer to hardware registers */
static int gfar_write_filer_table(struct gfar_private *priv,
				  struct filer_table *tab)
{
	u32 i = 0;
	if (tab->index > MAX_FILER_IDX - 1)
		return -EBUSY;

	/* Fill regular entries */
	for (; i < MAX_FILER_IDX - 1 && (tab->fe[i].ctrl | tab->fe[i].prop);
	     i++)
		gfar_write_filer(priv, i, tab->fe[i].ctrl, tab->fe[i].prop);
	/* Fill the rest with fall-troughs */
	for (; i < MAX_FILER_IDX - 1; i++)
		gfar_write_filer(priv, i, 0x60, 0xFFFFFFFF);
	/* Last entry must be default accept
	 * because that's what people expect
	 */
	gfar_write_filer(priv, i, 0x20, 0x0);

	return 0;
}

static int gfar_check_capability(struct ethtool_rx_flow_spec *flow,
				 struct gfar_private *priv)
{

	if (flow->flow_type & FLOW_EXT)	{
		if (~flow->m_ext.data[0] || ~flow->m_ext.data[1])
			netdev_warn(priv->ndev,
				    "User-specific data not supported!\n");
		if (~flow->m_ext.vlan_etype)
			netdev_warn(priv->ndev,
				    "VLAN-etype not supported!\n");
	}
	if (flow->flow_type == IP_USER_FLOW)
		if (flow->h_u.usr_ip4_spec.ip_ver != ETH_RX_NFC_IP4)
			netdev_warn(priv->ndev,
				    "IP-Version differing from IPv4 not supported!\n");

	return 0;
}

static int gfar_process_filer_changes(struct gfar_private *priv)
{
	struct ethtool_flow_spec_container *j;
	struct filer_table *tab;
	s32 i = 0;
	s32 ret = 0;

	/* So index is set to zero, too! */
	tab = kzalloc(sizeof(*tab), GFP_KERNEL);
	if (tab == NULL)
		return -ENOMEM;

	/* Now convert the existing filer data from flow_spec into
	 * filer tables binary format
	 */
	list_for_each_entry(j, &priv->rx_list.list, list) {
		ret = gfar_convert_to_filer(&j->fs, tab);
		if (ret == -EBUSY) {
			netdev_err(priv->ndev,
				   "Rule not added: No free space!\n");
			goto end;
		}
		if (ret == -1) {
			netdev_err(priv->ndev,
				   "Rule not added: Unsupported Flow-type!\n");
			goto end;
		}
	}

	i = tab->index;

	/* Optimizations to save entries */
	gfar_cluster_filer(tab);
	gfar_optimize_filer_masks(tab);

	pr_debug("\tSummary:\n"
		 "\tData on hardware: %d\n"
		 "\tCompression rate: %d%%\n",
		 tab->index, 100 - (100 * tab->index) / i);

	/* Write everything to hardware */
	ret = gfar_write_filer_table(priv, tab);
	if (ret == -EBUSY) {
		netdev_err(priv->ndev, "Rule not added: No free space!\n");
		goto end;
	}

end:
	kfree(tab);
	return ret;
}

static void gfar_invert_masks(struct ethtool_rx_flow_spec *flow)
{
	u32 i = 0;

	for (i = 0; i < sizeof(flow->m_u); i++)
		flow->m_u.hdata[i] ^= 0xFF;

	flow->m_ext.vlan_etype ^= cpu_to_be16(0xFFFF);
	flow->m_ext.vlan_tci ^= cpu_to_be16(0xFFFF);
	flow->m_ext.data[0] ^= cpu_to_be32(~0);
	flow->m_ext.data[1] ^= cpu_to_be32(~0);
}

static int gfar_add_cls(struct gfar_private *priv,
			struct ethtool_rx_flow_spec *flow)
{
	struct ethtool_flow_spec_container *temp, *comp;
	int ret = 0;

	temp = kmalloc(sizeof(*temp), GFP_KERNEL);
	if (temp == NULL)
		return -ENOMEM;
	memcpy(&temp->fs, flow, sizeof(temp->fs));

	gfar_invert_masks(&temp->fs);
	ret = gfar_check_capability(&temp->fs, priv);
	if (ret)
		goto clean_mem;
	/* Link in the new element at the right @location */
	if (list_empty(&priv->rx_list.list)) {
		ret = gfar_check_filer_hardware(priv);
		if (ret != 0)
			goto clean_mem;
		list_add(&temp->list, &priv->rx_list.list);
		goto process;
	} else {
		list_for_each_entry(comp, &priv->rx_list.list, list) {
			if (comp->fs.location > flow->location) {
				list_add_tail(&temp->list, &comp->list);
				goto process;
			}
			if (comp->fs.location == flow->location) {
				netdev_err(priv->ndev,
					   "Rule not added: ID %d not free!\n",
					   flow->location);
				ret = -EBUSY;
				goto clean_mem;
			}
		}
		list_add_tail(&temp->list, &priv->rx_list.list);
	}

process:
	ret = gfar_process_filer_changes(priv);
	if (ret)
		goto clean_list;
	priv->rx_list.count++;
	return ret;

clean_list:
	list_del(&temp->list);
clean_mem:
	kfree(temp);
	return ret;
}

static int gfar_del_cls(struct gfar_private *priv, u32 loc)
{
	struct ethtool_flow_spec_container *comp;
	u32 ret = -EINVAL;

	if (list_empty(&priv->rx_list.list))
		return ret;

	list_for_each_entry(comp, &priv->rx_list.list, list) {
		if (comp->fs.location == loc) {
			list_del(&comp->list);
			kfree(comp);
			priv->rx_list.count--;
			gfar_process_filer_changes(priv);
			ret = 0;
			break;
		}
	}

	return ret;
}

static int gfar_get_cls(struct gfar_private *priv, struct ethtool_rxnfc *cmd)
{
	struct ethtool_flow_spec_container *comp;
	u32 ret = -EINVAL;

	list_for_each_entry(comp, &priv->rx_list.list, list) {
		if (comp->fs.location == cmd->fs.location) {
			memcpy(&cmd->fs, &comp->fs, sizeof(cmd->fs));
			gfar_invert_masks(&cmd->fs);
			ret = 0;
			break;
		}
	}

	return ret;
}

static int gfar_get_cls_all(struct gfar_private *priv,
			    struct ethtool_rxnfc *cmd, u32 *rule_locs)
{
	struct ethtool_flow_spec_container *comp;
	u32 i = 0;

	list_for_each_entry(comp, &priv->rx_list.list, list) {
		if (i == cmd->rule_cnt)
			return -EMSGSIZE;
		rule_locs[i] = comp->fs.location;
		i++;
	}

	cmd->data = MAX_FILER_IDX;
	cmd->rule_cnt = i;

	return 0;
}

static int gfar_set_nfc(struct net_device *dev, struct ethtool_rxnfc *cmd)
{
	struct gfar_private *priv = netdev_priv(dev);
	int ret = 0;

	if (test_bit(GFAR_RESETTING, &priv->state))
		return -EBUSY;

	mutex_lock(&priv->rx_queue_access);

	switch (cmd->cmd) {
	case ETHTOOL_SRXFH:
		ret = gfar_set_hash_opts(priv, cmd);
		break;
	case ETHTOOL_SRXCLSRLINS:
		if ((cmd->fs.ring_cookie != RX_CLS_FLOW_DISC &&
		     cmd->fs.ring_cookie >= priv->num_rx_queues) ||
		    cmd->fs.location >= MAX_FILER_IDX) {
			ret = -EINVAL;
			break;
		}
		ret = gfar_add_cls(priv, &cmd->fs);
		break;
	case ETHTOOL_SRXCLSRLDEL:
		ret = gfar_del_cls(priv, cmd->fs.location);
		break;
	default:
		ret = -EINVAL;
	}

	mutex_unlock(&priv->rx_queue_access);

	return ret;
}

static int gfar_get_nfc(struct net_device *dev, struct ethtool_rxnfc *cmd,
			u32 *rule_locs)
{
	struct gfar_private *priv = netdev_priv(dev);
	int ret = 0;

	switch (cmd->cmd) {
	case ETHTOOL_GRXRINGS:
		cmd->data = priv->num_rx_queues;
		break;
	case ETHTOOL_GRXCLSRLCNT:
		cmd->rule_cnt = priv->rx_list.count;
		break;
	case ETHTOOL_GRXCLSRULE:
		ret = gfar_get_cls(priv, cmd);
		break;
	case ETHTOOL_GRXCLSRLALL:
		ret = gfar_get_cls_all(priv, cmd, rule_locs);
		break;
	default:
		ret = -EINVAL;
		break;
	}

	return ret;
}

int gfar_phc_index = -1;
EXPORT_SYMBOL(gfar_phc_index);

static int gfar_get_ts_info(struct net_device *dev,
			    struct ethtool_ts_info *info)
{
	struct gfar_private *priv = netdev_priv(dev);

	if (!(priv->device_flags & FSL_GIANFAR_DEV_HAS_TIMER)) {
		info->so_timestamping = SOF_TIMESTAMPING_RX_SOFTWARE |
					SOF_TIMESTAMPING_SOFTWARE;
		info->phc_index = -1;
		return 0;
	}
	info->so_timestamping = SOF_TIMESTAMPING_TX_HARDWARE |
				SOF_TIMESTAMPING_RX_HARDWARE |
				SOF_TIMESTAMPING_RAW_HARDWARE;
	info->phc_index = gfar_phc_index;
	info->tx_types = (1 << HWTSTAMP_TX_OFF) |
			 (1 << HWTSTAMP_TX_ON);
	info->rx_filters = (1 << HWTSTAMP_FILTER_NONE) |
			   (1 << HWTSTAMP_FILTER_ALL);
	return 0;
}

const struct ethtool_ops gfar_ethtool_ops = {
	.get_settings = gfar_gsettings,
	.set_settings = gfar_ssettings,
	.get_drvinfo = gfar_gdrvinfo,
	.get_regs_len = gfar_reglen,
	.get_regs = gfar_get_regs,
	.get_link = ethtool_op_get_link,
	.get_coalesce = gfar_gcoalesce,
	.set_coalesce = gfar_scoalesce,
	.get_ringparam = gfar_gringparam,
	.set_ringparam = gfar_sringparam,
	.get_pauseparam = gfar_gpauseparam,
	.set_pauseparam = gfar_spauseparam,
	.get_strings = gfar_gstrings,
	.get_sset_count = gfar_sset_count,
	.get_ethtool_stats = gfar_fill_stats,
	.get_msglevel = gfar_get_msglevel,
	.set_msglevel = gfar_set_msglevel,
#ifdef CONFIG_PM
	.get_wol = gfar_get_wol,
	.set_wol = gfar_set_wol,
#endif
	.set_rxnfc = gfar_set_nfc,
	.get_rxnfc = gfar_get_nfc,
	.get_ts_info = gfar_get_ts_info,
};<|MERGE_RESOLUTION|>--- conflicted
+++ resolved
@@ -501,31 +501,7 @@
 	while (test_and_set_bit_lock(GFAR_RESETTING, &priv->state))
 		cpu_relax();
 
-<<<<<<< HEAD
-	if (dev->flags & IFF_UP) {
-		unsigned long flags;
-
-		/* Halt TX and RX, and process the frames which
-		 * have already been received
-		 */
-		local_irq_save_nort(flags);
-		lock_tx_qs(priv);
-		lock_rx_qs(priv);
-
-		gfar_halt(dev);
-
-		unlock_rx_qs(priv);
-		unlock_tx_qs(priv);
-		local_irq_restore_nort(flags);
-
-		for (i = 0; i < priv->num_rx_queues; i++)
-			gfar_clean_rx_ring(priv->rx_queue[i],
-					   priv->rx_queue[i]->rx_ring_size);
-
-		/* Now we take down the rings to rebuild them */
-=======
 	if (dev->flags & IFF_UP)
->>>>>>> 84557c8d
 		stop_gfar(dev);
 
 	/* Change the sizes */
@@ -634,30 +610,10 @@
 			 NETIF_F_RXCSUM)))
 		return 0;
 
-<<<<<<< HEAD
-	if (dev->flags & IFF_UP) {
-		/* Halt TX and RX, and process the frames which
-		 * have already been received
-		 */
-		local_irq_save_nort(flags);
-		lock_tx_qs(priv);
-		lock_rx_qs(priv);
-
-		gfar_halt(dev);
-
-		unlock_tx_qs(priv);
-		unlock_rx_qs(priv);
-		local_irq_restore_nort(flags);
-
-		for (i = 0; i < priv->num_rx_queues; i++)
-			gfar_clean_rx_ring(priv->rx_queue[i],
-					   priv->rx_queue[i]->rx_ring_size);
-=======
 	while (test_and_set_bit_lock(GFAR_RESETTING, &priv->state))
 		cpu_relax();
 
 	dev->features = features;
->>>>>>> 84557c8d
 
 	if (dev->flags & IFF_UP) {
 		/* Now we take down the rings to rebuild them */
