/*******************************************************************************
  This contains the functions to handle the platform driver.

  Copyright (C) 2007-2011  STMicroelectronics Ltd

  This program is free software; you can redistribute it and/or modify it
  under the terms and conditions of the GNU General Public License,
  version 2, as published by the Free Software Foundation.

  This program is distributed in the hope it will be useful, but WITHOUT
  ANY WARRANTY; without even the implied warranty of MERCHANTABILITY or
  FITNESS FOR A PARTICULAR PURPOSE.  See the GNU General Public License for
  more details.

  You should have received a copy of the GNU General Public License along with
  this program; if not, write to the Free Software Foundation, Inc.,
  51 Franklin St - Fifth Floor, Boston, MA 02110-1301 USA.

  The full GNU General Public License is included in this distribution in
  the file called "COPYING".

  Author: Giuseppe Cavallaro <peppe.cavallaro@st.com>
*******************************************************************************/

#include <linux/platform_device.h>
#include <linux/io.h>
#include <linux/of.h>
#include <linux/of_net.h>
#include "stmmac.h"

#ifdef CONFIG_OF
static int stmmac_probe_config_dt(struct platform_device *pdev,
				  struct plat_stmmacenet_data *plat,
				  const char **mac)
{
	struct device_node *np = pdev->dev.of_node;
	struct stmmac_dma_cfg *dma_cfg;

	if (!np)
		return -ENODEV;

	*mac = of_get_mac_address(np);
	plat->interface = of_get_phy_mode(np);

	plat->bus_id = of_alias_get_id(np, "ethernet");
	if (plat->bus_id < 0)
		plat->bus_id = 0;

	of_property_read_u32(np, "snps,phy-addr", &plat->phy_addr);

	plat->mdio_bus_data = devm_kzalloc(&pdev->dev,
					   sizeof(struct stmmac_mdio_bus_data),
					   GFP_KERNEL);

	/*
	 * Currently only the properties needed on SPEAr600
	 * are provided. All other properties should be added
	 * once needed on other platforms.
	 */
	if (of_device_is_compatible(np, "st,spear600-gmac") ||
		of_device_is_compatible(np, "snps,dwmac-3.70a") ||
		of_device_is_compatible(np, "snps,dwmac")) {
		plat->has_gmac = 1;
		plat->pmt = 1;
	}

	if (of_device_is_compatible(np, "snps,dwmac-3.610") ||
		of_device_is_compatible(np, "snps,dwmac-3.710")) {
		plat->enh_desc = 1;
		plat->bugged_jumbo = 1;
		plat->force_sf_dma_mode = 1;
	}

<<<<<<< HEAD
	dma_cfg = devm_kzalloc(&pdev->dev, sizeof(*dma_cfg), GFP_KERNEL);
	if (!dma_cfg)
		return -ENOMEM;

	plat->dma_cfg = dma_cfg;
	of_property_read_u32(np, "snps,pbl", &dma_cfg->pbl);
	dma_cfg->fixed_burst = of_property_read_bool(np, "snps,fixed-burst");
	dma_cfg->mixed_burst = of_property_read_bool(np, "snps,mixed-burst");
	plat->force_thresh_dma_mode = of_property_read_bool(np, "snps,force_thresh_dma_mode");
	if (plat->force_thresh_dma_mode) {
		plat->force_sf_dma_mode = 0;
		pr_warn("force_sf_dma_mode is ignored if force_thresh_dma_mode is set.");
=======
	if (of_find_property(np, "snps,pbl", NULL)) {
		dma_cfg = devm_kzalloc(&pdev->dev, sizeof(*dma_cfg),
				       GFP_KERNEL);
		if (!dma_cfg)
			return -ENOMEM;
		plat->dma_cfg = dma_cfg;
		of_property_read_u32(np, "snps,pbl", &dma_cfg->pbl);
		dma_cfg->fixed_burst =
			of_property_read_bool(np, "snps,fixed-burst");
		dma_cfg->mixed_burst =
			of_property_read_bool(np, "snps,mixed-burst");
>>>>>>> e2e5c4c0
	}

	return 0;
}
#else
static int stmmac_probe_config_dt(struct platform_device *pdev,
				  struct plat_stmmacenet_data *plat,
				  const char **mac)
{
	return -ENOSYS;
}
#endif /* CONFIG_OF */

/**
 * stmmac_pltfr_probe
 * @pdev: platform device pointer
 * Description: platform_device probe function. It allocates
 * the necessary resources and invokes the main to init
 * the net device, register the mdio bus etc.
 */
static int stmmac_pltfr_probe(struct platform_device *pdev)
{
	int ret = 0;
	struct resource *res;
	struct device *dev = &pdev->dev;
	void __iomem *addr = NULL;
	struct stmmac_priv *priv = NULL;
	struct plat_stmmacenet_data *plat_dat = NULL;
	const char *mac = NULL;

	res = platform_get_resource(pdev, IORESOURCE_MEM, 0);
	addr = devm_ioremap_resource(dev, res);
	if (IS_ERR(addr))
		return PTR_ERR(addr);

	plat_dat = dev_get_platdata(&pdev->dev);
	if (pdev->dev.of_node) {
		if (!plat_dat)
			plat_dat = devm_kzalloc(&pdev->dev,
					sizeof(struct plat_stmmacenet_data),
					GFP_KERNEL);
		if (!plat_dat) {
			pr_err("%s: ERROR: no memory", __func__);
			return  -ENOMEM;
		}

		ret = stmmac_probe_config_dt(pdev, plat_dat, &mac);
		if (ret) {
			pr_err("%s: main dt probe failed", __func__);
			return ret;
		}
	}

	/* Custom initialisation (if needed)*/
	if (plat_dat->init) {
		ret = plat_dat->init(pdev);
		if (unlikely(ret))
			return ret;
	}

	priv = stmmac_dvr_probe(&(pdev->dev), plat_dat, addr);
	if (!priv) {
		pr_err("%s: main driver probe failed", __func__);
		return -ENODEV;
	}

	/* Get MAC address if available (DT) */
	if (mac)
		memcpy(priv->dev->dev_addr, mac, ETH_ALEN);

	/* Get the MAC information */
	priv->dev->irq = platform_get_irq_byname(pdev, "macirq");
	if (priv->dev->irq == -ENXIO) {
		pr_err("%s: ERROR: MAC IRQ configuration "
		       "information not found\n", __func__);
		return -ENXIO;
	}

	/*
	 * On some platforms e.g. SPEAr the wake up irq differs from the mac irq
	 * The external wake up irq can be passed through the platform code
	 * named as "eth_wake_irq"
	 *
	 * In case the wake up interrupt is not passed from the platform
	 * so the driver will continue to use the mac irq (ndev->irq)
	 */
	priv->wol_irq = platform_get_irq_byname(pdev, "eth_wake_irq");
	if (priv->wol_irq == -ENXIO)
		priv->wol_irq = priv->dev->irq;

	priv->lpi_irq = platform_get_irq_byname(pdev, "eth_lpi");

	platform_set_drvdata(pdev, priv->dev);

	pr_debug("STMMAC platform driver registration completed");

	return 0;
}

/**
 * stmmac_pltfr_remove
 * @pdev: platform device pointer
 * Description: this function calls the main to free the net resources
 * and calls the platforms hook and release the resources (e.g. mem).
 */
static int stmmac_pltfr_remove(struct platform_device *pdev)
{
	struct net_device *ndev = platform_get_drvdata(pdev);
	struct stmmac_priv *priv = netdev_priv(ndev);
	int ret = stmmac_dvr_remove(ndev);

	if (priv->plat->exit)
		priv->plat->exit(pdev);

	return ret;
}

#ifdef CONFIG_PM
static int stmmac_pltfr_suspend(struct device *dev)
{
	struct net_device *ndev = dev_get_drvdata(dev);

	return stmmac_suspend(ndev);
}

static int stmmac_pltfr_resume(struct device *dev)
{
	struct net_device *ndev = dev_get_drvdata(dev);

	return stmmac_resume(ndev);
}

int stmmac_pltfr_freeze(struct device *dev)
{
	int ret;
	struct plat_stmmacenet_data *plat_dat = dev_get_platdata(dev);
	struct net_device *ndev = dev_get_drvdata(dev);
	struct platform_device *pdev = to_platform_device(dev);

	ret = stmmac_freeze(ndev);
	if (plat_dat->exit)
		plat_dat->exit(pdev);

	return ret;
}

int stmmac_pltfr_restore(struct device *dev)
{
	struct plat_stmmacenet_data *plat_dat = dev_get_platdata(dev);
	struct net_device *ndev = dev_get_drvdata(dev);
	struct platform_device *pdev = to_platform_device(dev);

	if (plat_dat->init)
		plat_dat->init(pdev);

	return stmmac_restore(ndev);
}

static const struct dev_pm_ops stmmac_pltfr_pm_ops = {
	.suspend = stmmac_pltfr_suspend,
	.resume = stmmac_pltfr_resume,
	.freeze = stmmac_pltfr_freeze,
	.thaw = stmmac_pltfr_restore,
	.restore = stmmac_pltfr_restore,
};
#else
static const struct dev_pm_ops stmmac_pltfr_pm_ops;
#endif /* CONFIG_PM */

static const struct of_device_id stmmac_dt_ids[] = {
	{ .compatible = "st,spear600-gmac"},
	{ .compatible = "snps,dwmac-3.610"},
	{ .compatible = "snps,dwmac-3.70a"},
	{ .compatible = "snps,dwmac-3.710"},
	{ .compatible = "snps,dwmac"},
	{ /* sentinel */ }
};
MODULE_DEVICE_TABLE(of, stmmac_dt_ids);

struct platform_driver stmmac_pltfr_driver = {
	.probe = stmmac_pltfr_probe,
	.remove = stmmac_pltfr_remove,
	.driver = {
		   .name = STMMAC_RESOURCE_NAME,
		   .owner = THIS_MODULE,
		   .pm = &stmmac_pltfr_pm_ops,
		   .of_match_table = of_match_ptr(stmmac_dt_ids),
		   },
};

MODULE_DESCRIPTION("STMMAC 10/100/1000 Ethernet PLATFORM driver");
MODULE_AUTHOR("Giuseppe Cavallaro <peppe.cavallaro@st.com>");
MODULE_LICENSE("GPL");<|MERGE_RESOLUTION|>--- conflicted
+++ resolved
@@ -71,20 +71,6 @@
 		plat->force_sf_dma_mode = 1;
 	}
 
-<<<<<<< HEAD
-	dma_cfg = devm_kzalloc(&pdev->dev, sizeof(*dma_cfg), GFP_KERNEL);
-	if (!dma_cfg)
-		return -ENOMEM;
-
-	plat->dma_cfg = dma_cfg;
-	of_property_read_u32(np, "snps,pbl", &dma_cfg->pbl);
-	dma_cfg->fixed_burst = of_property_read_bool(np, "snps,fixed-burst");
-	dma_cfg->mixed_burst = of_property_read_bool(np, "snps,mixed-burst");
-	plat->force_thresh_dma_mode = of_property_read_bool(np, "snps,force_thresh_dma_mode");
-	if (plat->force_thresh_dma_mode) {
-		plat->force_sf_dma_mode = 0;
-		pr_warn("force_sf_dma_mode is ignored if force_thresh_dma_mode is set.");
-=======
 	if (of_find_property(np, "snps,pbl", NULL)) {
 		dma_cfg = devm_kzalloc(&pdev->dev, sizeof(*dma_cfg),
 				       GFP_KERNEL);
@@ -96,8 +82,11 @@
 			of_property_read_bool(np, "snps,fixed-burst");
 		dma_cfg->mixed_burst =
 			of_property_read_bool(np, "snps,mixed-burst");
->>>>>>> e2e5c4c0
-	}
+	}
+	plat->force_thresh_dma_mode = of_property_read_bool(np, "snps,force_thresh_dma_mode");
+	if (plat->force_thresh_dma_mode) {
+		plat->force_sf_dma_mode = 0;
+		pr_warn("force_sf_dma_mode is ignored if force_thresh_dma_mode is set.");
 
 	return 0;
 }
