#
# PHY Layer Configuration
#

menuconfig PHYLIB
	tristate "PHY Device support and infrastructure"
	depends on NETDEVICES
	help
	  Ethernet controllers are usually attached to PHY
	  devices.  This option provides infrastructure for
	  managing PHY devices.

if PHYLIB

config SWCONFIG
	tristate "Switch configuration API"
	---help---
	  Switch configuration API using netlink. This allows
	  you to configure the VLAN features of certain switches.

config SWCONFIG_LEDS
	bool "Switch LED trigger support"
	depends on (SWCONFIG && LEDS_TRIGGERS)

comment "MII PHY device drivers"

config AT803X_PHY
	tristate "Drivers for Atheros AT803X PHYs"
	---help---
	  Currently supports the AT8030 and AT8035 model

config AMD_PHY
	tristate "Drivers for the AMD PHYs"
	---help---
	  Currently supports the am79c874

config MARVELL_PHY
	tristate "Drivers for Marvell PHYs"
	---help---
	  Currently has a driver for the 88E1011S
	
config DAVICOM_PHY
	tristate "Drivers for Davicom PHYs"
	---help---
	  Currently supports dm9161e and dm9131

config QSEMI_PHY
	tristate "Drivers for Quality Semiconductor PHYs"
	---help---
	  Currently supports the qs6612

config LXT_PHY
	tristate "Drivers for the Intel LXT PHYs"
	---help---
	  Currently supports the lxt970, lxt971

config CICADA_PHY
	tristate "Drivers for the Cicada PHYs"
	---help---
	  Currently supports the cis8204

config VITESSE_PHY
        tristate "Drivers for the Vitesse PHYs"
        ---help---
          Currently supports the vsc8244

config VSC848X_PHY
	tristate "Drivers for the Vitesse 10G PHYs"
	depends on OF_MEMORY_ACCESSOR
	help
	  Driver for Vitesse vsc848x single, dual and quad 10G PHY devices.
	  Currently supports the vsc8488, vsc8486 and vsc8484 chips

config TLK10232_PHY
	tristate "Drivers for the TI tlk10232 dual 10G PHY"
	help
	  Driver for TI tlk10232 dual 10G PHY device.

config SMSC_PHY
	tristate "Drivers for SMSC PHYs"
	---help---
	  Currently supports the LAN83C185, LAN8187 and LAN8700 PHYs

config BROADCOM_PHY
	tristate "Drivers for Broadcom PHYs"
	---help---
	  Currently supports the BCM5411, BCM5421, BCM5461, BCM5464, BCM5481
	  and BCM5482 PHYs.

config BCM63XX_PHY
	tristate "Drivers for Broadcom 63xx SOCs internal PHY"
	depends on BCM63XX
	---help---
	  Currently supports the 6348 and 6358 PHYs.

config BCM87XX_PHY
	tristate "Driver for Broadcom BCM8706 and BCM8727 PHYs"
	help
	  Currently supports the BCM8706 and BCM8727 10G Ethernet PHYs.

config CS4318_PHY
	tristate "Driver for Cortina cs4318 quad-10G Ethernet PHY"
	help
	  Currently supports only the Cortina cs4318 PHY.  This may be
	  configured as either a quad-RXAUI or dual-XAUI device.

config ICPLUS_PHY
	tristate "Drivers for ICPlus PHYs"
	---help---
	  Currently supports the IP175C and IP1001 PHYs.

config REALTEK_PHY
	tristate "Drivers for Realtek PHYs"
	---help---
	  Supports the Realtek 821x PHY.

config NATIONAL_PHY
	tristate "Drivers for National Semiconductor PHYs"
	---help---
	  Currently supports the DP83865 PHY.

config STE10XP
	tristate "Driver for STMicroelectronics STe10Xp PHYs"
	---help---
	  This is the driver for the STe100p and STe101p PHYs.

config LSI_ET1011C_PHY
	tristate "Driver for LSI ET1011C PHY"
	---help---
	  Supports the LSI ET1011C PHY.

config MICREL_PHY
	tristate "Driver for Micrel PHYs"
	---help---
	  Supports the KSZ9021, VSC8201, KS8001 PHYs.

<<<<<<< HEAD
config AR8216_PHY
	tristate "Driver for Atheros AR8216 switches"
	select ETHERNET_PACKET_MANGLE
	select SWCONFIG
=======
config QCA833X_PHY
	tristate "Drivers for Qualcomm/Atheros QCA833X PHYs"
	depends on CAVIUM_OCTEON_SOC
	---help---
	  Presents a Qualcomm/Atheros QCA8334/5/6/7 multi-port PHY as a
	  single SGMII device. Does not enable advanced features, such as
	  packet header reporting ingress port / steering egress port,
	  or NAT.
	  Link-state transitions require PSC cycling to undo hang,
	  which is only implemented for CAVIUM_OCTEON_SOC.
>>>>>>> 3bab8111

config FIXED_PHY
	bool "Driver for MDIO Bus/PHY emulation with fixed speed/link PHYs"
	depends on PHYLIB=y
	---help---
	  Adds the platform "fixed" MDIO Bus to cover the boards that use
	  PHYs that are not connected to the real MDIO bus.

	  Currently tested with mpc866ads and mpc8349e-mitx.

config MDIO_BITBANG
	tristate "Support for bitbanged MDIO buses"
	help
	  This module implements the MDIO bus protocol in software,
	  for use by low level drivers that export the ability to
	  drive the relevant pins.

	  If in doubt, say N.

config MDIO_GPIO
	tristate "Support for GPIO lib-based bitbanged MDIO buses"
	depends on MDIO_BITBANG && GPIOLIB
	---help---
	  Supports GPIO lib-based MDIO busses.

	  To compile this driver as a module, choose M here: the module
	  will be called mdio-gpio.

config MDIO_OCTEON
	tristate "Support for MDIO buses on Octeon SOCs"
	depends on CAVIUM_OCTEON_SOC
	default y
	help

	  This module provides a driver for the Octeon MDIO busses.
	  It is required by the Octeon Ethernet device drivers.

	  If in doubt, say Y.

config MDIO_SUN4I
	tristate "Allwinner sun4i MDIO interface support"
	depends on ARCH_SUNXI
	select REGULATOR
	select REGULATOR_FIXED_VOLTAGE
	help
	  This driver supports the MDIO interface found in the network
	  interface units of the Allwinner SoC that have an EMAC (A10,
	  A12, A10s, etc.)

config MDIO_MOXART
        tristate "MOXA ART MDIO interface support"
        depends on ARCH_MOXART
        help
          This driver supports the MDIO interface found in the network
          interface units of the MOXA ART SoC

config MDIO_BUS_MUX
	tristate
	depends on OF_MDIO
	help
	  This module provides a driver framework for MDIO bus
	  multiplexers which connect one of several child MDIO busses
	  to a parent bus.  Switching between child busses is done by
	  device specific drivers.

config MDIO_BUS_MUX_GPIO
	tristate "Support for GPIO controlled MDIO bus multiplexers"
	depends on OF_GPIO && OF_MDIO
	select MDIO_BUS_MUX
	help
	  This module provides a driver for MDIO bus multiplexers that
	  are controlled via GPIO lines.  The multiplexer connects one of
	  several child MDIO busses to a parent bus.  Child bus
	  selection is under the control of GPIO lines.

config MDIO_BUS_MUX_MMIOREG
	tristate "Support for MMIO device-controlled MDIO bus multiplexers"
	depends on OF_MDIO
	select MDIO_BUS_MUX
	help
	  This module provides a driver for MDIO bus multiplexers that
	  are controlled via a simple memory-mapped device, like an FPGA.
	  The multiplexer connects one of several child MDIO busses to a
	  parent bus.  Child bus selection is under the control of one of
	  the FPGA's registers.

	  Currently, only 8-bit registers are supported.

endif # PHYLIB

config MICREL_KS8995MA
	tristate "Micrel KS8995MA 5-ports 10/100 managed Ethernet switch"
	depends on SPI<|MERGE_RESOLUTION|>--- conflicted
+++ resolved
@@ -134,12 +134,11 @@
 	---help---
 	  Supports the KSZ9021, VSC8201, KS8001 PHYs.
 
-<<<<<<< HEAD
 config AR8216_PHY
 	tristate "Driver for Atheros AR8216 switches"
 	select ETHERNET_PACKET_MANGLE
 	select SWCONFIG
-=======
+
 config QCA833X_PHY
 	tristate "Drivers for Qualcomm/Atheros QCA833X PHYs"
 	depends on CAVIUM_OCTEON_SOC
@@ -150,7 +149,6 @@
 	  or NAT.
 	  Link-state transitions require PSC cycling to undo hang,
 	  which is only implemented for CAVIUM_OCTEON_SOC.
->>>>>>> 3bab8111
 
 config FIXED_PHY
 	bool "Driver for MDIO Bus/PHY emulation with fixed speed/link PHYs"
