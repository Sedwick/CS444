--- conflicted
+++ resolved
@@ -863,7 +863,6 @@
 	return 0;
 }
 
-<<<<<<< HEAD
 static int
 vhost_scsi_map_iov_to_prot(struct tcm_vhost_cmd *cmd,
 			   struct iovec *iov,
@@ -903,7 +902,8 @@
 		prot_sgl_count -= ret;
 	}
 	return 0;
-=======
+}
+
 static int vhost_scsi_to_tcm_attr(int attr)
 {
 	switch (attr) {
@@ -919,7 +919,6 @@
 		break;
 	}
 	return MSG_SIMPLE_TAG;
->>>>>>> 4d7313cd
 }
 
 static void tcm_vhost_submission_work(struct work_struct *work)
@@ -947,16 +946,10 @@
 	rc = target_submit_cmd_map_sgls(se_cmd, tv_nexus->tvn_se_sess,
 			cmd->tvc_cdb, &cmd->tvc_sense_buf[0],
 			cmd->tvc_lun, cmd->tvc_exp_data_len,
-<<<<<<< HEAD
-			cmd->tvc_task_attr, cmd->tvc_data_direction,
-			TARGET_SCF_ACK_KREF, sg_ptr, cmd->tvc_sgl_count,
-			NULL, 0, sg_prot_ptr, cmd->tvc_prot_sgl_count);
-=======
 			vhost_scsi_to_tcm_attr(cmd->tvc_task_attr),
-			cmd->tvc_data_direction, TARGET_SCF_ACK_KREF,
-			sg_ptr, cmd->tvc_sgl_count, sg_bidi_ptr, sg_no_bidi,
-			NULL, 0);
->>>>>>> 4d7313cd
+			cmd->tvc_data_direction, TARGET_SCF_ACK_KREF, 
+			sg_ptr, cmd->tvc_sgl_count, NULL, 0, 
+			sg_prot_ptr, cmd->tvc_prot_sgl_count);
 	if (rc < 0) {
 		transport_send_check_condition_and_sense(se_cmd,
 				TCM_LOGICAL_UNIT_COMMUNICATION_FAILURE, 0);
