/*
 *  Serial Port driver for Open Firmware platform devices
 *
 *    Copyright (C) 2006 Arnd Bergmann <arnd@arndb.de>, IBM Corp.
 *
 *  This program is free software; you can redistribute it and/or
 *  modify it under the terms of the GNU General Public License
 *  as published by the Free Software Foundation; either version
 *  2 of the License, or (at your option) any later version.
 *
 */
#include <linux/console.h>
#include <linux/module.h>
#include <linux/slab.h>
#include <linux/delay.h>
#include <linux/serial_core.h>
#include <linux/serial_reg.h>
#include <linux/of_address.h>
#include <linux/of_irq.h>
#include <linux/of_platform.h>
#include <linux/nwpserial.h>
#include <linux/clk.h>

#include "8250/8250.h"

struct of_serial_info {
	struct clk *clk;
	int type;
	int line;
};

#ifdef CONFIG_ARCH_TEGRA
void tegra_serial_handle_break(struct uart_port *p)
{
	unsigned int status, tmout = 10000;

	do {
		status = p->serial_in(p, UART_LSR);
		if (status & (UART_LSR_FIFOE | UART_LSR_BRK_ERROR_BITS))
			status = p->serial_in(p, UART_RX);
		else
			break;
		if (--tmout == 0)
			break;
		udelay(1);
	} while (1);
}
#else
static inline void tegra_serial_handle_break(struct uart_port *port)
{
}
#endif

/*
 * Fill a struct uart_port for a given device node
 */
static int of_platform_serial_setup(struct platform_device *ofdev,
			int type, struct uart_port *port,
			struct of_serial_info *info)
{
	struct resource resource;
	struct device_node *np = ofdev->dev.of_node;
	u32 clk, spd, prop;
	int ret;

	memset(port, 0, sizeof *port);
	if (of_property_read_u32(np, "clock-frequency", &clk)) {

		/* Get clk rate through clk driver if present */
		info->clk = clk_get(&ofdev->dev, NULL);
		if (IS_ERR(info->clk)) {
			dev_warn(&ofdev->dev,
				"clk or clock-frequency not defined\n");
			return PTR_ERR(info->clk);
		}

		clk_prepare_enable(info->clk);
		clk = clk_get_rate(info->clk);
	}
	/* If current-speed was set, then try not to change it. */
	if (of_property_read_u32(np, "current-speed", &spd) == 0)
		port->custom_divisor = clk / (16 * spd);

	ret = of_address_to_resource(np, 0, &resource);
	if (ret) {
		dev_warn(&ofdev->dev, "invalid address\n");
		goto out;
	}

	spin_lock_init(&port->lock);
	port->mapbase = resource.start;

	/* Check for shifted address mapping */
	if (of_property_read_u32(np, "reg-offset", &prop) == 0)
		port->mapbase += prop;

	/* Check for registers offset within the devices address range */
	if (of_property_read_u32(np, "reg-shift", &prop) == 0)
		port->regshift = prop;

	/* Check for fifo size */
	if (of_property_read_u32(np, "fifo-size", &prop) == 0)
		port->fifosize = prop;

	port->irq = irq_of_parse_and_map(np, 0);
	port->iotype = UPIO_MEM;
	if (of_property_read_u32(np, "reg-io-width", &prop) == 0) {
		switch (prop) {
		case 1:
			port->iotype = UPIO_MEM;
			break;
		case 4:
			port->iotype = UPIO_MEM32;
			break;
		default:
			dev_warn(&ofdev->dev, "unsupported reg-io-width (%d)\n",
				 prop);
			ret = -EINVAL;
			goto out;
		}
	}

	port->type = type;
	port->uartclk = clk;
	port->flags = UPF_SHARE_IRQ | UPF_BOOT_AUTOCONF | UPF_IOREMAP
		| UPF_FIXED_PORT | UPF_FIXED_TYPE;

	if (of_find_property(np, "no-loopback-test", NULL))
		port->flags |= UPF_SKIP_TEST;

	port->dev = &ofdev->dev;

	if (type == PORT_TEGRA)
		port->handle_break = tegra_serial_handle_break;

	return 0;
out:
	if (info->clk)
		clk_disable_unprepare(info->clk);
	return ret;
}

/*
 * Try to register a serial port
 */
static struct of_device_id of_platform_serial_table[];
static int of_platform_serial_probe(struct platform_device *ofdev)
{
	const struct of_device_id *match;
	struct of_serial_info *info;
	struct uart_port port;
	int port_type;
	int ret;

	match = of_match_device(of_platform_serial_table, &ofdev->dev);
	if (!match)
		return -EINVAL;

	if (of_find_property(ofdev->dev.of_node, "used-by-rtas", NULL))
		return -EBUSY;

	info = kzalloc(sizeof(*info), GFP_KERNEL);
	if (info == NULL)
		return -ENOMEM;

	port_type = (unsigned long)match->data;
	ret = of_platform_serial_setup(ofdev, port_type, &port, info);
	if (ret)
		goto out;

	switch (port_type) {
#ifdef CONFIG_SERIAL_8250
	case PORT_8250 ... PORT_MAX_8250:
	{
		struct uart_8250_port port8250;
		memset(&port8250, 0, sizeof(port8250));
		port8250.port = port;

		if (port.fifosize)
			port8250.capabilities = UART_CAP_FIFO;

		if (of_property_read_bool(ofdev->dev.of_node,
					  "auto-flow-control"))
			port8250.capabilities |= UART_CAP_AFE;

		ret = serial8250_register_8250_port(&port8250);
		break;
	}
#endif
#ifdef CONFIG_SERIAL_OF_PLATFORM_NWPSERIAL
	case PORT_NWPSERIAL:
		ret = nwpserial_register_port(&port);
		break;
#endif
	default:
		/* need to add code for these */
	case PORT_UNKNOWN:
		dev_info(&ofdev->dev, "Unknown serial port found, ignored\n");
		ret = -ENODEV;
		break;
	}
	if (ret < 0)
		goto out;

	info->type = port_type;
	info->line = ret;
	platform_set_drvdata(ofdev, info);
	return 0;
out:
	kfree(info);
	irq_dispose_mapping(port.irq);
	return ret;
}

/*
 * Release a line
 */
static int of_platform_serial_remove(struct platform_device *ofdev)
{
	struct of_serial_info *info = platform_get_drvdata(ofdev);
	switch (info->type) {
#ifdef CONFIG_SERIAL_8250
	case PORT_8250 ... PORT_MAX_8250:
		serial8250_unregister_port(info->line);
		break;
#endif
#ifdef CONFIG_SERIAL_OF_PLATFORM_NWPSERIAL
	case PORT_NWPSERIAL:
		nwpserial_unregister_port(info->line);
		break;
#endif
	default:
		/* need to add code for these */
		break;
	}

	if (info->clk)
		clk_disable_unprepare(info->clk);
	kfree(info);
	return 0;
}

#ifdef CONFIG_PM_SLEEP
#ifdef CONFIG_SERIAL_8250
static void of_serial_suspend_8250(struct of_serial_info *info)
{
	struct uart_8250_port *port8250 = serial8250_get_port(info->line);
	struct uart_port *port = &port8250->port;

	serial8250_suspend_port(info->line);
	if (info->clk && (!uart_console(port) || console_suspend_enabled))
		clk_disable_unprepare(info->clk);
}

static void of_serial_resume_8250(struct of_serial_info *info)
{
	struct uart_8250_port *port8250 = serial8250_get_port(info->line);
	struct uart_port *port = &port8250->port;

	if (info->clk && (!uart_console(port) || console_suspend_enabled))
		clk_prepare_enable(info->clk);

	serial8250_resume_port(info->line);
}
#else
static inline void of_serial_suspend_8250(struct of_serial_info *info)
{
}

static inline void of_serial_resume_8250(struct of_serial_info *info)
{
}
#endif

static int of_serial_suspend(struct device *dev)
{
	struct of_serial_info *info = dev_get_drvdata(dev);

	switch (info->type) {
	case PORT_8250 ... PORT_MAX_8250:
		of_serial_suspend_8250(info);
		break;
	default:
		break;
	}

	return 0;
}

static int of_serial_resume(struct device *dev)
{
	struct of_serial_info *info = dev_get_drvdata(dev);

	switch (info->type) {
	case PORT_8250 ... PORT_MAX_8250:
		of_serial_resume_8250(info);
		break;
	default:
		break;
	}

	return 0;
}
#endif
static SIMPLE_DEV_PM_OPS(of_serial_pm_ops, of_serial_suspend, of_serial_resume);

/*
 * A few common types, add more as needed.
 */
static struct of_device_id of_platform_serial_table[] = {
	{ .compatible = "ns8250",   .data = (void *)PORT_8250, },
	{ .compatible = "ns16450",  .data = (void *)PORT_16450, },
	{ .compatible = "ns16550a", .data = (void *)PORT_16550A, },
	{ .compatible = "ns16550",  .data = (void *)PORT_16550, },
	{ .compatible = "ns16750",  .data = (void *)PORT_16750, },
	{ .compatible = "ns16850",  .data = (void *)PORT_16850, },
	{ .compatible = "nvidia,tegra20-uart", .data = (void *)PORT_TEGRA, },
	{ .compatible = "nxp,lpc3220-uart", .data = (void *)PORT_LPC3220, },
	{ .compatible = "altr,16550-FIFO32",
		.data = (void *)PORT_ALTR_16550_F32, },
	{ .compatible = "altr,16550-FIFO64",
		.data = (void *)PORT_ALTR_16550_F64, },
	{ .compatible = "altr,16550-FIFO128",
		.data = (void *)PORT_ALTR_16550_F128, },
#ifdef CONFIG_SERIAL_OF_PLATFORM_NWPSERIAL
	{ .compatible = "ibm,qpace-nwp-serial",
		.data = (void *)PORT_NWPSERIAL, },
#endif
<<<<<<< HEAD
	{ .compatible = "fsl,16550-FIFO64",
		.data = (void *)PORT_16550A_FSL64, },
	{ .type = "serial",         .data = (void *)PORT_UNKNOWN, },
=======
>>>>>>> 521a5692
	{ /* end of list */ },
};

static struct platform_driver of_platform_serial_driver = {
	.driver = {
		.name = "of_serial",
		.owner = THIS_MODULE,
		.of_match_table = of_platform_serial_table,
		.pm = &of_serial_pm_ops,
	},
	.probe = of_platform_serial_probe,
	.remove = of_platform_serial_remove,
};

module_platform_driver(of_platform_serial_driver);

MODULE_AUTHOR("Arnd Bergmann <arnd@arndb.de>");
MODULE_LICENSE("GPL");
MODULE_DESCRIPTION("Serial Port driver for Open Firmware platform devices");<|MERGE_RESOLUTION|>--- conflicted
+++ resolved
@@ -326,12 +326,8 @@
 	{ .compatible = "ibm,qpace-nwp-serial",
 		.data = (void *)PORT_NWPSERIAL, },
 #endif
-<<<<<<< HEAD
 	{ .compatible = "fsl,16550-FIFO64",
 		.data = (void *)PORT_16550A_FSL64, },
-	{ .type = "serial",         .data = (void *)PORT_UNKNOWN, },
-=======
->>>>>>> 521a5692
 	{ /* end of list */ },
 };
 
