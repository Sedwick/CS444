/*
 *  linux/mm/page_alloc.c
 *
 *  Manages the free list, the system allocates free pages here.
 *  Note that kmalloc() lives in slab.c
 *
 *  Copyright (C) 1991, 1992, 1993, 1994  Linus Torvalds
 *  Swap reorganised 29.12.95, Stephen Tweedie
 *  Support of BIGMEM added by Gerhard Wichert, Siemens AG, July 1999
 *  Reshaped it to be a zoned allocator, Ingo Molnar, Red Hat, 1999
 *  Discontiguous memory support, Kanoj Sarcar, SGI, Nov 1999
 *  Zone balancing, Kanoj Sarcar, SGI, Jan 2000
 *  Per cpu hot/cold page lists, bulk allocation, Martin J. Bligh, Sept 2002
 *          (lots of bits borrowed from Ingo Molnar & Andrew Morton)
 */

#include <linux/stddef.h>
#include <linux/mm.h>
#include <linux/swap.h>
#include <linux/interrupt.h>
#include <linux/pagemap.h>
#include <linux/jiffies.h>
#include <linux/bootmem.h>
#include <linux/memblock.h>
#include <linux/compiler.h>
#include <linux/kernel.h>
#include <linux/kmemcheck.h>
#include <linux/module.h>
#include <linux/suspend.h>
#include <linux/pagevec.h>
#include <linux/blkdev.h>
#include <linux/slab.h>
#include <linux/ratelimit.h>
#include <linux/oom.h>
#include <linux/notifier.h>
#include <linux/topology.h>
#include <linux/sysctl.h>
#include <linux/cpu.h>
#include <linux/cpuset.h>
#include <linux/memory_hotplug.h>
#include <linux/nodemask.h>
#include <linux/vmalloc.h>
#include <linux/vmstat.h>
#include <linux/mempolicy.h>
#include <linux/stop_machine.h>
#include <linux/sort.h>
#include <linux/pfn.h>
#include <linux/backing-dev.h>
#include <linux/fault-inject.h>
#include <linux/page-isolation.h>
#include <linux/page_cgroup.h>
#include <linux/debugobjects.h>
#include <linux/kmemleak.h>
#include <linux/compaction.h>
#include <trace/events/kmem.h>
#include <linux/ftrace_event.h>
#include <linux/memcontrol.h>
#include <linux/prefetch.h>
#include <linux/mm_inline.h>
#include <linux/migrate.h>
#include <linux/page-debug-flags.h>
#include <linux/hugetlb.h>
#include <linux/sched/rt.h>
#include <linux/locallock.h>

#include <asm/sections.h>
#include <asm/tlbflush.h>
#include <asm/div64.h>
#include "internal.h"

/* prevent >1 _updater_ of zone percpu pageset ->high and ->batch fields */
static DEFINE_MUTEX(pcp_batch_high_lock);
#define MIN_PERCPU_PAGELIST_FRACTION	(8)

#ifdef CONFIG_USE_PERCPU_NUMA_NODE_ID
DEFINE_PER_CPU(int, numa_node);
EXPORT_PER_CPU_SYMBOL(numa_node);
#endif

#ifdef CONFIG_HAVE_MEMORYLESS_NODES
/*
 * N.B., Do NOT reference the '_numa_mem_' per cpu variable directly.
 * It will not be defined when CONFIG_HAVE_MEMORYLESS_NODES is not defined.
 * Use the accessor functions set_numa_mem(), numa_mem_id() and cpu_to_mem()
 * defined in <linux/topology.h>.
 */
DEFINE_PER_CPU(int, _numa_mem_);		/* Kernel "local memory" node */
EXPORT_PER_CPU_SYMBOL(_numa_mem_);
#endif

/*
 * Array of node states.
 */
nodemask_t node_states[NR_NODE_STATES] __read_mostly = {
	[N_POSSIBLE] = NODE_MASK_ALL,
	[N_ONLINE] = { { [0] = 1UL } },
#ifndef CONFIG_NUMA
	[N_NORMAL_MEMORY] = { { [0] = 1UL } },
#ifdef CONFIG_HIGHMEM
	[N_HIGH_MEMORY] = { { [0] = 1UL } },
#endif
#ifdef CONFIG_MOVABLE_NODE
	[N_MEMORY] = { { [0] = 1UL } },
#endif
	[N_CPU] = { { [0] = 1UL } },
#endif	/* NUMA */
};
EXPORT_SYMBOL(node_states);

/* Protect totalram_pages and zone->managed_pages */
static DEFINE_SPINLOCK(managed_page_count_lock);

unsigned long totalram_pages __read_mostly;
unsigned long totalreserve_pages __read_mostly;
/*
 * When calculating the number of globally allowed dirty pages, there
 * is a certain number of per-zone reserves that should not be
 * considered dirtyable memory.  This is the sum of those reserves
 * over all existing zones that contribute dirtyable memory.
 */
unsigned long dirty_balance_reserve __read_mostly;

int percpu_pagelist_fraction;
gfp_t gfp_allowed_mask __read_mostly = GFP_BOOT_MASK;

#ifdef CONFIG_PM_SLEEP
/*
 * The following functions are used by the suspend/hibernate code to temporarily
 * change gfp_allowed_mask in order to avoid using I/O during memory allocations
 * while devices are suspended.  To avoid races with the suspend/hibernate code,
 * they should always be called with pm_mutex held (gfp_allowed_mask also should
 * only be modified with pm_mutex held, unless the suspend/hibernate code is
 * guaranteed not to run in parallel with that modification).
 */

static gfp_t saved_gfp_mask;

void pm_restore_gfp_mask(void)
{
	WARN_ON(!mutex_is_locked(&pm_mutex));
	if (saved_gfp_mask) {
		gfp_allowed_mask = saved_gfp_mask;
		saved_gfp_mask = 0;
	}
}

void pm_restrict_gfp_mask(void)
{
	WARN_ON(!mutex_is_locked(&pm_mutex));
	WARN_ON(saved_gfp_mask);
	saved_gfp_mask = gfp_allowed_mask;
	gfp_allowed_mask &= ~GFP_IOFS;
}

bool pm_suspended_storage(void)
{
	if ((gfp_allowed_mask & GFP_IOFS) == GFP_IOFS)
		return false;
	return true;
}
#endif /* CONFIG_PM_SLEEP */

#ifdef CONFIG_HUGETLB_PAGE_SIZE_VARIABLE
int pageblock_order __read_mostly;
#endif

static void __free_pages_ok(struct page *page, unsigned int order);

/*
 * results with 256, 32 in the lowmem_reserve sysctl:
 *	1G machine -> (16M dma, 800M-16M normal, 1G-800M high)
 *	1G machine -> (16M dma, 784M normal, 224M high)
 *	NORMAL allocation will leave 784M/256 of ram reserved in the ZONE_DMA
 *	HIGHMEM allocation will leave 224M/32 of ram reserved in ZONE_NORMAL
 *	HIGHMEM allocation will (224M+784M)/256 of ram reserved in ZONE_DMA
 *
 * TBD: should special case ZONE_DMA32 machines here - in those we normally
 * don't need any ZONE_NORMAL reservation
 */
int sysctl_lowmem_reserve_ratio[MAX_NR_ZONES-1] = {
#ifdef CONFIG_ZONE_DMA
	 256,
#endif
#ifdef CONFIG_ZONE_DMA32
	 256,
#endif
#ifdef CONFIG_HIGHMEM
	 32,
#endif
	 32,
};

EXPORT_SYMBOL(totalram_pages);

static char * const zone_names[MAX_NR_ZONES] = {
#ifdef CONFIG_ZONE_DMA
	 "DMA",
#endif
#ifdef CONFIG_ZONE_DMA32
	 "DMA32",
#endif
	 "Normal",
#ifdef CONFIG_HIGHMEM
	 "HighMem",
#endif
	 "Movable",
};

int min_free_kbytes = 1024;
int user_min_free_kbytes = -1;

static unsigned long __meminitdata nr_kernel_pages;
static unsigned long __meminitdata nr_all_pages;
static unsigned long __meminitdata dma_reserve;

#ifdef CONFIG_HAVE_MEMBLOCK_NODE_MAP
static unsigned long __meminitdata arch_zone_lowest_possible_pfn[MAX_NR_ZONES];
static unsigned long __meminitdata arch_zone_highest_possible_pfn[MAX_NR_ZONES];
static unsigned long __initdata required_kernelcore;
static unsigned long __initdata required_movablecore;
static unsigned long __meminitdata zone_movable_pfn[MAX_NUMNODES];

/* movable_zone is the "real" zone pages in ZONE_MOVABLE are taken from */
int movable_zone;
EXPORT_SYMBOL(movable_zone);
#endif /* CONFIG_HAVE_MEMBLOCK_NODE_MAP */

#if MAX_NUMNODES > 1
int nr_node_ids __read_mostly = MAX_NUMNODES;
int nr_online_nodes __read_mostly = 1;
EXPORT_SYMBOL(nr_node_ids);
EXPORT_SYMBOL(nr_online_nodes);
#endif

static DEFINE_LOCAL_IRQ_LOCK(pa_lock);

#ifdef CONFIG_PREEMPT_RT_BASE
# define cpu_lock_irqsave(cpu, flags)		\
	local_lock_irqsave_on(pa_lock, flags, cpu)
# define cpu_unlock_irqrestore(cpu, flags)	\
	local_unlock_irqrestore_on(pa_lock, flags, cpu)
#else
# define cpu_lock_irqsave(cpu, flags)		local_irq_save(flags)
# define cpu_unlock_irqrestore(cpu, flags)	local_irq_restore(flags)
#endif

int page_group_by_mobility_disabled __read_mostly;

void set_pageblock_migratetype(struct page *page, int migratetype)
{
	if (unlikely(page_group_by_mobility_disabled &&
		     migratetype < MIGRATE_PCPTYPES))
		migratetype = MIGRATE_UNMOVABLE;

	set_pageblock_flags_group(page, (unsigned long)migratetype,
					PB_migrate, PB_migrate_end);
}

bool oom_killer_disabled __read_mostly;

#ifdef CONFIG_DEBUG_VM
static int page_outside_zone_boundaries(struct zone *zone, struct page *page)
{
	int ret = 0;
	unsigned seq;
	unsigned long pfn = page_to_pfn(page);
	unsigned long sp, start_pfn;

	do {
		seq = zone_span_seqbegin(zone);
		start_pfn = zone->zone_start_pfn;
		sp = zone->spanned_pages;
		if (!zone_spans_pfn(zone, pfn))
			ret = 1;
	} while (zone_span_seqretry(zone, seq));

	if (ret)
		pr_err("page %lu outside zone [ %lu - %lu ]\n",
			pfn, start_pfn, start_pfn + sp);

	return ret;
}

static int page_is_consistent(struct zone *zone, struct page *page)
{
	if (!pfn_valid_within(page_to_pfn(page)))
		return 0;
	if (zone != page_zone(page))
		return 0;

	return 1;
}
/*
 * Temporary debugging check for pages not lying within a given zone.
 */
static int bad_range(struct zone *zone, struct page *page)
{
	if (page_outside_zone_boundaries(zone, page))
		return 1;
	if (!page_is_consistent(zone, page))
		return 1;

	return 0;
}
#else
static inline int bad_range(struct zone *zone, struct page *page)
{
	return 0;
}
#endif

static void bad_page(struct page *page, char *reason, unsigned long bad_flags)
{
	static unsigned long resume;
	static unsigned long nr_shown;
	static unsigned long nr_unshown;

	/* Don't complain about poisoned pages */
	if (PageHWPoison(page)) {
		page_mapcount_reset(page); /* remove PageBuddy */
		return;
	}

	/*
	 * Allow a burst of 60 reports, then keep quiet for that minute;
	 * or allow a steady drip of one report per second.
	 */
	if (nr_shown == 60) {
		if (time_before(jiffies, resume)) {
			nr_unshown++;
			goto out;
		}
		if (nr_unshown) {
			printk(KERN_ALERT
			      "BUG: Bad page state: %lu messages suppressed\n",
				nr_unshown);
			nr_unshown = 0;
		}
		nr_shown = 0;
	}
	if (nr_shown++ == 0)
		resume = jiffies + 60 * HZ;

	printk(KERN_ALERT "BUG: Bad page state in process %s  pfn:%05lx\n",
		current->comm, page_to_pfn(page));
	dump_page_badflags(page, reason, bad_flags);

	print_modules();
	dump_stack();
out:
	/* Leave bad fields for debug, except PageBuddy could make trouble */
	page_mapcount_reset(page); /* remove PageBuddy */
	add_taint(TAINT_BAD_PAGE, LOCKDEP_NOW_UNRELIABLE);
}

/*
 * Higher-order pages are called "compound pages".  They are structured thusly:
 *
 * The first PAGE_SIZE page is called the "head page".
 *
 * The remaining PAGE_SIZE pages are called "tail pages".
 *
 * All pages have PG_compound set.  All tail pages have their ->first_page
 * pointing at the head page.
 *
 * The first tail page's ->lru.next holds the address of the compound page's
 * put_page() function.  Its ->lru.prev holds the order of allocation.
 * This usage means that zero-order pages may not be compound.
 */

static void free_compound_page(struct page *page)
{
	__free_pages_ok(page, compound_order(page));
}

void prep_compound_page(struct page *page, unsigned long order)
{
	int i;
	int nr_pages = 1 << order;

	set_compound_page_dtor(page, free_compound_page);
	set_compound_order(page, order);
	__SetPageHead(page);
	for (i = 1; i < nr_pages; i++) {
		struct page *p = page + i;
		set_page_count(p, 0);
		p->first_page = page;
		/* Make sure p->first_page is always valid for PageTail() */
		smp_wmb();
		__SetPageTail(p);
	}
}

/* update __split_huge_page_refcount if you change this function */
static int destroy_compound_page(struct page *page, unsigned long order)
{
	int i;
	int nr_pages = 1 << order;
	int bad = 0;

	if (unlikely(compound_order(page) != order)) {
		bad_page(page, "wrong compound order", 0);
		bad++;
	}

	__ClearPageHead(page);

	for (i = 1; i < nr_pages; i++) {
		struct page *p = page + i;

		if (unlikely(!PageTail(p))) {
			bad_page(page, "PageTail not set", 0);
			bad++;
		} else if (unlikely(p->first_page != page)) {
			bad_page(page, "first_page not consistent", 0);
			bad++;
		}
		__ClearPageTail(p);
	}

	return bad;
}

static inline void prep_zero_page(struct page *page, unsigned int order,
							gfp_t gfp_flags)
{
	int i;

	/*
	 * clear_highpage() will use KM_USER0, so it's a bug to use __GFP_ZERO
	 * and __GFP_HIGHMEM from hard or soft interrupt context.
	 */
	VM_BUG_ON((gfp_flags & __GFP_HIGHMEM) && in_interrupt());
	for (i = 0; i < (1 << order); i++)
		clear_highpage(page + i);
}

#ifdef CONFIG_DEBUG_PAGEALLOC
unsigned int _debug_guardpage_minorder;

static int __init debug_guardpage_minorder_setup(char *buf)
{
	unsigned long res;

	if (kstrtoul(buf, 10, &res) < 0 ||  res > MAX_ORDER / 2) {
		printk(KERN_ERR "Bad debug_guardpage_minorder value\n");
		return 0;
	}
	_debug_guardpage_minorder = res;
	printk(KERN_INFO "Setting debug_guardpage_minorder to %lu\n", res);
	return 0;
}
__setup("debug_guardpage_minorder=", debug_guardpage_minorder_setup);

static inline void set_page_guard_flag(struct page *page)
{
	__set_bit(PAGE_DEBUG_FLAG_GUARD, &page->debug_flags);
}

static inline void clear_page_guard_flag(struct page *page)
{
	__clear_bit(PAGE_DEBUG_FLAG_GUARD, &page->debug_flags);
}
#else
static inline void set_page_guard_flag(struct page *page) { }
static inline void clear_page_guard_flag(struct page *page) { }
#endif

static inline void set_page_order(struct page *page, unsigned int order)
{
	set_page_private(page, order);
	__SetPageBuddy(page);
}

static inline void rmv_page_order(struct page *page)
{
	__ClearPageBuddy(page);
	set_page_private(page, 0);
}

/*
 * Locate the struct page for both the matching buddy in our
 * pair (buddy1) and the combined O(n+1) page they form (page).
 *
 * 1) Any buddy B1 will have an order O twin B2 which satisfies
 * the following equation:
 *     B2 = B1 ^ (1 << O)
 * For example, if the starting buddy (buddy2) is #8 its order
 * 1 buddy is #10:
 *     B2 = 8 ^ (1 << 1) = 8 ^ 2 = 10
 *
 * 2) Any buddy B will have an order O+1 parent P which
 * satisfies the following equation:
 *     P = B & ~(1 << O)
 *
 * Assumption: *_mem_map is contiguous at least up to MAX_ORDER
 */
static inline unsigned long
__find_buddy_index(unsigned long page_idx, unsigned int order)
{
	return page_idx ^ (1 << order);
}

/*
 * This function checks whether a page is free && is the buddy
 * we can do coalesce a page and its buddy if
 * (a) the buddy is not in a hole &&
 * (b) the buddy is in the buddy system &&
 * (c) a page and its buddy have the same order &&
 * (d) a page and its buddy are in the same zone.
 *
 * For recording whether a page is in the buddy system, we set ->_mapcount
 * PAGE_BUDDY_MAPCOUNT_VALUE.
 * Setting, clearing, and testing _mapcount PAGE_BUDDY_MAPCOUNT_VALUE is
 * serialized by zone->lock.
 *
 * For recording page's order, we use page_private(page).
 */
static inline int page_is_buddy(struct page *page, struct page *buddy,
							unsigned int order)
{
	if (!pfn_valid_within(page_to_pfn(buddy)))
		return 0;

	if (page_is_guard(buddy) && page_order(buddy) == order) {
		VM_BUG_ON_PAGE(page_count(buddy) != 0, buddy);

		if (page_zone_id(page) != page_zone_id(buddy))
			return 0;

		return 1;
	}

	if (PageBuddy(buddy) && page_order(buddy) == order) {
		VM_BUG_ON_PAGE(page_count(buddy) != 0, buddy);

		/*
		 * zone check is done late to avoid uselessly
		 * calculating zone/node ids for pages that could
		 * never merge.
		 */
		if (page_zone_id(page) != page_zone_id(buddy))
			return 0;

		return 1;
	}
	return 0;
}

/*
 * Freeing function for a buddy system allocator.
 *
 * The concept of a buddy system is to maintain direct-mapped table
 * (containing bit values) for memory blocks of various "orders".
 * The bottom level table contains the map for the smallest allocatable
 * units of memory (here, pages), and each level above it describes
 * pairs of units from the levels below, hence, "buddies".
 * At a high level, all that happens here is marking the table entry
 * at the bottom level available, and propagating the changes upward
 * as necessary, plus some accounting needed to play nicely with other
 * parts of the VM system.
 * At each level, we keep a list of pages, which are heads of continuous
 * free pages of length of (1 << order) and marked with _mapcount
 * PAGE_BUDDY_MAPCOUNT_VALUE. Page's order is recorded in page_private(page)
 * field.
 * So when we are allocating or freeing one, we can derive the state of the
 * other.  That is, if we allocate a small block, and both were
 * free, the remainder of the region must be split into blocks.
 * If a block is freed, and its buddy is also free, then this
 * triggers coalescing into a block of larger size.
 *
 * -- nyc
 */

static inline void __free_one_page(struct page *page,
		unsigned long pfn,
		struct zone *zone, unsigned int order,
		int migratetype)
{
	unsigned long page_idx;
	unsigned long combined_idx;
	unsigned long uninitialized_var(buddy_idx);
	struct page *buddy;

	VM_BUG_ON(!zone_is_initialized(zone));

	if (unlikely(PageCompound(page)))
		if (unlikely(destroy_compound_page(page, order)))
			return;

	VM_BUG_ON(migratetype == -1);

	page_idx = pfn & ((1 << MAX_ORDER) - 1);

	VM_BUG_ON_PAGE(page_idx & ((1 << order) - 1), page);
	VM_BUG_ON_PAGE(bad_range(zone, page), page);

	while (order < MAX_ORDER-1) {
		buddy_idx = __find_buddy_index(page_idx, order);
		buddy = page + (buddy_idx - page_idx);
		if (!page_is_buddy(page, buddy, order))
			break;
		/*
		 * Our buddy is free or it is CONFIG_DEBUG_PAGEALLOC guard page,
		 * merge with it and move up one order.
		 */
		if (page_is_guard(buddy)) {
			clear_page_guard_flag(buddy);
			set_page_private(page, 0);
			__mod_zone_freepage_state(zone, 1 << order,
						  migratetype);
		} else {
			list_del(&buddy->lru);
			zone->free_area[order].nr_free--;
			rmv_page_order(buddy);
		}
		combined_idx = buddy_idx & page_idx;
		page = page + (combined_idx - page_idx);
		page_idx = combined_idx;
		order++;
	}
	set_page_order(page, order);

	/*
	 * If this is not the largest possible page, check if the buddy
	 * of the next-highest order is free. If it is, it's possible
	 * that pages are being freed that will coalesce soon. In case,
	 * that is happening, add the free page to the tail of the list
	 * so it's less likely to be used soon and more likely to be merged
	 * as a higher order page
	 */
	if ((order < MAX_ORDER-2) && pfn_valid_within(page_to_pfn(buddy))) {
		struct page *higher_page, *higher_buddy;
		combined_idx = buddy_idx & page_idx;
		higher_page = page + (combined_idx - page_idx);
		buddy_idx = __find_buddy_index(combined_idx, order + 1);
		higher_buddy = higher_page + (buddy_idx - combined_idx);
		if (page_is_buddy(higher_page, higher_buddy, order + 1)) {
			list_add_tail(&page->lru,
				&zone->free_area[order].free_list[migratetype]);
			goto out;
		}
	}

	list_add(&page->lru, &zone->free_area[order].free_list[migratetype]);
out:
	zone->free_area[order].nr_free++;
}

static inline int free_pages_check(struct page *page)
{
	char *bad_reason = NULL;
	unsigned long bad_flags = 0;

	if (unlikely(page_mapcount(page)))
		bad_reason = "nonzero mapcount";
	if (unlikely(page->mapping != NULL))
		bad_reason = "non-NULL mapping";
	if (unlikely(atomic_read(&page->_count) != 0))
		bad_reason = "nonzero _count";
	if (unlikely(page->flags & PAGE_FLAGS_CHECK_AT_FREE)) {
		bad_reason = "PAGE_FLAGS_CHECK_AT_FREE flag(s) set";
		bad_flags = PAGE_FLAGS_CHECK_AT_FREE;
	}
	if (unlikely(mem_cgroup_bad_page_check(page)))
		bad_reason = "cgroup check failed";
	if (unlikely(bad_reason)) {
		bad_page(page, bad_reason, bad_flags);
		return 1;
	}
	page_cpupid_reset_last(page);
	if (page->flags & PAGE_FLAGS_CHECK_AT_PREP)
		page->flags &= ~PAGE_FLAGS_CHECK_AT_PREP;
	return 0;
}

/*
 * Frees a number of pages which have been collected from the pcp lists.
 * Assumes all pages on list are in same zone, and of same order.
 * count is the number of pages to free.
 *
 * If the zone was previously in an "all pages pinned" state then look to
 * see if this freeing clears that state.
 *
 * And clear the zone's pages_scanned counter, to hold off the "all pages are
 * pinned" detection logic.
 */
static void free_pcppages_bulk(struct zone *zone, int count,
					struct list_head *list)
{
	int to_free = count;
	unsigned long flags;
	unsigned long nr_scanned;

	spin_lock_irqsave(&zone->lock, flags);
	nr_scanned = zone_page_state(zone, NR_PAGES_SCANNED);
	if (nr_scanned)
		__mod_zone_page_state(zone, NR_PAGES_SCANNED, -nr_scanned);

	while (!list_empty(list)) {
		struct page *page = list_first_entry(list, struct page, lru);
		int mt; /* migratetype of the to-be-freed page */

		/* must delete as __free_one_page list manipulates */
		list_del(&page->lru);

		mt = get_freepage_migratetype(page);
		/* MIGRATE_MOVABLE list may include MIGRATE_RESERVEs */
<<<<<<< HEAD
		__free_one_page(page, zone, 0, mt);
=======
		__free_one_page(page, page_to_pfn(page), zone, 0, mt);
>>>>>>> 3fb54cf8
		trace_mm_page_pcpu_drain(page, 0, mt);
		if (likely(!is_migrate_isolate_page(page))) {
			__mod_zone_page_state(zone, NR_FREE_PAGES, 1);
			if (is_migrate_cma(mt))
				__mod_zone_page_state(zone, NR_FREE_CMA_PAGES, 1);
		}

		to_free--;
	}
	WARN_ON(to_free != 0);
	spin_unlock_irqrestore(&zone->lock, flags);
}

/*
 * Moves a number of pages from the PCP lists to free list which
 * is freed outside of the locked region.
 *
 * Assumes all pages on list are in same zone, and of same order.
 * count is the number of pages to free.
 */
static void isolate_pcp_pages(int to_free, struct per_cpu_pages *src,
		struct list_head *dst)
{
	int migratetype = 0, batch_free = 0;

	while (to_free) {
		struct page *page;
		struct list_head *list;

		/*
		 * Remove pages from lists in a round-robin fashion. A
		 * batch_free count is maintained that is incremented when an
		 * empty list is encountered.  This is so more pages are freed
		 * off fuller lists instead of spinning excessively around empty
		 * lists
		 */
		do {
			batch_free++;
			if (++migratetype == MIGRATE_PCPTYPES)
				migratetype = 0;
			list = &src->lists[migratetype];
		} while (list_empty(list));

		/* This is the only non-empty list. Free them all. */
		if (batch_free == MIGRATE_PCPTYPES)
			batch_free = to_free;

		do {
			page = list_last_entry(list, struct page, lru);
			list_del(&page->lru);
			list_add(&page->lru, dst);
		} while (--to_free && --batch_free && !list_empty(list));
	}
}

static void free_one_page(struct zone *zone,
				struct page *page, unsigned long pfn,
				unsigned int order,
				int migratetype)
{
	unsigned long flags;

	spin_lock_irqsave(&zone->lock, flags);
	unsigned long nr_scanned;
	nr_scanned = zone_page_state(zone, NR_PAGES_SCANNED);
	if (nr_scanned)
		__mod_zone_page_state(zone, NR_PAGES_SCANNED, -nr_scanned);

	__free_one_page(page, pfn, zone, order, migratetype);
	if (unlikely(!is_migrate_isolate(migratetype)))
		__mod_zone_freepage_state(zone, 1 << order, migratetype);
	spin_unlock_irqrestore(&zone->lock, flags);
}

static bool free_pages_prepare(struct page *page, unsigned int order)
{
	int i;
	int bad = 0;

	trace_mm_page_free(page, order);
	kmemcheck_free_shadow(page, order);

	if (PageAnon(page))
		page->mapping = NULL;
	for (i = 0; i < (1 << order); i++)
		bad += free_pages_check(page + i);
	if (bad)
		return false;

	if (!PageHighMem(page)) {
		debug_check_no_locks_freed(page_address(page),
					   PAGE_SIZE << order);
		debug_check_no_obj_freed(page_address(page),
					   PAGE_SIZE << order);
	}
	arch_free_page(page, order);
	kernel_map_pages(page, 1 << order, 0);

	return true;
}

static void __free_pages_ok(struct page *page, unsigned int order)
{
	unsigned long flags;
	int migratetype;
	unsigned long pfn = page_to_pfn(page);

	if (!free_pages_prepare(page, order))
		return;

        migratetype = get_pfnblock_migratetype(page, pfn);
	local_lock_irqsave(pa_lock, flags);
	__count_vm_events(PGFREE, 1 << order);
	set_freepage_migratetype(page, migratetype);
        free_one_page(page_zone(page), page, pfn, order, migratetype);
	local_unlock_irqrestore(pa_lock, flags);
}

void __init __free_pages_bootmem(struct page *page, unsigned int order)
{
	unsigned int nr_pages = 1 << order;
	struct page *p = page;
	unsigned int loop;

	prefetchw(p);
	for (loop = 0; loop < (nr_pages - 1); loop++, p++) {
		prefetchw(p + 1);
		__ClearPageReserved(p);
		set_page_count(p, 0);
	}
	__ClearPageReserved(p);
	set_page_count(p, 0);

	page_zone(page)->managed_pages += nr_pages;
	set_page_refcounted(page);
	__free_pages(page, order);
}

#ifdef CONFIG_CMA
/* Free whole pageblock and set its migration type to MIGRATE_CMA. */
void __init init_cma_reserved_pageblock(struct page *page)
{
	unsigned i = pageblock_nr_pages;
	struct page *p = page;

	do {
		__ClearPageReserved(p);
		set_page_count(p, 0);
	} while (++p, --i);

	set_pageblock_migratetype(page, MIGRATE_CMA);

	if (pageblock_order >= MAX_ORDER) {
		i = pageblock_nr_pages;
		p = page;
		do {
			set_page_refcounted(p);
			__free_pages(p, MAX_ORDER - 1);
			p += MAX_ORDER_NR_PAGES;
		} while (i -= MAX_ORDER_NR_PAGES);
	} else {
		set_page_refcounted(page);
		__free_pages(page, pageblock_order);
	}

	adjust_managed_page_count(page, pageblock_nr_pages);
}
#endif

/*
 * The order of subdivision here is critical for the IO subsystem.
 * Please do not alter this order without good reasons and regression
 * testing. Specifically, as large blocks of memory are subdivided,
 * the order in which smaller blocks are delivered depends on the order
 * they're subdivided in this function. This is the primary factor
 * influencing the order in which pages are delivered to the IO
 * subsystem according to empirical testing, and this is also justified
 * by considering the behavior of a buddy system containing a single
 * large block of memory acted on by a series of small allocations.
 * This behavior is a critical factor in sglist merging's success.
 *
 * -- nyc
 */
static inline void expand(struct zone *zone, struct page *page,
	int low, int high, struct free_area *area,
	int migratetype)
{
	unsigned long size = 1 << high;

	while (high > low) {
		area--;
		high--;
		size >>= 1;
		VM_BUG_ON_PAGE(bad_range(zone, &page[size]), &page[size]);

#ifdef CONFIG_DEBUG_PAGEALLOC
		if (high < debug_guardpage_minorder()) {
			/*
			 * Mark as guard pages (or page), that will allow to
			 * merge back to allocator when buddy will be freed.
			 * Corresponding page table entries will not be touched,
			 * pages will stay not present in virtual address space
			 */
			INIT_LIST_HEAD(&page[size].lru);
			set_page_guard_flag(&page[size]);
			set_page_private(&page[size], high);
			/* Guard pages are not available for any usage */
			__mod_zone_freepage_state(zone, -(1 << high),
						  migratetype);
			continue;
		}
#endif
		list_add(&page[size].lru, &area->free_list[migratetype]);
		area->nr_free++;
		set_page_order(&page[size], high);
	}
}

/*
 * This page is about to be returned from the page allocator
 */
static inline int check_new_page(struct page *page)
{
	char *bad_reason = NULL;
	unsigned long bad_flags = 0;

	if (unlikely(page_mapcount(page)))
		bad_reason = "nonzero mapcount";
	if (unlikely(page->mapping != NULL))
		bad_reason = "non-NULL mapping";
	if (unlikely(atomic_read(&page->_count) != 0))
		bad_reason = "nonzero _count";
	if (unlikely(page->flags & PAGE_FLAGS_CHECK_AT_PREP)) {
		bad_reason = "PAGE_FLAGS_CHECK_AT_PREP flag set";
		bad_flags = PAGE_FLAGS_CHECK_AT_PREP;
	}
	if (unlikely(mem_cgroup_bad_page_check(page)))
		bad_reason = "cgroup check failed";
	if (unlikely(bad_reason)) {
		bad_page(page, bad_reason, bad_flags);
		return 1;
	}
	return 0;
}

static int prep_new_page(struct page *page, unsigned int order, gfp_t gfp_flags)
{
	int i;

	for (i = 0; i < (1 << order); i++) {
		struct page *p = page + i;
		if (unlikely(check_new_page(p)))
			return 1;
	}

	set_page_private(page, 0);
	set_page_refcounted(page);

	arch_alloc_page(page, order);
	kernel_map_pages(page, 1 << order, 1);

	if (gfp_flags & __GFP_ZERO)
		prep_zero_page(page, order, gfp_flags);

	if (order && (gfp_flags & __GFP_COMP))
		prep_compound_page(page, order);

	return 0;
}

/*
 * Go through the free lists for the given migratetype and remove
 * the smallest available page from the freelists
 */
static inline
struct page *__rmqueue_smallest(struct zone *zone, unsigned int order,
						int migratetype)
{
	unsigned int current_order;
	struct free_area *area;
	struct page *page;

	/* Find a page of the appropriate size in the preferred list */
	for (current_order = order; current_order < MAX_ORDER; ++current_order) {
		area = &(zone->free_area[current_order]);
		if (list_empty(&area->free_list[migratetype]))
			continue;

		page = list_entry(area->free_list[migratetype].next,
							struct page, lru);
		list_del(&page->lru);
		rmv_page_order(page);
		area->nr_free--;
		expand(zone, page, order, current_order, area, migratetype);
		set_freepage_migratetype(page, migratetype);
		return page;
	}

	return NULL;
}


/*
 * This array describes the order lists are fallen back to when
 * the free lists for the desirable migrate type are depleted
 */
static int fallbacks[MIGRATE_TYPES][4] = {
	[MIGRATE_UNMOVABLE]   = { MIGRATE_RECLAIMABLE, MIGRATE_MOVABLE,     MIGRATE_RESERVE },
	[MIGRATE_RECLAIMABLE] = { MIGRATE_UNMOVABLE,   MIGRATE_MOVABLE,     MIGRATE_RESERVE },
#ifdef CONFIG_CMA
	[MIGRATE_MOVABLE]     = { MIGRATE_CMA,         MIGRATE_RECLAIMABLE, MIGRATE_UNMOVABLE, MIGRATE_RESERVE },
	[MIGRATE_CMA]         = { MIGRATE_RESERVE }, /* Never used */
#else
	[MIGRATE_MOVABLE]     = { MIGRATE_RECLAIMABLE, MIGRATE_UNMOVABLE,   MIGRATE_RESERVE },
#endif
	[MIGRATE_RESERVE]     = { MIGRATE_RESERVE }, /* Never used */
#ifdef CONFIG_MEMORY_ISOLATION
	[MIGRATE_ISOLATE]     = { MIGRATE_RESERVE }, /* Never used */
#endif
};

/*
 * Move the free pages in a range to the free lists of the requested type.
 * Note that start_page and end_pages are not aligned on a pageblock
 * boundary. If alignment is required, use move_freepages_block()
 */
int move_freepages(struct zone *zone,
			  struct page *start_page, struct page *end_page,
			  int migratetype)
{
	struct page *page;
	unsigned long order;
	int pages_moved = 0;

#ifndef CONFIG_HOLES_IN_ZONE
	/*
	 * page_zone is not safe to call in this context when
	 * CONFIG_HOLES_IN_ZONE is set. This bug check is probably redundant
	 * anyway as we check zone boundaries in move_freepages_block().
	 * Remove at a later date when no bug reports exist related to
	 * grouping pages by mobility
	 */
	BUG_ON(page_zone(start_page) != page_zone(end_page));
#endif

	for (page = start_page; page <= end_page;) {
		/* Make sure we are not inadvertently changing nodes */
		VM_BUG_ON_PAGE(page_to_nid(page) != zone_to_nid(zone), page);

		if (!pfn_valid_within(page_to_pfn(page))) {
			page++;
			continue;
		}

		if (!PageBuddy(page)) {
			page++;
			continue;
		}

		order = page_order(page);
		list_move(&page->lru,
			  &zone->free_area[order].free_list[migratetype]);
		set_freepage_migratetype(page, migratetype);
		page += 1 << order;
		pages_moved += 1 << order;
	}

	return pages_moved;
}

int move_freepages_block(struct zone *zone, struct page *page,
				int migratetype)
{
	unsigned long start_pfn, end_pfn;
	struct page *start_page, *end_page;

	start_pfn = page_to_pfn(page);
	start_pfn = start_pfn & ~(pageblock_nr_pages-1);
	start_page = pfn_to_page(start_pfn);
	end_page = start_page + pageblock_nr_pages - 1;
	end_pfn = start_pfn + pageblock_nr_pages - 1;

	/* Do not cross zone boundaries */
	if (!zone_spans_pfn(zone, start_pfn))
		start_page = page;
	if (!zone_spans_pfn(zone, end_pfn))
		return 0;

	return move_freepages(zone, start_page, end_page, migratetype);
}

static void change_pageblock_range(struct page *pageblock_page,
					int start_order, int migratetype)
{
	int nr_pageblocks = 1 << (start_order - pageblock_order);

	while (nr_pageblocks--) {
		set_pageblock_migratetype(pageblock_page, migratetype);
		pageblock_page += pageblock_nr_pages;
	}
}

/*
 * If breaking a large block of pages, move all free pages to the preferred
 * allocation list. If falling back for a reclaimable kernel allocation, be
 * more aggressive about taking ownership of free pages.
 *
 * On the other hand, never change migration type of MIGRATE_CMA pageblocks
 * nor move CMA pages to different free lists. We don't want unmovable pages
 * to be allocated from MIGRATE_CMA areas.
 *
 * Returns the allocation migratetype if free pages were stolen, or the
 * fallback migratetype if it was decided not to steal.
 */
static int try_to_steal_freepages(struct zone *zone, struct page *page,
				  int start_type, int fallback_type)
{
	int current_order = page_order(page);

	/*
	 * When borrowing from MIGRATE_CMA, we need to release the excess
	 * buddy pages to CMA itself. We also ensure the freepage_migratetype
	 * is set to CMA so it is returned to the correct freelist in case
	 * the page ends up being not actually allocated from the pcp lists.
	 */
	if (is_migrate_cma(fallback_type))
		return fallback_type;

	/* Take ownership for orders >= pageblock_order */
	if (current_order >= pageblock_order) {
		change_pageblock_range(page, current_order, start_type);
		return start_type;
	}

	if (current_order >= pageblock_order / 2 ||
	    start_type == MIGRATE_RECLAIMABLE ||
	    page_group_by_mobility_disabled) {
		int pages;

		pages = move_freepages_block(zone, page, start_type);

		/* Claim the whole block if over half of it is free */
		if (pages >= (1 << (pageblock_order-1)) ||
				page_group_by_mobility_disabled)
			set_pageblock_migratetype(page, start_type);

		return start_type;
	}

	return fallback_type;
}

/* Remove an element from the buddy allocator from the fallback list */
static inline struct page *
__rmqueue_fallback(struct zone *zone, unsigned int order, int start_migratetype)
{
	struct free_area *area;
	unsigned int current_order;
	struct page *page;
	int migratetype, new_type, i;

	/* Find the largest possible block of pages in the other list */
	for (current_order = MAX_ORDER-1;
				current_order >= order && current_order <= MAX_ORDER-1;
				--current_order) {
		for (i = 0;; i++) {
			migratetype = fallbacks[start_migratetype][i];

			/* MIGRATE_RESERVE handled later if necessary */
			if (migratetype == MIGRATE_RESERVE)
				break;

			area = &(zone->free_area[current_order]);
			if (list_empty(&area->free_list[migratetype]))
				continue;

			page = list_entry(area->free_list[migratetype].next,
					struct page, lru);
			area->nr_free--;

			new_type = try_to_steal_freepages(zone, page,
							  start_migratetype,
							  migratetype);

			/* Remove the page from the freelists */
			list_del(&page->lru);
			rmv_page_order(page);

			expand(zone, page, order, current_order, area,
			       new_type);
			/* The freepage_migratetype may differ from pageblock's
			 * migratetype depending on the decisions in
			 * try_to_steal_freepages. This is OK as long as it does
			 * not differ for MIGRATE_CMA type.
			 */
			set_freepage_migratetype(page, new_type);

			trace_mm_page_alloc_extfrag(page, order, current_order,
				start_migratetype, migratetype);

			return page;
		}
	}

	return NULL;
}

/*
 * Do the hard work of removing an element from the buddy allocator.
 * Call me with the zone->lock already held.
 */
static struct page *__rmqueue(struct zone *zone, unsigned int order,
						int migratetype)
{
	struct page *page;

retry_reserve:
	page = __rmqueue_smallest(zone, order, migratetype);

	if (unlikely(!page) && migratetype != MIGRATE_RESERVE) {
		page = __rmqueue_fallback(zone, order, migratetype);

		/*
		 * Use MIGRATE_RESERVE rather than fail an allocation. goto
		 * is used because __rmqueue_smallest is an inline function
		 * and we want just one call site
		 */
		if (!page) {
			migratetype = MIGRATE_RESERVE;
			goto retry_reserve;
		}
	}

	trace_mm_page_alloc_zone_locked(page, order, migratetype);
	return page;
}

/*
 * Obtain a specified number of elements from the buddy allocator, all under
 * a single hold of the lock, for efficiency.  Add them to the supplied list.
 * Returns the number of new pages which were placed at *list.
 */
static int rmqueue_bulk(struct zone *zone, unsigned int order,
			unsigned long count, struct list_head *list,
			int migratetype, bool cold)
{
	int i;

	spin_lock(&zone->lock);
	for (i = 0; i < count; ++i) {
		struct page *page = __rmqueue(zone, order, migratetype);
		if (unlikely(page == NULL))
			break;

		/*
		 * Split buddy pages returned by expand() are received here
		 * in physical page order. The page is added to the callers and
		 * list and the list head then moves forward. From the callers
		 * perspective, the linked list is ordered by page number in
		 * some conditions. This is useful for IO devices that can
		 * merge IO requests if the physical pages are ordered
		 * properly.
		 */
		if (likely(!cold))
			list_add(&page->lru, list);
		else
			list_add_tail(&page->lru, list);
		list = &page->lru;
		if (is_migrate_cma(get_freepage_migratetype(page)))
			__mod_zone_page_state(zone, NR_FREE_CMA_PAGES,
					      -(1 << order));
	}
	__mod_zone_page_state(zone, NR_FREE_PAGES, -(i << order));
	spin_unlock(&zone->lock);
	return i;
}

#ifdef CONFIG_NUMA
/*
 * Called from the vmstat counter updater to drain pagesets of this
 * currently executing processor on remote nodes after they have
 * expired.
 *
 * Note that this function must be called with the thread pinned to
 * a single processor.
 */
void drain_zone_pages(struct zone *zone, struct per_cpu_pages *pcp)
{
	unsigned long flags;
	LIST_HEAD(dst);
	int to_drain;
	unsigned long batch;

	local_lock_irqsave(pa_lock, flags);
	batch = ACCESS_ONCE(pcp->batch);
	if (pcp->count >= batch)
		to_drain = batch;
	else
		to_drain = pcp->count;
	if (to_drain > 0) {
		isolate_pcp_pages(to_drain, pcp, &dst);
		pcp->count -= to_drain;
	}
	local_unlock_irqrestore(pa_lock, flags);
	free_pcppages_bulk(zone, to_drain, &dst);
}
#endif

/*
 * Drain pages of the indicated processor.
 *
 * The processor must either be the current processor and the
 * thread pinned to the current processor or a processor that
 * is not online.
 */
static void drain_pages(unsigned int cpu)
{
	unsigned long flags;
	struct zone *zone;

	for_each_populated_zone(zone) {
		struct per_cpu_pageset *pset;
		struct per_cpu_pages *pcp;
		LIST_HEAD(dst);
		int count;

		cpu_lock_irqsave(cpu, flags);
		pset = per_cpu_ptr(zone->pageset, cpu);

		pcp = &pset->pcp;
		count = pcp->count;
		if (count) {
			isolate_pcp_pages(count, pcp, &dst);
			pcp->count = 0;
		}
		cpu_unlock_irqrestore(cpu, flags);
		if (count)
			free_pcppages_bulk(zone, count, &dst);
	}
}

/*
 * Spill all of this CPU's per-cpu pages back into the buddy allocator.
 */
void drain_local_pages(void *arg)
{
	drain_pages(smp_processor_id());
}

/*
 * Spill all the per-cpu pages from all CPUs back into the buddy allocator.
 *
 * Note that this code is protected against sending an IPI to an offline
 * CPU but does not guarantee sending an IPI to newly hotplugged CPUs:
 * on_each_cpu_mask() blocks hotplug and won't talk to offlined CPUs but
 * nothing keeps CPUs from showing up after we populated the cpumask and
 * before the call to on_each_cpu_mask().
 */
void drain_all_pages(void)
{
	int cpu;
	struct per_cpu_pageset *pcp;
	struct zone *zone;

	/*
	 * Allocate in the BSS so we wont require allocation in
	 * direct reclaim path for CONFIG_CPUMASK_OFFSTACK=y
	 */
	static cpumask_t cpus_with_pcps;

	/*
	 * We don't care about racing with CPU hotplug event
	 * as offline notification will cause the notified
	 * cpu to drain that CPU pcps and on_each_cpu_mask
	 * disables preemption as part of its processing
	 */
	for_each_online_cpu(cpu) {
		bool has_pcps = false;
		for_each_populated_zone(zone) {
			pcp = per_cpu_ptr(zone->pageset, cpu);
			if (pcp->pcp.count) {
				has_pcps = true;
				break;
			}
		}
		if (has_pcps)
			cpumask_set_cpu(cpu, &cpus_with_pcps);
		else
			cpumask_clear_cpu(cpu, &cpus_with_pcps);
	}
#ifndef CONFIG_PREEMPT_RT_BASE
	on_each_cpu_mask(&cpus_with_pcps, drain_local_pages, NULL, 1);
#else
	for_each_cpu(cpu, &cpus_with_pcps)
		drain_pages(cpu);
#endif
}

#ifdef CONFIG_HIBERNATION

void mark_free_pages(struct zone *zone)
{
	unsigned long pfn, max_zone_pfn;
	unsigned long flags;
	unsigned int order, t;
	struct list_head *curr;

	if (zone_is_empty(zone))
		return;

	spin_lock_irqsave(&zone->lock, flags);

	max_zone_pfn = zone_end_pfn(zone);
	for (pfn = zone->zone_start_pfn; pfn < max_zone_pfn; pfn++)
		if (pfn_valid(pfn)) {
			struct page *page = pfn_to_page(pfn);

			if (!swsusp_page_is_forbidden(page))
				swsusp_unset_page_free(page);
		}

	for_each_migratetype_order(order, t) {
		list_for_each(curr, &zone->free_area[order].free_list[t]) {
			unsigned long i;

			pfn = page_to_pfn(list_entry(curr, struct page, lru));
			for (i = 0; i < (1UL << order); i++)
				swsusp_set_page_free(pfn_to_page(pfn + i));
		}
	}
	spin_unlock_irqrestore(&zone->lock, flags);
}
#endif /* CONFIG_PM */

/*
 * Free a 0-order page
 * cold == true ? free a cold page : free a hot page
 */
void free_hot_cold_page(struct page *page, bool cold)
{
	struct zone *zone = page_zone(page);
	struct per_cpu_pages *pcp;
	unsigned long flags;
	unsigned long pfn = page_to_pfn(page);
	int migratetype;

	if (!free_pages_prepare(page, 0))
		return;

	migratetype = get_pfnblock_migratetype(page, pfn);
	set_freepage_migratetype(page, migratetype);
	local_lock_irqsave(pa_lock, flags);
	__count_vm_event(PGFREE);

	/*
	 * We only track unmovable, reclaimable and movable on pcp lists.
	 * Free ISOLATE pages back to the allocator because they are being
	 * offlined but treat RESERVE as movable pages so we can get those
	 * areas back if necessary. Otherwise, we may have to free
	 * excessively into the page allocator
	 */
	if (migratetype >= MIGRATE_PCPTYPES) {
		if (unlikely(is_migrate_isolate(migratetype))) {
			free_one_page(zone, page, pfn, 0, migratetype);
			goto out;
		}
		migratetype = MIGRATE_MOVABLE;
	}

	pcp = &this_cpu_ptr(zone->pageset)->pcp;
	if (!cold)
		list_add(&page->lru, &pcp->lists[migratetype]);
	else
		list_add_tail(&page->lru, &pcp->lists[migratetype]);
	pcp->count++;
	if (pcp->count >= pcp->high) {
		unsigned long batch = ACCESS_ONCE(pcp->batch);
		LIST_HEAD(dst);

		isolate_pcp_pages(batch, pcp, &dst);
		pcp->count -= batch;
		local_unlock_irqrestore(pa_lock, flags);
		free_pcppages_bulk(zone, batch, &dst);
		return;
	}

out:
	local_unlock_irqrestore(pa_lock, flags);
}

/*
 * Free a list of 0-order pages
 */
void free_hot_cold_page_list(struct list_head *list, bool cold)
{
	struct page *page, *next;

	list_for_each_entry_safe(page, next, list, lru) {
		trace_mm_page_free_batched(page, cold);
		free_hot_cold_page(page, cold);
	}
}

/*
 * split_page takes a non-compound higher-order page, and splits it into
 * n (1<<order) sub-pages: page[0..n]
 * Each sub-page must be freed individually.
 *
 * Note: this is probably too low level an operation for use in drivers.
 * Please consult with lkml before using this in your driver.
 */
void split_page(struct page *page, unsigned int order)
{
	int i;

	VM_BUG_ON_PAGE(PageCompound(page), page);
	VM_BUG_ON_PAGE(!page_count(page), page);

#ifdef CONFIG_KMEMCHECK
	/*
	 * Split shadow pages too, because free(page[0]) would
	 * otherwise free the whole shadow.
	 */
	if (kmemcheck_page_is_tracked(page))
		split_page(virt_to_page(page[0].shadow), order);
#endif

	for (i = 1; i < (1 << order); i++)
		set_page_refcounted(page + i);
}
EXPORT_SYMBOL_GPL(split_page);

static int __isolate_free_page(struct page *page, unsigned int order)
{
	unsigned long watermark;
	struct zone *zone;
	int mt;

	BUG_ON(!PageBuddy(page));

	zone = page_zone(page);
	mt = get_pageblock_migratetype(page);

	if (!is_migrate_isolate(mt)) {
		/* Obey watermarks as if the page was being allocated */
		watermark = low_wmark_pages(zone) + (1 << order);
		if (!zone_watermark_ok(zone, 0, watermark, 0, 0))
			return 0;

		__mod_zone_freepage_state(zone, -(1UL << order), mt);
	}

	/* Remove page from free list */
	list_del(&page->lru);
	zone->free_area[order].nr_free--;
	rmv_page_order(page);

	/* Set the pageblock if the isolated page is at least a pageblock */
	if (order >= pageblock_order - 1) {
		struct page *endpage = page + (1 << order) - 1;
		for (; page < endpage; page += pageblock_nr_pages) {
			int mt = get_pageblock_migratetype(page);
			if (!is_migrate_isolate(mt) && !is_migrate_cma(mt))
				set_pageblock_migratetype(page,
							  MIGRATE_MOVABLE);
		}
	}

	return 1UL << order;
}

/*
 * Similar to split_page except the page is already free. As this is only
 * being used for migration, the migratetype of the block also changes.
 * As this is called with interrupts disabled, the caller is responsible
 * for calling arch_alloc_page() and kernel_map_page() after interrupts
 * are enabled.
 *
 * Note: this is probably too low level an operation for use in drivers.
 * Please consult with lkml before using this in your driver.
 */
int split_free_page(struct page *page)
{
	unsigned int order;
	int nr_pages;

	order = page_order(page);

	nr_pages = __isolate_free_page(page, order);
	if (!nr_pages)
		return 0;

	/* Split into individual pages */
	set_page_refcounted(page);
	split_page(page, order);
	return nr_pages;
}

/*
 * Really, prep_compound_page() should be called from __rmqueue_bulk().  But
 * we cheat by calling it from here, in the order > 0 path.  Saves a branch
 * or two.
 */
static inline
struct page *buffered_rmqueue(struct zone *preferred_zone,
			struct zone *zone, unsigned int order,
			gfp_t gfp_flags, int migratetype)
{
	unsigned long flags;
	struct page *page;
	bool cold = ((gfp_flags & __GFP_COLD) != 0);

again:
	if (likely(order == 0)) {
		struct per_cpu_pages *pcp;
		struct list_head *list;

		local_lock_irqsave(pa_lock, flags);
		pcp = &this_cpu_ptr(zone->pageset)->pcp;
		list = &pcp->lists[migratetype];
		if (list_empty(list)) {
			pcp->count += rmqueue_bulk(zone, 0,
					pcp->batch, list,
					migratetype, cold);
			if (unlikely(list_empty(list)))
				goto failed;
		}

		if (cold)
			page = list_entry(list->prev, struct page, lru);
		else
			page = list_entry(list->next, struct page, lru);

		list_del(&page->lru);
		pcp->count--;
	} else {
		if (unlikely(gfp_flags & __GFP_NOFAIL)) {
			/*
			 * __GFP_NOFAIL is not to be used in new code.
			 *
			 * All __GFP_NOFAIL callers should be fixed so that they
			 * properly detect and handle allocation failures.
			 *
			 * We most definitely don't want callers attempting to
			 * allocate greater than order-1 page units with
			 * __GFP_NOFAIL.
			 */
			WARN_ON_ONCE(order > 1);
		}
		local_spin_lock_irqsave(pa_lock, &zone->lock, flags);
		page = __rmqueue(zone, order, migratetype);
		if (!page) {
			spin_unlock(&zone->lock);
			goto failed;
		}
		__mod_zone_freepage_state(zone, -(1 << order),
					  get_freepage_migratetype(page));
		spin_unlock(&zone->lock);
	}

	__mod_zone_page_state(zone, NR_ALLOC_BATCH, -(1 << order));
	if (zone_page_state(zone, NR_ALLOC_BATCH) == 0 &&
	    !zone_is_fair_depleted(zone))
		zone_set_flag(zone, ZONE_FAIR_DEPLETED);

	__count_zone_vm_events(PGALLOC, zone, 1 << order);
	zone_statistics(preferred_zone, zone, gfp_flags);
	local_unlock_irqrestore(pa_lock, flags);

	VM_BUG_ON_PAGE(bad_range(zone, page), page);
	if (prep_new_page(page, order, gfp_flags))
		goto again;
	return page;

failed:
	local_unlock_irqrestore(pa_lock, flags);
	return NULL;
}

#ifdef CONFIG_FAIL_PAGE_ALLOC

static struct {
	struct fault_attr attr;

	u32 ignore_gfp_highmem;
	u32 ignore_gfp_wait;
	u32 min_order;
} fail_page_alloc = {
	.attr = FAULT_ATTR_INITIALIZER,
	.ignore_gfp_wait = 1,
	.ignore_gfp_highmem = 1,
	.min_order = 1,
};

static int __init setup_fail_page_alloc(char *str)
{
	return setup_fault_attr(&fail_page_alloc.attr, str);
}
__setup("fail_page_alloc=", setup_fail_page_alloc);

static bool should_fail_alloc_page(gfp_t gfp_mask, unsigned int order)
{
	if (order < fail_page_alloc.min_order)
		return false;
	if (gfp_mask & __GFP_NOFAIL)
		return false;
	if (fail_page_alloc.ignore_gfp_highmem && (gfp_mask & __GFP_HIGHMEM))
		return false;
	if (fail_page_alloc.ignore_gfp_wait && (gfp_mask & __GFP_WAIT))
		return false;

	return should_fail(&fail_page_alloc.attr, 1 << order);
}

#ifdef CONFIG_FAULT_INJECTION_DEBUG_FS

static int __init fail_page_alloc_debugfs(void)
{
	umode_t mode = S_IFREG | S_IRUSR | S_IWUSR;
	struct dentry *dir;

	dir = fault_create_debugfs_attr("fail_page_alloc", NULL,
					&fail_page_alloc.attr);
	if (IS_ERR(dir))
		return PTR_ERR(dir);

	if (!debugfs_create_bool("ignore-gfp-wait", mode, dir,
				&fail_page_alloc.ignore_gfp_wait))
		goto fail;
	if (!debugfs_create_bool("ignore-gfp-highmem", mode, dir,
				&fail_page_alloc.ignore_gfp_highmem))
		goto fail;
	if (!debugfs_create_u32("min-order", mode, dir,
				&fail_page_alloc.min_order))
		goto fail;

	return 0;
fail:
	debugfs_remove_recursive(dir);

	return -ENOMEM;
}

late_initcall(fail_page_alloc_debugfs);

#endif /* CONFIG_FAULT_INJECTION_DEBUG_FS */

#else /* CONFIG_FAIL_PAGE_ALLOC */

static inline bool should_fail_alloc_page(gfp_t gfp_mask, unsigned int order)
{
	return false;
}

#endif /* CONFIG_FAIL_PAGE_ALLOC */

/*
 * Return true if free pages are above 'mark'. This takes into account the order
 * of the allocation.
 */
static bool __zone_watermark_ok(struct zone *z, unsigned int order,
			unsigned long mark, int classzone_idx, int alloc_flags,
			long free_pages)
{
	/* free_pages my go negative - that's OK */
	long min = mark;
	int o;
	long free_cma = 0;

	free_pages -= (1 << order) - 1;
	if (alloc_flags & ALLOC_HIGH)
		min -= min / 2;
	if (alloc_flags & ALLOC_HARDER)
		min -= min / 4;
#ifdef CONFIG_CMA
	/* If allocation can't use CMA areas don't use free CMA pages */
	if (!(alloc_flags & ALLOC_CMA))
		free_cma = zone_page_state(z, NR_FREE_CMA_PAGES);
#endif

	if (free_pages - free_cma <= min + z->lowmem_reserve[classzone_idx])
		return false;
	for (o = 0; o < order; o++) {
		/* At the next order, this order's pages become unavailable */
		free_pages -= z->free_area[o].nr_free << o;

		/* Require fewer higher order pages to be free */
		min >>= 1;

		if (free_pages <= min)
			return false;
	}
	return true;
}

bool zone_watermark_ok(struct zone *z, unsigned int order, unsigned long mark,
		      int classzone_idx, int alloc_flags)
{
	return __zone_watermark_ok(z, order, mark, classzone_idx, alloc_flags,
					zone_page_state(z, NR_FREE_PAGES));
}

bool zone_watermark_ok_safe(struct zone *z, unsigned int order,
			unsigned long mark, int classzone_idx, int alloc_flags)
{
	long free_pages = zone_page_state(z, NR_FREE_PAGES);

	if (z->percpu_drift_mark && free_pages < z->percpu_drift_mark)
		free_pages = zone_page_state_snapshot(z, NR_FREE_PAGES);

	return __zone_watermark_ok(z, order, mark, classzone_idx, alloc_flags,
								free_pages);
}

#ifdef CONFIG_NUMA
/*
 * zlc_setup - Setup for "zonelist cache".  Uses cached zone data to
 * skip over zones that are not allowed by the cpuset, or that have
 * been recently (in last second) found to be nearly full.  See further
 * comments in mmzone.h.  Reduces cache footprint of zonelist scans
 * that have to skip over a lot of full or unallowed zones.
 *
 * If the zonelist cache is present in the passed zonelist, then
 * returns a pointer to the allowed node mask (either the current
 * tasks mems_allowed, or node_states[N_MEMORY].)
 *
 * If the zonelist cache is not available for this zonelist, does
 * nothing and returns NULL.
 *
 * If the fullzones BITMAP in the zonelist cache is stale (more than
 * a second since last zap'd) then we zap it out (clear its bits.)
 *
 * We hold off even calling zlc_setup, until after we've checked the
 * first zone in the zonelist, on the theory that most allocations will
 * be satisfied from that first zone, so best to examine that zone as
 * quickly as we can.
 */
static nodemask_t *zlc_setup(struct zonelist *zonelist, int alloc_flags)
{
	struct zonelist_cache *zlc;	/* cached zonelist speedup info */
	nodemask_t *allowednodes;	/* zonelist_cache approximation */

	zlc = zonelist->zlcache_ptr;
	if (!zlc)
		return NULL;

	if (time_after(jiffies, zlc->last_full_zap + HZ)) {
		bitmap_zero(zlc->fullzones, MAX_ZONES_PER_ZONELIST);
		zlc->last_full_zap = jiffies;
	}

	allowednodes = !in_interrupt() && (alloc_flags & ALLOC_CPUSET) ?
					&cpuset_current_mems_allowed :
					&node_states[N_MEMORY];
	return allowednodes;
}

/*
 * Given 'z' scanning a zonelist, run a couple of quick checks to see
 * if it is worth looking at further for free memory:
 *  1) Check that the zone isn't thought to be full (doesn't have its
 *     bit set in the zonelist_cache fullzones BITMAP).
 *  2) Check that the zones node (obtained from the zonelist_cache
 *     z_to_n[] mapping) is allowed in the passed in allowednodes mask.
 * Return true (non-zero) if zone is worth looking at further, or
 * else return false (zero) if it is not.
 *
 * This check -ignores- the distinction between various watermarks,
 * such as GFP_HIGH, GFP_ATOMIC, PF_MEMALLOC, ...  If a zone is
 * found to be full for any variation of these watermarks, it will
 * be considered full for up to one second by all requests, unless
 * we are so low on memory on all allowed nodes that we are forced
 * into the second scan of the zonelist.
 *
 * In the second scan we ignore this zonelist cache and exactly
 * apply the watermarks to all zones, even it is slower to do so.
 * We are low on memory in the second scan, and should leave no stone
 * unturned looking for a free page.
 */
static int zlc_zone_worth_trying(struct zonelist *zonelist, struct zoneref *z,
						nodemask_t *allowednodes)
{
	struct zonelist_cache *zlc;	/* cached zonelist speedup info */
	int i;				/* index of *z in zonelist zones */
	int n;				/* node that zone *z is on */

	zlc = zonelist->zlcache_ptr;
	if (!zlc)
		return 1;

	i = z - zonelist->_zonerefs;
	n = zlc->z_to_n[i];

	/* This zone is worth trying if it is allowed but not full */
	return node_isset(n, *allowednodes) && !test_bit(i, zlc->fullzones);
}

/*
 * Given 'z' scanning a zonelist, set the corresponding bit in
 * zlc->fullzones, so that subsequent attempts to allocate a page
 * from that zone don't waste time re-examining it.
 */
static void zlc_mark_zone_full(struct zonelist *zonelist, struct zoneref *z)
{
	struct zonelist_cache *zlc;	/* cached zonelist speedup info */
	int i;				/* index of *z in zonelist zones */

	zlc = zonelist->zlcache_ptr;
	if (!zlc)
		return;

	i = z - zonelist->_zonerefs;

	set_bit(i, zlc->fullzones);
}

/*
 * clear all zones full, called after direct reclaim makes progress so that
 * a zone that was recently full is not skipped over for up to a second
 */
static void zlc_clear_zones_full(struct zonelist *zonelist)
{
	struct zonelist_cache *zlc;	/* cached zonelist speedup info */

	zlc = zonelist->zlcache_ptr;
	if (!zlc)
		return;

	bitmap_zero(zlc->fullzones, MAX_ZONES_PER_ZONELIST);
}

static bool zone_local(struct zone *local_zone, struct zone *zone)
{
	return local_zone->node == zone->node;
}

static bool zone_allows_reclaim(struct zone *local_zone, struct zone *zone)
{
	return node_isset(local_zone->node, zone->zone_pgdat->reclaim_nodes);
}

static void __paginginit init_zone_allows_reclaim(int nid)
{
	int i;

	for_each_node_state(i, N_MEMORY)
		if (node_distance(nid, i) <= RECLAIM_DISTANCE)
			node_set(i, NODE_DATA(nid)->reclaim_nodes);
		else
			zone_reclaim_mode = 1;
}

#else	/* CONFIG_NUMA */

static nodemask_t *zlc_setup(struct zonelist *zonelist, int alloc_flags)
{
	return NULL;
}

static int zlc_zone_worth_trying(struct zonelist *zonelist, struct zoneref *z,
				nodemask_t *allowednodes)
{
	return 1;
}

static void zlc_mark_zone_full(struct zonelist *zonelist, struct zoneref *z)
{
}

static void zlc_clear_zones_full(struct zonelist *zonelist)
{
}

static bool zone_local(struct zone *local_zone, struct zone *zone)
{
	return true;
}

static bool zone_allows_reclaim(struct zone *local_zone, struct zone *zone)
{
	return true;
}

static inline void init_zone_allows_reclaim(int nid)
{
}
#endif	/* CONFIG_NUMA */

static void reset_alloc_batches(struct zone *preferred_zone)
{
	struct zone *zone = preferred_zone->zone_pgdat->node_zones;

	do {
		mod_zone_page_state(zone, NR_ALLOC_BATCH,
			high_wmark_pages(zone) - low_wmark_pages(zone) -
			atomic_long_read(&zone->vm_stat[NR_ALLOC_BATCH]));
		zone_clear_flag(zone, ZONE_FAIR_DEPLETED);
	} while (zone++ != preferred_zone);
}

/*
 * get_page_from_freelist goes through the zonelist trying to allocate
 * a page.
 */
static struct page *
get_page_from_freelist(gfp_t gfp_mask, nodemask_t *nodemask, unsigned int order,
		struct zonelist *zonelist, int high_zoneidx, int alloc_flags,
		struct zone *preferred_zone, int classzone_idx, int migratetype)
{
	struct zoneref *z;
	struct page *page = NULL;
	struct zone *zone;
	nodemask_t *allowednodes = NULL;/* zonelist_cache approximation */
	int zlc_active = 0;		/* set if using zonelist_cache */
	int did_zlc_setup = 0;		/* just call zlc_setup() one time */
	bool consider_zone_dirty = (alloc_flags & ALLOC_WMARK_LOW) &&
				(gfp_mask & __GFP_WRITE);
	int nr_fair_skipped = 0;
	bool zonelist_rescan;

zonelist_scan:
	zonelist_rescan = false;

	/*
	 * Scan zonelist, looking for a zone with enough free.
	 * See also __cpuset_node_allowed_softwall() comment in kernel/cpuset.c.
	 */
	for_each_zone_zonelist_nodemask(zone, z, zonelist,
						high_zoneidx, nodemask) {
		unsigned long mark;

		if (IS_ENABLED(CONFIG_NUMA) && zlc_active &&
			!zlc_zone_worth_trying(zonelist, z, allowednodes))
				continue;
		if (cpusets_enabled() &&
			(alloc_flags & ALLOC_CPUSET) &&
			!cpuset_zone_allowed_softwall(zone, gfp_mask))
				continue;
		/*
		 * Distribute pages in proportion to the individual
		 * zone size to ensure fair page aging.  The zone a
		 * page was allocated in should have no effect on the
		 * time the page has in memory before being reclaimed.
		 */
		if (alloc_flags & ALLOC_FAIR) {
			if (!zone_local(preferred_zone, zone))
				break;
			if (zone_is_fair_depleted(zone)) {
				nr_fair_skipped++;
				continue;
			}
		}
		/*
		 * When allocating a page cache page for writing, we
		 * want to get it from a zone that is within its dirty
		 * limit, such that no single zone holds more than its
		 * proportional share of globally allowed dirty pages.
		 * The dirty limits take into account the zone's
		 * lowmem reserves and high watermark so that kswapd
		 * should be able to balance it without having to
		 * write pages from its LRU list.
		 *
		 * This may look like it could increase pressure on
		 * lower zones by failing allocations in higher zones
		 * before they are full.  But the pages that do spill
		 * over are limited as the lower zones are protected
		 * by this very same mechanism.  It should not become
		 * a practical burden to them.
		 *
		 * XXX: For now, allow allocations to potentially
		 * exceed the per-zone dirty limit in the slowpath
		 * (ALLOC_WMARK_LOW unset) before going into reclaim,
		 * which is important when on a NUMA setup the allowed
		 * zones are together not big enough to reach the
		 * global limit.  The proper fix for these situations
		 * will require awareness of zones in the
		 * dirty-throttling and the flusher threads.
		 */
		if (consider_zone_dirty && !zone_dirty_ok(zone))
			continue;

		mark = zone->watermark[alloc_flags & ALLOC_WMARK_MASK];
		if (!zone_watermark_ok(zone, order, mark,
				       classzone_idx, alloc_flags)) {
			int ret;

			/* Checked here to keep the fast path fast */
			BUILD_BUG_ON(ALLOC_NO_WATERMARKS < NR_WMARK);
			if (alloc_flags & ALLOC_NO_WATERMARKS)
				goto try_this_zone;

			if (IS_ENABLED(CONFIG_NUMA) &&
					!did_zlc_setup && nr_online_nodes > 1) {
				/*
				 * we do zlc_setup if there are multiple nodes
				 * and before considering the first zone allowed
				 * by the cpuset.
				 */
				allowednodes = zlc_setup(zonelist, alloc_flags);
				zlc_active = 1;
				did_zlc_setup = 1;
			}

			if (zone_reclaim_mode == 0 ||
			    !zone_allows_reclaim(preferred_zone, zone))
				goto this_zone_full;

			/*
			 * As we may have just activated ZLC, check if the first
			 * eligible zone has failed zone_reclaim recently.
			 */
			if (IS_ENABLED(CONFIG_NUMA) && zlc_active &&
				!zlc_zone_worth_trying(zonelist, z, allowednodes))
				continue;

			ret = zone_reclaim(zone, gfp_mask, order);
			switch (ret) {
			case ZONE_RECLAIM_NOSCAN:
				/* did not scan */
				continue;
			case ZONE_RECLAIM_FULL:
				/* scanned but unreclaimable */
				continue;
			default:
				/* did we reclaim enough */
				if (zone_watermark_ok(zone, order, mark,
						classzone_idx, alloc_flags))
					goto try_this_zone;

				/*
				 * Failed to reclaim enough to meet watermark.
				 * Only mark the zone full if checking the min
				 * watermark or if we failed to reclaim just
				 * 1<<order pages or else the page allocator
				 * fastpath will prematurely mark zones full
				 * when the watermark is between the low and
				 * min watermarks.
				 */
				if (((alloc_flags & ALLOC_WMARK_MASK) == ALLOC_WMARK_MIN) ||
				    ret == ZONE_RECLAIM_SOME)
					goto this_zone_full;

				continue;
			}
		}

try_this_zone:
		page = buffered_rmqueue(preferred_zone, zone, order,
						gfp_mask, migratetype);
		if (page)
			break;
this_zone_full:
		if (IS_ENABLED(CONFIG_NUMA) && zlc_active)
			zlc_mark_zone_full(zonelist, z);
	}

	if (page) {
		/*
		 * page->pfmemalloc is set when ALLOC_NO_WATERMARKS was
		 * necessary to allocate the page. The expectation is
		 * that the caller is taking steps that will free more
		 * memory. The caller should avoid the page being used
		 * for !PFMEMALLOC purposes.
		 */
		page->pfmemalloc = !!(alloc_flags & ALLOC_NO_WATERMARKS);
		return page;
	}

	/*
	 * The first pass makes sure allocations are spread fairly within the
	 * local node.  However, the local node might have free pages left
	 * after the fairness batches are exhausted, and remote zones haven't
	 * even been considered yet.  Try once more without fairness, and
	 * include remote zones now, before entering the slowpath and waking
	 * kswapd: prefer spilling to a remote zone over swapping locally.
	 */
	if (alloc_flags & ALLOC_FAIR) {
		alloc_flags &= ~ALLOC_FAIR;
		if (nr_fair_skipped) {
			zonelist_rescan = true;
			reset_alloc_batches(preferred_zone);
		}
		if (nr_online_nodes > 1)
			zonelist_rescan = true;
	}

	if (unlikely(IS_ENABLED(CONFIG_NUMA) && zlc_active)) {
		/* Disable zlc cache for second zonelist scan */
		zlc_active = 0;
		zonelist_rescan = true;
	}

	if (zonelist_rescan)
		goto zonelist_scan;

	return NULL;
}

/*
 * Large machines with many possible nodes should not always dump per-node
 * meminfo in irq context.
 */
static inline bool should_suppress_show_mem(void)
{
	bool ret = false;

#if NODES_SHIFT > 8
	ret = in_interrupt();
#endif
	return ret;
}

static DEFINE_RATELIMIT_STATE(nopage_rs,
		DEFAULT_RATELIMIT_INTERVAL,
		DEFAULT_RATELIMIT_BURST);

void warn_alloc_failed(gfp_t gfp_mask, int order, const char *fmt, ...)
{
	unsigned int filter = SHOW_MEM_FILTER_NODES;

	if ((gfp_mask & __GFP_NOWARN) || !__ratelimit(&nopage_rs) ||
	    debug_guardpage_minorder() > 0)
		return;

	/*
	 * This documents exceptions given to allocations in certain
	 * contexts that are allowed to allocate outside current's set
	 * of allowed nodes.
	 */
	if (!(gfp_mask & __GFP_NOMEMALLOC))
		if (test_thread_flag(TIF_MEMDIE) ||
		    (current->flags & (PF_MEMALLOC | PF_EXITING)))
			filter &= ~SHOW_MEM_FILTER_NODES;
	if (in_interrupt() || !(gfp_mask & __GFP_WAIT))
		filter &= ~SHOW_MEM_FILTER_NODES;

	if (fmt) {
		struct va_format vaf;
		va_list args;

		va_start(args, fmt);

		vaf.fmt = fmt;
		vaf.va = &args;

		pr_warn("%pV", &vaf);

		va_end(args);
	}

	pr_warn("%s: page allocation failure: order:%d, mode:0x%x\n",
		current->comm, order, gfp_mask);

	dump_stack();
	if (!should_suppress_show_mem())
		show_mem(filter);
}

static inline int
should_alloc_retry(gfp_t gfp_mask, unsigned int order,
				unsigned long did_some_progress,
				unsigned long pages_reclaimed)
{
	/* Do not loop if specifically requested */
	if (gfp_mask & __GFP_NORETRY)
		return 0;

	/* Always retry if specifically requested */
	if (gfp_mask & __GFP_NOFAIL)
		return 1;

	/*
	 * Suspend converts GFP_KERNEL to __GFP_WAIT which can prevent reclaim
	 * making forward progress without invoking OOM. Suspend also disables
	 * storage devices so kswapd will not help. Bail if we are suspending.
	 */
	if (!did_some_progress && pm_suspended_storage())
		return 0;

	/*
	 * In this implementation, order <= PAGE_ALLOC_COSTLY_ORDER
	 * means __GFP_NOFAIL, but that may not be true in other
	 * implementations.
	 */
	if (order <= PAGE_ALLOC_COSTLY_ORDER)
		return 1;

	/*
	 * For order > PAGE_ALLOC_COSTLY_ORDER, if __GFP_REPEAT is
	 * specified, then we retry until we no longer reclaim any pages
	 * (above), or we've reclaimed an order of pages at least as
	 * large as the allocation's order. In both cases, if the
	 * allocation still fails, we stop retrying.
	 */
	if (gfp_mask & __GFP_REPEAT && pages_reclaimed < (1 << order))
		return 1;

	return 0;
}

static inline struct page *
__alloc_pages_may_oom(gfp_t gfp_mask, unsigned int order,
	struct zonelist *zonelist, enum zone_type high_zoneidx,
	nodemask_t *nodemask, struct zone *preferred_zone,
	int classzone_idx, int migratetype)
{
	struct page *page;

	/* Acquire the OOM killer lock for the zones in zonelist */
	if (!try_set_zonelist_oom(zonelist, gfp_mask)) {
		schedule_timeout_uninterruptible(1);
		return NULL;
	}

	/*
	 * PM-freezer should be notified that there might be an OOM killer on
	 * its way to kill and wake somebody up. This is too early and we might
	 * end up not killing anything but false positives are acceptable.
	 * See freeze_processes.
	 */
	note_oom_kill();

	/*
	 * Go through the zonelist yet one more time, keep very high watermark
	 * here, this is only to catch a parallel oom killing, we must fail if
	 * we're still under heavy pressure.
	 */
	page = get_page_from_freelist(gfp_mask|__GFP_HARDWALL, nodemask,
		order, zonelist, high_zoneidx,
		ALLOC_WMARK_HIGH|ALLOC_CPUSET,
		preferred_zone, classzone_idx, migratetype);
	if (page)
		goto out;

	if (!(gfp_mask & __GFP_NOFAIL)) {
		/* The OOM killer will not help higher order allocs */
		if (order > PAGE_ALLOC_COSTLY_ORDER)
			goto out;
		/* The OOM killer does not needlessly kill tasks for lowmem */
		if (high_zoneidx < ZONE_NORMAL)
			goto out;
		/*
		 * GFP_THISNODE contains __GFP_NORETRY and we never hit this.
		 * Sanity check for bare calls of __GFP_THISNODE, not real OOM.
		 * The caller should handle page allocation failure by itself if
		 * it specifies __GFP_THISNODE.
		 * Note: Hugepage uses it but will hit PAGE_ALLOC_COSTLY_ORDER.
		 */
		if (gfp_mask & __GFP_THISNODE)
			goto out;
	}
	/* Exhausted what can be done so it's blamo time */
	out_of_memory(zonelist, gfp_mask, order, nodemask, false);

out:
	clear_zonelist_oom(zonelist, gfp_mask);
	return page;
}

#ifdef CONFIG_COMPACTION
/* Try memory compaction for high-order allocations before reclaim */
static struct page *
__alloc_pages_direct_compact(gfp_t gfp_mask, unsigned int order,
	struct zonelist *zonelist, enum zone_type high_zoneidx,
	nodemask_t *nodemask, int alloc_flags, struct zone *preferred_zone,
	int classzone_idx, int migratetype, enum migrate_mode mode,
	bool *contended_compaction, bool *deferred_compaction,
	unsigned long *did_some_progress)
{
	if (!order)
		return NULL;

	if (compaction_deferred(preferred_zone, order)) {
		*deferred_compaction = true;
		return NULL;
	}

	current->flags |= PF_MEMALLOC;
	*did_some_progress = try_to_compact_pages(zonelist, order, gfp_mask,
						nodemask, mode,
						contended_compaction);
	current->flags &= ~PF_MEMALLOC;

	if (*did_some_progress != COMPACT_SKIPPED) {
		struct page *page;

		/* Page migration frees to the PCP lists but we want merging */
		drain_pages(get_cpu_light());
		put_cpu_light();

		page = get_page_from_freelist(gfp_mask, nodemask,
				order, zonelist, high_zoneidx,
				alloc_flags & ~ALLOC_NO_WATERMARKS,
				preferred_zone, classzone_idx, migratetype);
		if (page) {
			preferred_zone->compact_blockskip_flush = false;
			compaction_defer_reset(preferred_zone, order, true);
			count_vm_event(COMPACTSUCCESS);
			return page;
		}

		/*
		 * It's bad if compaction run occurs and fails.
		 * The most likely reason is that pages exist,
		 * but not enough to satisfy watermarks.
		 */
		count_vm_event(COMPACTFAIL);

		/*
		 * As async compaction considers a subset of pageblocks, only
		 * defer if the failure was a sync compaction failure.
		 */
		if (mode != MIGRATE_ASYNC)
			defer_compaction(preferred_zone, order);

		cond_resched();
	}

	return NULL;
}
#else
static inline struct page *
__alloc_pages_direct_compact(gfp_t gfp_mask, unsigned int order,
	struct zonelist *zonelist, enum zone_type high_zoneidx,
	nodemask_t *nodemask, int alloc_flags, struct zone *preferred_zone,
	int classzone_idx, int migratetype,
	enum migrate_mode mode, bool *contended_compaction,
	bool *deferred_compaction, unsigned long *did_some_progress)
{
	return NULL;
}
#endif /* CONFIG_COMPACTION */

/* Perform direct synchronous page reclaim */
static int
__perform_reclaim(gfp_t gfp_mask, unsigned int order, struct zonelist *zonelist,
		  nodemask_t *nodemask)
{
	struct reclaim_state reclaim_state;
	int progress;

	cond_resched();

	/* We now go into synchronous reclaim */
	cpuset_memory_pressure_bump();
	current->flags |= PF_MEMALLOC;
	lockdep_set_current_reclaim_state(gfp_mask);
	reclaim_state.reclaimed_slab = 0;
	current->reclaim_state = &reclaim_state;

	progress = try_to_free_pages(zonelist, order, gfp_mask, nodemask);

	current->reclaim_state = NULL;
	lockdep_clear_current_reclaim_state();
	current->flags &= ~PF_MEMALLOC;

	cond_resched();

	return progress;
}

/* The really slow allocator path where we enter direct reclaim */
static inline struct page *
__alloc_pages_direct_reclaim(gfp_t gfp_mask, unsigned int order,
	struct zonelist *zonelist, enum zone_type high_zoneidx,
	nodemask_t *nodemask, int alloc_flags, struct zone *preferred_zone,
	int classzone_idx, int migratetype, unsigned long *did_some_progress)
{
	struct page *page = NULL;
	bool drained = false;

	*did_some_progress = __perform_reclaim(gfp_mask, order, zonelist,
					       nodemask);
	if (unlikely(!(*did_some_progress)))
		return NULL;

	/* After successful reclaim, reconsider all zones for allocation */
	if (IS_ENABLED(CONFIG_NUMA))
		zlc_clear_zones_full(zonelist);

retry:
	page = get_page_from_freelist(gfp_mask, nodemask, order,
					zonelist, high_zoneidx,
					alloc_flags & ~ALLOC_NO_WATERMARKS,
					preferred_zone, classzone_idx,
					migratetype);

	/*
	 * If an allocation failed after direct reclaim, it could be because
	 * pages are pinned on the per-cpu lists. Drain them and try again
	 */
	if (!page && !drained) {
		drain_all_pages();
		drained = true;
		goto retry;
	}

	return page;
}

/*
 * This is called in the allocator slow-path if the allocation request is of
 * sufficient urgency to ignore watermarks and take other desperate measures
 */
static inline struct page *
__alloc_pages_high_priority(gfp_t gfp_mask, unsigned int order,
	struct zonelist *zonelist, enum zone_type high_zoneidx,
	nodemask_t *nodemask, struct zone *preferred_zone,
	int classzone_idx, int migratetype)
{
	struct page *page;

	do {
		page = get_page_from_freelist(gfp_mask, nodemask, order,
			zonelist, high_zoneidx, ALLOC_NO_WATERMARKS,
			preferred_zone, classzone_idx, migratetype);

		if (!page && gfp_mask & __GFP_NOFAIL)
			wait_iff_congested(preferred_zone, BLK_RW_ASYNC, HZ/50);
	} while (!page && (gfp_mask & __GFP_NOFAIL));

	return page;
}

static void wake_all_kswapds(unsigned int order,
			     struct zonelist *zonelist,
			     enum zone_type high_zoneidx,
			     struct zone *preferred_zone)
{
	struct zoneref *z;
	struct zone *zone;

	for_each_zone_zonelist(zone, z, zonelist, high_zoneidx)
		wakeup_kswapd(zone, order, zone_idx(preferred_zone));
}

static inline int
gfp_to_alloc_flags(gfp_t gfp_mask)
{
	int alloc_flags = ALLOC_WMARK_MIN | ALLOC_CPUSET;
	const bool atomic = !(gfp_mask & (__GFP_WAIT | __GFP_NO_KSWAPD));

	/* __GFP_HIGH is assumed to be the same as ALLOC_HIGH to save a branch. */
	BUILD_BUG_ON(__GFP_HIGH != (__force gfp_t) ALLOC_HIGH);

	/*
	 * The caller may dip into page reserves a bit more if the caller
	 * cannot run direct reclaim, or if the caller has realtime scheduling
	 * policy or is asking for __GFP_HIGH memory.  GFP_ATOMIC requests will
	 * set both ALLOC_HARDER (atomic == true) and ALLOC_HIGH (__GFP_HIGH).
	 */
	alloc_flags |= (__force int) (gfp_mask & __GFP_HIGH);

	if (atomic) {
		/*
		 * Not worth trying to allocate harder for __GFP_NOMEMALLOC even
		 * if it can't schedule.
		 */
		if (!(gfp_mask & __GFP_NOMEMALLOC))
			alloc_flags |= ALLOC_HARDER;
		/*
		 * Ignore cpuset mems for GFP_ATOMIC rather than fail, see the
		 * comment for __cpuset_node_allowed_softwall().
		 */
		alloc_flags &= ~ALLOC_CPUSET;
	} else if (unlikely(rt_task(current)) && !in_interrupt())
		alloc_flags |= ALLOC_HARDER;

	if (likely(!(gfp_mask & __GFP_NOMEMALLOC))) {
		if (gfp_mask & __GFP_MEMALLOC)
			alloc_flags |= ALLOC_NO_WATERMARKS;
		else if (in_serving_softirq() && (current->flags & PF_MEMALLOC))
			alloc_flags |= ALLOC_NO_WATERMARKS;
		else if (!in_interrupt() &&
				((current->flags & PF_MEMALLOC) ||
				 unlikely(test_thread_flag(TIF_MEMDIE))))
			alloc_flags |= ALLOC_NO_WATERMARKS;
	}
#ifdef CONFIG_CMA
	if (allocflags_to_migratetype(gfp_mask) == MIGRATE_MOVABLE)
		alloc_flags |= ALLOC_CMA;
#endif
	return alloc_flags;
}

bool gfp_pfmemalloc_allowed(gfp_t gfp_mask)
{
	return !!(gfp_to_alloc_flags(gfp_mask) & ALLOC_NO_WATERMARKS);
}

static inline struct page *
__alloc_pages_slowpath(gfp_t gfp_mask, unsigned int order,
	struct zonelist *zonelist, enum zone_type high_zoneidx,
	nodemask_t *nodemask, struct zone *preferred_zone,
	int classzone_idx, int migratetype)
{
	const gfp_t wait = gfp_mask & __GFP_WAIT;
	struct page *page = NULL;
	int alloc_flags;
	unsigned long pages_reclaimed = 0;
	unsigned long did_some_progress;
	enum migrate_mode migration_mode = MIGRATE_ASYNC;
	bool deferred_compaction = false;
	bool contended_compaction = false;

	/*
	 * In the slowpath, we sanity check order to avoid ever trying to
	 * reclaim >= MAX_ORDER areas which will never succeed. Callers may
	 * be using allocators in order of preference for an area that is
	 * too large.
	 */
	if (order >= MAX_ORDER) {
		WARN_ON_ONCE(!(gfp_mask & __GFP_NOWARN));
		return NULL;
	}

	/*
	 * GFP_THISNODE (meaning __GFP_THISNODE, __GFP_NORETRY and
	 * __GFP_NOWARN set) should not cause reclaim since the subsystem
	 * (f.e. slab) using GFP_THISNODE may choose to trigger reclaim
	 * using a larger set of nodes after it has established that the
	 * allowed per node queues are empty and that nodes are
	 * over allocated.
	 */
	if (IS_ENABLED(CONFIG_NUMA) &&
	    (gfp_mask & GFP_THISNODE) == GFP_THISNODE)
		goto nopage;

restart:
	if (!(gfp_mask & __GFP_NO_KSWAPD))
		wake_all_kswapds(order, zonelist, high_zoneidx, preferred_zone);

	/*
	 * OK, we're below the kswapd watermark and have kicked background
	 * reclaim. Now things get more complex, so set up alloc_flags according
	 * to how we want to proceed.
	 */
	alloc_flags = gfp_to_alloc_flags(gfp_mask);

	/*
	 * Find the true preferred zone if the allocation is unconstrained by
	 * cpusets.
	 */
	if (!(alloc_flags & ALLOC_CPUSET) && !nodemask) {
		struct zoneref *preferred_zoneref;
		preferred_zoneref = first_zones_zonelist(zonelist, high_zoneidx,
				NULL,
				&preferred_zone);
		classzone_idx = zonelist_zone_idx(preferred_zoneref);
	}

rebalance:
	/* This is the last chance, in general, before the goto nopage. */
	page = get_page_from_freelist(gfp_mask, nodemask, order, zonelist,
			high_zoneidx, alloc_flags & ~ALLOC_NO_WATERMARKS,
			preferred_zone, classzone_idx, migratetype);
	if (page)
		goto got_pg;

	/* Allocate without watermarks if the context allows */
	if (alloc_flags & ALLOC_NO_WATERMARKS) {
		/*
		 * Ignore mempolicies if ALLOC_NO_WATERMARKS on the grounds
		 * the allocation is high priority and these type of
		 * allocations are system rather than user orientated
		 */
		zonelist = node_zonelist(numa_node_id(), gfp_mask);

		page = __alloc_pages_high_priority(gfp_mask, order,
				zonelist, high_zoneidx, nodemask,
				preferred_zone, classzone_idx, migratetype);
		if (page) {
			goto got_pg;
		}
	}

	/* Atomic allocations - we can't balance anything */
	if (!wait) {
		/*
		 * All existing users of the deprecated __GFP_NOFAIL are
		 * blockable, so warn of any new users that actually allow this
		 * type of allocation to fail.
		 */
		WARN_ON_ONCE(gfp_mask & __GFP_NOFAIL);
		goto nopage;
	}

	/* Avoid recursion of direct reclaim */
	if (current->flags & PF_MEMALLOC)
		goto nopage;

	/* Avoid allocations with no watermarks from looping endlessly */
	if (test_thread_flag(TIF_MEMDIE) && !(gfp_mask & __GFP_NOFAIL))
		goto nopage;

	/*
	 * Try direct compaction. The first pass is asynchronous. Subsequent
	 * attempts after direct reclaim are synchronous
	 */
	page = __alloc_pages_direct_compact(gfp_mask, order, zonelist,
					high_zoneidx, nodemask, alloc_flags,
					preferred_zone,
					classzone_idx, migratetype,
					migration_mode, &contended_compaction,
					&deferred_compaction,
					&did_some_progress);
	if (page)
		goto got_pg;
	migration_mode = MIGRATE_SYNC_LIGHT;

	/*
	 * If compaction is deferred for high-order allocations, it is because
	 * sync compaction recently failed. In this is the case and the caller
	 * requested a movable allocation that does not heavily disrupt the
	 * system then fail the allocation instead of entering direct reclaim.
	 */
	if ((deferred_compaction || contended_compaction) &&
						(gfp_mask & __GFP_NO_KSWAPD))
		goto nopage;

	/* Try direct reclaim and then allocating */
	page = __alloc_pages_direct_reclaim(gfp_mask, order,
					zonelist, high_zoneidx,
					nodemask,
					alloc_flags, preferred_zone,
					classzone_idx, migratetype,
					&did_some_progress);
	if (page)
		goto got_pg;

	/*
	 * If we failed to make any progress reclaiming, then we are
	 * running out of options and have to consider going OOM
	 */
	if (!did_some_progress) {
		if (oom_gfp_allowed(gfp_mask)) {
			if (oom_killer_disabled)
				goto nopage;
			/* Coredumps can quickly deplete all memory reserves */
			if ((current->flags & PF_DUMPCORE) &&
			    !(gfp_mask & __GFP_NOFAIL))
				goto nopage;
			page = __alloc_pages_may_oom(gfp_mask, order,
					zonelist, high_zoneidx,
					nodemask, preferred_zone,
					classzone_idx, migratetype);
			if (page)
				goto got_pg;

			if (!(gfp_mask & __GFP_NOFAIL)) {
				/*
				 * The oom killer is not called for high-order
				 * allocations that may fail, so if no progress
				 * is being made, there are no other options and
				 * retrying is unlikely to help.
				 */
				if (order > PAGE_ALLOC_COSTLY_ORDER)
					goto nopage;
				/*
				 * The oom killer is not called for lowmem
				 * allocations to prevent needlessly killing
				 * innocent tasks.
				 */
				if (high_zoneidx < ZONE_NORMAL)
					goto nopage;
			}

			goto restart;
		}
	}

	/* Check if we should retry the allocation */
	pages_reclaimed += did_some_progress;
	if (should_alloc_retry(gfp_mask, order, did_some_progress,
						pages_reclaimed)) {
		/* Wait for some write requests to complete then retry */
		wait_iff_congested(preferred_zone, BLK_RW_ASYNC, HZ/50);
		goto rebalance;
	} else {
		/*
		 * High-order allocations do not necessarily loop after
		 * direct reclaim and reclaim/compaction depends on compaction
		 * being called after reclaim so call directly if necessary
		 */
		page = __alloc_pages_direct_compact(gfp_mask, order, zonelist,
					high_zoneidx, nodemask, alloc_flags,
					preferred_zone,
					classzone_idx, migratetype,
					migration_mode, &contended_compaction,
					&deferred_compaction,
					&did_some_progress);
		if (page)
			goto got_pg;
	}

nopage:
	warn_alloc_failed(gfp_mask, order, NULL);
	return page;
got_pg:
	if (kmemcheck_enabled)
		kmemcheck_pagealloc_alloc(page, order, gfp_mask);

	return page;
}

/*
 * This is the 'heart' of the zoned buddy allocator.
 */
struct page *
__alloc_pages_nodemask(gfp_t gfp_mask, unsigned int order,
			struct zonelist *zonelist, nodemask_t *nodemask)
{
	enum zone_type high_zoneidx = gfp_zone(gfp_mask);
	struct zone *preferred_zone;
	struct zoneref *preferred_zoneref;
	struct page *page = NULL;
	int migratetype = allocflags_to_migratetype(gfp_mask);
	unsigned int cpuset_mems_cookie;
	int alloc_flags = ALLOC_WMARK_LOW|ALLOC_CPUSET|ALLOC_FAIR;
	struct mem_cgroup *memcg = NULL;
	int classzone_idx;

	gfp_mask &= gfp_allowed_mask;

	lockdep_trace_alloc(gfp_mask);

	might_sleep_if(gfp_mask & __GFP_WAIT);

	if (should_fail_alloc_page(gfp_mask, order))
		return NULL;

	/*
	 * Check the zones suitable for the gfp_mask contain at least one
	 * valid zone. It's possible to have an empty zonelist as a result
	 * of GFP_THISNODE and a memoryless node
	 */
	if (unlikely(!zonelist->_zonerefs->zone))
		return NULL;

	/*
	 * Will only have any effect when __GFP_KMEMCG is set.  This is
	 * verified in the (always inline) callee
	 */
	if (!memcg_kmem_newpage_charge(gfp_mask, &memcg, order))
		return NULL;

retry_cpuset:
	cpuset_mems_cookie = read_mems_allowed_begin();

	/* The preferred zone is used for statistics later */
	preferred_zoneref = first_zones_zonelist(zonelist, high_zoneidx,
				nodemask ? : &cpuset_current_mems_allowed,
				&preferred_zone);
	if (!preferred_zone)
		goto out;
	classzone_idx = zonelist_zone_idx(preferred_zoneref);

#ifdef CONFIG_CMA
	if (allocflags_to_migratetype(gfp_mask) == MIGRATE_MOVABLE)
		alloc_flags |= ALLOC_CMA;
#endif
	/* First allocation attempt */
	page = get_page_from_freelist(gfp_mask|__GFP_HARDWALL, nodemask, order,
			zonelist, high_zoneidx, alloc_flags,
			preferred_zone, classzone_idx, migratetype);
	if (unlikely(!page)) {
		/*
		 * Runtime PM, block IO and its error handling path
		 * can deadlock because I/O on the device might not
		 * complete.
		 */
		gfp_mask = memalloc_noio_flags(gfp_mask);
		page = __alloc_pages_slowpath(gfp_mask, order,
				zonelist, high_zoneidx, nodemask,
				preferred_zone, classzone_idx, migratetype);
	}

	trace_mm_page_alloc(page, order, gfp_mask, migratetype);

out:
	/*
	 * When updating a task's mems_allowed, it is possible to race with
	 * parallel threads in such a way that an allocation can fail while
	 * the mask is being updated. If a page allocation is about to fail,
	 * check if the cpuset changed during allocation and if so, retry.
	 */
	if (unlikely(!page && read_mems_allowed_retry(cpuset_mems_cookie)))
		goto retry_cpuset;

	memcg_kmem_commit_charge(page, memcg, order);

	return page;
}
EXPORT_SYMBOL(__alloc_pages_nodemask);

/*
 * Common helper functions.
 */
unsigned long __get_free_pages(gfp_t gfp_mask, unsigned int order)
{
	struct page *page;

	/*
	 * __get_free_pages() returns a 32-bit address, which cannot represent
	 * a highmem page
	 */
	VM_BUG_ON((gfp_mask & __GFP_HIGHMEM) != 0);

	page = alloc_pages(gfp_mask, order);
	if (!page)
		return 0;
	return (unsigned long) page_address(page);
}
EXPORT_SYMBOL(__get_free_pages);

unsigned long get_zeroed_page(gfp_t gfp_mask)
{
	return __get_free_pages(gfp_mask | __GFP_ZERO, 0);
}
EXPORT_SYMBOL(get_zeroed_page);

void __free_pages(struct page *page, unsigned int order)
{
	if (put_page_testzero(page)) {
		if (order == 0)
			free_hot_cold_page(page, false);
		else
			__free_pages_ok(page, order);
	}
}

EXPORT_SYMBOL(__free_pages);

void free_pages(unsigned long addr, unsigned int order)
{
	if (addr != 0) {
		VM_BUG_ON(!virt_addr_valid((void *)addr));
		__free_pages(virt_to_page((void *)addr), order);
	}
}

EXPORT_SYMBOL(free_pages);

/*
 * __free_memcg_kmem_pages and free_memcg_kmem_pages will free
 * pages allocated with __GFP_KMEMCG.
 *
 * Those pages are accounted to a particular memcg, embedded in the
 * corresponding page_cgroup. To avoid adding a hit in the allocator to search
 * for that information only to find out that it is NULL for users who have no
 * interest in that whatsoever, we provide these functions.
 *
 * The caller knows better which flags it relies on.
 */
void __free_memcg_kmem_pages(struct page *page, unsigned int order)
{
	memcg_kmem_uncharge_pages(page, order);
	__free_pages(page, order);
}

void free_memcg_kmem_pages(unsigned long addr, unsigned int order)
{
	if (addr != 0) {
		VM_BUG_ON(!virt_addr_valid((void *)addr));
		__free_memcg_kmem_pages(virt_to_page((void *)addr), order);
	}
}

static void *make_alloc_exact(unsigned long addr, unsigned order, size_t size)
{
	if (addr) {
		unsigned long alloc_end = addr + (PAGE_SIZE << order);
		unsigned long used = addr + PAGE_ALIGN(size);

		split_page(virt_to_page((void *)addr), order);
		while (used < alloc_end) {
			free_page(used);
			used += PAGE_SIZE;
		}
	}
	return (void *)addr;
}

/**
 * alloc_pages_exact - allocate an exact number physically-contiguous pages.
 * @size: the number of bytes to allocate
 * @gfp_mask: GFP flags for the allocation
 *
 * This function is similar to alloc_pages(), except that it allocates the
 * minimum number of pages to satisfy the request.  alloc_pages() can only
 * allocate memory in power-of-two pages.
 *
 * This function is also limited by MAX_ORDER.
 *
 * Memory allocated by this function must be released by free_pages_exact().
 */
void *alloc_pages_exact(size_t size, gfp_t gfp_mask)
{
	unsigned int order = get_order(size);
	unsigned long addr;

	addr = __get_free_pages(gfp_mask, order);
	return make_alloc_exact(addr, order, size);
}
EXPORT_SYMBOL(alloc_pages_exact);

/**
 * alloc_pages_exact_nid - allocate an exact number of physically-contiguous
 *			   pages on a node.
 * @nid: the preferred node ID where memory should be allocated
 * @size: the number of bytes to allocate
 * @gfp_mask: GFP flags for the allocation
 *
 * Like alloc_pages_exact(), but try to allocate on node nid first before falling
 * back.
 * Note this is not alloc_pages_exact_node() which allocates on a specific node,
 * but is not exact.
 */
void *alloc_pages_exact_nid(int nid, size_t size, gfp_t gfp_mask)
{
	unsigned order = get_order(size);
	struct page *p = alloc_pages_node(nid, gfp_mask, order);
	if (!p)
		return NULL;
	return make_alloc_exact((unsigned long)page_address(p), order, size);
}
EXPORT_SYMBOL(alloc_pages_exact_nid);

/**
 * free_pages_exact - release memory allocated via alloc_pages_exact()
 * @virt: the value returned by alloc_pages_exact.
 * @size: size of allocation, same value as passed to alloc_pages_exact().
 *
 * Release the memory allocated by a previous call to alloc_pages_exact.
 */
void free_pages_exact(void *virt, size_t size)
{
	unsigned long addr = (unsigned long)virt;
	unsigned long end = addr + PAGE_ALIGN(size);

	while (addr < end) {
		free_page(addr);
		addr += PAGE_SIZE;
	}
}
EXPORT_SYMBOL(free_pages_exact);

/**
 * nr_free_zone_pages - count number of pages beyond high watermark
 * @offset: The zone index of the highest zone
 *
 * nr_free_zone_pages() counts the number of counts pages which are beyond the
 * high watermark within all zones at or below a given zone index.  For each
 * zone, the number of pages is calculated as:
 *     managed_pages - high_pages
 */
static unsigned long nr_free_zone_pages(int offset)
{
	struct zoneref *z;
	struct zone *zone;

	/* Just pick one node, since fallback list is circular */
	unsigned long sum = 0;

	struct zonelist *zonelist = node_zonelist(numa_node_id(), GFP_KERNEL);

	for_each_zone_zonelist(zone, z, zonelist, offset) {
		unsigned long size = zone->managed_pages;
		unsigned long high = high_wmark_pages(zone);
		if (size > high)
			sum += size - high;
	}

	return sum;
}

/**
 * nr_free_buffer_pages - count number of pages beyond high watermark
 *
 * nr_free_buffer_pages() counts the number of pages which are beyond the high
 * watermark within ZONE_DMA and ZONE_NORMAL.
 */
unsigned long nr_free_buffer_pages(void)
{
	return nr_free_zone_pages(gfp_zone(GFP_USER));
}
EXPORT_SYMBOL_GPL(nr_free_buffer_pages);

/**
 * nr_free_pagecache_pages - count number of pages beyond high watermark
 *
 * nr_free_pagecache_pages() counts the number of pages which are beyond the
 * high watermark within all zones.
 */
unsigned long nr_free_pagecache_pages(void)
{
	return nr_free_zone_pages(gfp_zone(GFP_HIGHUSER_MOVABLE));
}

static inline void show_node(struct zone *zone)
{
	if (IS_ENABLED(CONFIG_NUMA))
		printk("Node %d ", zone_to_nid(zone));
}

void si_meminfo(struct sysinfo *val)
{
	val->totalram = totalram_pages;
	val->sharedram = 0;
	val->freeram = global_page_state(NR_FREE_PAGES);
	val->bufferram = nr_blockdev_pages();
	val->totalhigh = totalhigh_pages;
	val->freehigh = nr_free_highpages();
	val->mem_unit = PAGE_SIZE;
}

EXPORT_SYMBOL(si_meminfo);

#ifdef CONFIG_NUMA
void si_meminfo_node(struct sysinfo *val, int nid)
{
	int zone_type;		/* needs to be signed */
	unsigned long managed_pages = 0;
	pg_data_t *pgdat = NODE_DATA(nid);

	for (zone_type = 0; zone_type < MAX_NR_ZONES; zone_type++)
		managed_pages += pgdat->node_zones[zone_type].managed_pages;
	val->totalram = managed_pages;
	val->freeram = node_page_state(nid, NR_FREE_PAGES);
#ifdef CONFIG_HIGHMEM
	val->totalhigh = pgdat->node_zones[ZONE_HIGHMEM].managed_pages;
	val->freehigh = zone_page_state(&pgdat->node_zones[ZONE_HIGHMEM],
			NR_FREE_PAGES);
#else
	val->totalhigh = 0;
	val->freehigh = 0;
#endif
	val->mem_unit = PAGE_SIZE;
}
#endif

/*
 * Determine whether the node should be displayed or not, depending on whether
 * SHOW_MEM_FILTER_NODES was passed to show_free_areas().
 */
bool skip_free_areas_node(unsigned int flags, int nid)
{
	bool ret = false;
	unsigned int cpuset_mems_cookie;

	if (!(flags & SHOW_MEM_FILTER_NODES))
		goto out;

	do {
		cpuset_mems_cookie = read_mems_allowed_begin();
		ret = !node_isset(nid, cpuset_current_mems_allowed);
	} while (read_mems_allowed_retry(cpuset_mems_cookie));
out:
	return ret;
}

#define K(x) ((x) << (PAGE_SHIFT-10))

static void show_migration_types(unsigned char type)
{
	static const char types[MIGRATE_TYPES] = {
		[MIGRATE_UNMOVABLE]	= 'U',
		[MIGRATE_RECLAIMABLE]	= 'E',
		[MIGRATE_MOVABLE]	= 'M',
		[MIGRATE_RESERVE]	= 'R',
#ifdef CONFIG_CMA
		[MIGRATE_CMA]		= 'C',
#endif
#ifdef CONFIG_MEMORY_ISOLATION
		[MIGRATE_ISOLATE]	= 'I',
#endif
	};
	char tmp[MIGRATE_TYPES + 1];
	char *p = tmp;
	int i;

	for (i = 0; i < MIGRATE_TYPES; i++) {
		if (type & (1 << i))
			*p++ = types[i];
	}

	*p = '\0';
	printk("(%s) ", tmp);
}

/*
 * Show free area list (used inside shift_scroll-lock stuff)
 * We also calculate the percentage fragmentation. We do this by counting the
 * memory on each free list with the exception of the first item on the list.
 * Suppresses nodes that are not allowed by current's cpuset if
 * SHOW_MEM_FILTER_NODES is passed.
 */
void show_free_areas(unsigned int filter)
{
	int cpu;
	struct zone *zone;

	for_each_populated_zone(zone) {
		if (skip_free_areas_node(filter, zone_to_nid(zone)))
			continue;
		show_node(zone);
		printk("%s per-cpu:\n", zone->name);

		for_each_online_cpu(cpu) {
			struct per_cpu_pageset *pageset;

			pageset = per_cpu_ptr(zone->pageset, cpu);

			printk("CPU %4d: hi:%5d, btch:%4d usd:%4d\n",
			       cpu, pageset->pcp.high,
			       pageset->pcp.batch, pageset->pcp.count);
		}
	}

	printk("active_anon:%lu inactive_anon:%lu isolated_anon:%lu\n"
		" active_file:%lu inactive_file:%lu isolated_file:%lu\n"
		" unevictable:%lu"
		" dirty:%lu writeback:%lu unstable:%lu\n"
		" free:%lu slab_reclaimable:%lu slab_unreclaimable:%lu\n"
		" mapped:%lu shmem:%lu pagetables:%lu bounce:%lu\n"
		" free_cma:%lu\n",
		global_page_state(NR_ACTIVE_ANON),
		global_page_state(NR_INACTIVE_ANON),
		global_page_state(NR_ISOLATED_ANON),
		global_page_state(NR_ACTIVE_FILE),
		global_page_state(NR_INACTIVE_FILE),
		global_page_state(NR_ISOLATED_FILE),
		global_page_state(NR_UNEVICTABLE),
		global_page_state(NR_FILE_DIRTY),
		global_page_state(NR_WRITEBACK),
		global_page_state(NR_UNSTABLE_NFS),
		global_page_state(NR_FREE_PAGES),
		global_page_state(NR_SLAB_RECLAIMABLE),
		global_page_state(NR_SLAB_UNRECLAIMABLE),
		global_page_state(NR_FILE_MAPPED),
		global_page_state(NR_SHMEM),
		global_page_state(NR_PAGETABLE),
		global_page_state(NR_BOUNCE),
		global_page_state(NR_FREE_CMA_PAGES));

	for_each_populated_zone(zone) {
		int i;

		if (skip_free_areas_node(filter, zone_to_nid(zone)))
			continue;
		show_node(zone);
		printk("%s"
			" free:%lukB"
			" min:%lukB"
			" low:%lukB"
			" high:%lukB"
			" active_anon:%lukB"
			" inactive_anon:%lukB"
			" active_file:%lukB"
			" inactive_file:%lukB"
			" unevictable:%lukB"
			" isolated(anon):%lukB"
			" isolated(file):%lukB"
			" present:%lukB"
			" managed:%lukB"
			" mlocked:%lukB"
			" dirty:%lukB"
			" writeback:%lukB"
			" mapped:%lukB"
			" shmem:%lukB"
			" slab_reclaimable:%lukB"
			" slab_unreclaimable:%lukB"
			" kernel_stack:%lukB"
			" pagetables:%lukB"
			" unstable:%lukB"
			" bounce:%lukB"
			" free_cma:%lukB"
			" writeback_tmp:%lukB"
			" pages_scanned:%lu"
			" all_unreclaimable? %s"
			"\n",
			zone->name,
			K(zone_page_state(zone, NR_FREE_PAGES)),
			K(min_wmark_pages(zone)),
			K(low_wmark_pages(zone)),
			K(high_wmark_pages(zone)),
			K(zone_page_state(zone, NR_ACTIVE_ANON)),
			K(zone_page_state(zone, NR_INACTIVE_ANON)),
			K(zone_page_state(zone, NR_ACTIVE_FILE)),
			K(zone_page_state(zone, NR_INACTIVE_FILE)),
			K(zone_page_state(zone, NR_UNEVICTABLE)),
			K(zone_page_state(zone, NR_ISOLATED_ANON)),
			K(zone_page_state(zone, NR_ISOLATED_FILE)),
			K(zone->present_pages),
			K(zone->managed_pages),
			K(zone_page_state(zone, NR_MLOCK)),
			K(zone_page_state(zone, NR_FILE_DIRTY)),
			K(zone_page_state(zone, NR_WRITEBACK)),
			K(zone_page_state(zone, NR_FILE_MAPPED)),
			K(zone_page_state(zone, NR_SHMEM)),
			K(zone_page_state(zone, NR_SLAB_RECLAIMABLE)),
			K(zone_page_state(zone, NR_SLAB_UNRECLAIMABLE)),
			zone_page_state(zone, NR_KERNEL_STACK) *
				THREAD_SIZE / 1024,
			K(zone_page_state(zone, NR_PAGETABLE)),
			K(zone_page_state(zone, NR_UNSTABLE_NFS)),
			K(zone_page_state(zone, NR_BOUNCE)),
			K(zone_page_state(zone, NR_FREE_CMA_PAGES)),
			K(zone_page_state(zone, NR_WRITEBACK_TEMP)),
			K(zone_page_state(zone, NR_PAGES_SCANNED)),
			(!zone_reclaimable(zone) ? "yes" : "no")
			);
		printk("lowmem_reserve[]:");
		for (i = 0; i < MAX_NR_ZONES; i++)
			printk(" %ld", zone->lowmem_reserve[i]);
		printk("\n");
	}

	for_each_populated_zone(zone) {
		unsigned long nr[MAX_ORDER], flags, order, total = 0;
		unsigned char types[MAX_ORDER];

		if (skip_free_areas_node(filter, zone_to_nid(zone)))
			continue;
		show_node(zone);
		printk("%s: ", zone->name);

		spin_lock_irqsave(&zone->lock, flags);
		for (order = 0; order < MAX_ORDER; order++) {
			struct free_area *area = &zone->free_area[order];
			int type;

			nr[order] = area->nr_free;
			total += nr[order] << order;

			types[order] = 0;
			for (type = 0; type < MIGRATE_TYPES; type++) {
				if (!list_empty(&area->free_list[type]))
					types[order] |= 1 << type;
			}
		}
		spin_unlock_irqrestore(&zone->lock, flags);
		for (order = 0; order < MAX_ORDER; order++) {
			printk("%lu*%lukB ", nr[order], K(1UL) << order);
			if (nr[order])
				show_migration_types(types[order]);
		}
		printk("= %lukB\n", K(total));
	}

	hugetlb_show_meminfo();

	printk("%ld total pagecache pages\n", global_page_state(NR_FILE_PAGES));

	show_swap_cache_info();
}

static void zoneref_set_zone(struct zone *zone, struct zoneref *zoneref)
{
	zoneref->zone = zone;
	zoneref->zone_idx = zone_idx(zone);
}

/*
 * Builds allocation fallback zone lists.
 *
 * Add all populated zones of a node to the zonelist.
 */
static int build_zonelists_node(pg_data_t *pgdat, struct zonelist *zonelist,
				int nr_zones)
{
	struct zone *zone;
	enum zone_type zone_type = MAX_NR_ZONES;

	do {
		zone_type--;
		zone = pgdat->node_zones + zone_type;
		if (populated_zone(zone)) {
			zoneref_set_zone(zone,
				&zonelist->_zonerefs[nr_zones++]);
			check_highest_zone(zone_type);
		}
	} while (zone_type);

	return nr_zones;
}


/*
 *  zonelist_order:
 *  0 = automatic detection of better ordering.
 *  1 = order by ([node] distance, -zonetype)
 *  2 = order by (-zonetype, [node] distance)
 *
 *  If not NUMA, ZONELIST_ORDER_ZONE and ZONELIST_ORDER_NODE will create
 *  the same zonelist. So only NUMA can configure this param.
 */
#define ZONELIST_ORDER_DEFAULT  0
#define ZONELIST_ORDER_NODE     1
#define ZONELIST_ORDER_ZONE     2

/* zonelist order in the kernel.
 * set_zonelist_order() will set this to NODE or ZONE.
 */
static int current_zonelist_order = ZONELIST_ORDER_DEFAULT;
static char zonelist_order_name[3][8] = {"Default", "Node", "Zone"};


#ifdef CONFIG_NUMA
/* The value user specified ....changed by config */
static int user_zonelist_order = ZONELIST_ORDER_DEFAULT;
/* string for sysctl */
#define NUMA_ZONELIST_ORDER_LEN	16
char numa_zonelist_order[16] = "default";

/*
 * interface for configure zonelist ordering.
 * command line option "numa_zonelist_order"
 *	= "[dD]efault	- default, automatic configuration.
 *	= "[nN]ode 	- order by node locality, then by zone within node
 *	= "[zZ]one      - order by zone, then by locality within zone
 */

static int __parse_numa_zonelist_order(char *s)
{
	if (*s == 'd' || *s == 'D') {
		user_zonelist_order = ZONELIST_ORDER_DEFAULT;
	} else if (*s == 'n' || *s == 'N') {
		user_zonelist_order = ZONELIST_ORDER_NODE;
	} else if (*s == 'z' || *s == 'Z') {
		user_zonelist_order = ZONELIST_ORDER_ZONE;
	} else {
		printk(KERN_WARNING
			"Ignoring invalid numa_zonelist_order value:  "
			"%s\n", s);
		return -EINVAL;
	}
	return 0;
}

static __init int setup_numa_zonelist_order(char *s)
{
	int ret;

	if (!s)
		return 0;

	ret = __parse_numa_zonelist_order(s);
	if (ret == 0)
		strlcpy(numa_zonelist_order, s, NUMA_ZONELIST_ORDER_LEN);

	return ret;
}
early_param("numa_zonelist_order", setup_numa_zonelist_order);

/*
 * sysctl handler for numa_zonelist_order
 */
int numa_zonelist_order_handler(ctl_table *table, int write,
		void __user *buffer, size_t *length,
		loff_t *ppos)
{
	char saved_string[NUMA_ZONELIST_ORDER_LEN];
	int ret;
	static DEFINE_MUTEX(zl_order_mutex);

	mutex_lock(&zl_order_mutex);
	if (write) {
		if (strlen((char *)table->data) >= NUMA_ZONELIST_ORDER_LEN) {
			ret = -EINVAL;
			goto out;
		}
		strcpy(saved_string, (char *)table->data);
	}
	ret = proc_dostring(table, write, buffer, length, ppos);
	if (ret)
		goto out;
	if (write) {
		int oldval = user_zonelist_order;

		ret = __parse_numa_zonelist_order((char *)table->data);
		if (ret) {
			/*
			 * bogus value.  restore saved string
			 */
			strncpy((char *)table->data, saved_string,
				NUMA_ZONELIST_ORDER_LEN);
			user_zonelist_order = oldval;
		} else if (oldval != user_zonelist_order) {
			mutex_lock(&zonelists_mutex);
			build_all_zonelists(NULL, NULL);
			mutex_unlock(&zonelists_mutex);
		}
	}
out:
	mutex_unlock(&zl_order_mutex);
	return ret;
}


#define MAX_NODE_LOAD (nr_online_nodes)
static int node_load[MAX_NUMNODES];

/**
 * find_next_best_node - find the next node that should appear in a given node's fallback list
 * @node: node whose fallback list we're appending
 * @used_node_mask: nodemask_t of already used nodes
 *
 * We use a number of factors to determine which is the next node that should
 * appear on a given node's fallback list.  The node should not have appeared
 * already in @node's fallback list, and it should be the next closest node
 * according to the distance array (which contains arbitrary distance values
 * from each node to each node in the system), and should also prefer nodes
 * with no CPUs, since presumably they'll have very little allocation pressure
 * on them otherwise.
 * It returns -1 if no node is found.
 */
static int find_next_best_node(int node, nodemask_t *used_node_mask)
{
	int n, val;
	int min_val = INT_MAX;
	int best_node = NUMA_NO_NODE;
	const struct cpumask *tmp = cpumask_of_node(0);

	/* Use the local node if we haven't already */
	if (!node_isset(node, *used_node_mask)) {
		node_set(node, *used_node_mask);
		return node;
	}

	for_each_node_state(n, N_MEMORY) {

		/* Don't want a node to appear more than once */
		if (node_isset(n, *used_node_mask))
			continue;

		/* Use the distance array to find the distance */
		val = node_distance(node, n);

		/* Penalize nodes under us ("prefer the next node") */
		val += (n < node);

		/* Give preference to headless and unused nodes */
		tmp = cpumask_of_node(n);
		if (!cpumask_empty(tmp))
			val += PENALTY_FOR_NODE_WITH_CPUS;

		/* Slight preference for less loaded node */
		val *= (MAX_NODE_LOAD*MAX_NUMNODES);
		val += node_load[n];

		if (val < min_val) {
			min_val = val;
			best_node = n;
		}
	}

	if (best_node >= 0)
		node_set(best_node, *used_node_mask);

	return best_node;
}


/*
 * Build zonelists ordered by node and zones within node.
 * This results in maximum locality--normal zone overflows into local
 * DMA zone, if any--but risks exhausting DMA zone.
 */
static void build_zonelists_in_node_order(pg_data_t *pgdat, int node)
{
	int j;
	struct zonelist *zonelist;

	zonelist = &pgdat->node_zonelists[0];
	for (j = 0; zonelist->_zonerefs[j].zone != NULL; j++)
		;
	j = build_zonelists_node(NODE_DATA(node), zonelist, j);
	zonelist->_zonerefs[j].zone = NULL;
	zonelist->_zonerefs[j].zone_idx = 0;
}

/*
 * Build gfp_thisnode zonelists
 */
static void build_thisnode_zonelists(pg_data_t *pgdat)
{
	int j;
	struct zonelist *zonelist;

	zonelist = &pgdat->node_zonelists[1];
	j = build_zonelists_node(pgdat, zonelist, 0);
	zonelist->_zonerefs[j].zone = NULL;
	zonelist->_zonerefs[j].zone_idx = 0;
}

/*
 * Build zonelists ordered by zone and nodes within zones.
 * This results in conserving DMA zone[s] until all Normal memory is
 * exhausted, but results in overflowing to remote node while memory
 * may still exist in local DMA zone.
 */
static int node_order[MAX_NUMNODES];

static void build_zonelists_in_zone_order(pg_data_t *pgdat, int nr_nodes)
{
	int pos, j, node;
	int zone_type;		/* needs to be signed */
	struct zone *z;
	struct zonelist *zonelist;

	zonelist = &pgdat->node_zonelists[0];
	pos = 0;
	for (zone_type = MAX_NR_ZONES - 1; zone_type >= 0; zone_type--) {
		for (j = 0; j < nr_nodes; j++) {
			node = node_order[j];
			z = &NODE_DATA(node)->node_zones[zone_type];
			if (populated_zone(z)) {
				zoneref_set_zone(z,
					&zonelist->_zonerefs[pos++]);
				check_highest_zone(zone_type);
			}
		}
	}
	zonelist->_zonerefs[pos].zone = NULL;
	zonelist->_zonerefs[pos].zone_idx = 0;
}

static int default_zonelist_order(void)
{
	int nid, zone_type;
	unsigned long low_kmem_size, total_size;
	struct zone *z;
	int average_size;
	/*
	 * ZONE_DMA and ZONE_DMA32 can be very small area in the system.
	 * If they are really small and used heavily, the system can fall
	 * into OOM very easily.
	 * This function detect ZONE_DMA/DMA32 size and configures zone order.
	 */
	/* Is there ZONE_NORMAL ? (ex. ppc has only DMA zone..) */
	low_kmem_size = 0;
	total_size = 0;
	for_each_online_node(nid) {
		for (zone_type = 0; zone_type < MAX_NR_ZONES; zone_type++) {
			z = &NODE_DATA(nid)->node_zones[zone_type];
			if (populated_zone(z)) {
				if (zone_type < ZONE_NORMAL)
					low_kmem_size += z->managed_pages;
				total_size += z->managed_pages;
			} else if (zone_type == ZONE_NORMAL) {
				/*
				 * If any node has only lowmem, then node order
				 * is preferred to allow kernel allocations
				 * locally; otherwise, they can easily infringe
				 * on other nodes when there is an abundance of
				 * lowmem available to allocate from.
				 */
				return ZONELIST_ORDER_NODE;
			}
		}
	}
	if (!low_kmem_size ||  /* there are no DMA area. */
	    low_kmem_size > total_size/2) /* DMA/DMA32 is big. */
		return ZONELIST_ORDER_NODE;
	/*
	 * look into each node's config.
	 * If there is a node whose DMA/DMA32 memory is very big area on
	 * local memory, NODE_ORDER may be suitable.
	 */
	average_size = total_size /
				(nodes_weight(node_states[N_MEMORY]) + 1);
	for_each_online_node(nid) {
		low_kmem_size = 0;
		total_size = 0;
		for (zone_type = 0; zone_type < MAX_NR_ZONES; zone_type++) {
			z = &NODE_DATA(nid)->node_zones[zone_type];
			if (populated_zone(z)) {
				if (zone_type < ZONE_NORMAL)
					low_kmem_size += z->present_pages;
				total_size += z->present_pages;
			}
		}
		if (low_kmem_size &&
		    total_size > average_size && /* ignore small node */
		    low_kmem_size > total_size * 70/100)
			return ZONELIST_ORDER_NODE;
	}
	return ZONELIST_ORDER_ZONE;
}

static void set_zonelist_order(void)
{
	if (user_zonelist_order == ZONELIST_ORDER_DEFAULT)
		current_zonelist_order = default_zonelist_order();
	else
		current_zonelist_order = user_zonelist_order;
}

static void build_zonelists(pg_data_t *pgdat)
{
	int j, node, load;
	enum zone_type i;
	nodemask_t used_mask;
	int local_node, prev_node;
	struct zonelist *zonelist;
	int order = current_zonelist_order;

	/* initialize zonelists */
	for (i = 0; i < MAX_ZONELISTS; i++) {
		zonelist = pgdat->node_zonelists + i;
		zonelist->_zonerefs[0].zone = NULL;
		zonelist->_zonerefs[0].zone_idx = 0;
	}

	/* NUMA-aware ordering of nodes */
	local_node = pgdat->node_id;
	load = nr_online_nodes;
	prev_node = local_node;
	nodes_clear(used_mask);

	memset(node_order, 0, sizeof(node_order));
	j = 0;

	while ((node = find_next_best_node(local_node, &used_mask)) >= 0) {
		/*
		 * We don't want to pressure a particular node.
		 * So adding penalty to the first node in same
		 * distance group to make it round-robin.
		 */
		if (node_distance(local_node, node) !=
		    node_distance(local_node, prev_node))
			node_load[node] = load;

		prev_node = node;
		load--;
		if (order == ZONELIST_ORDER_NODE)
			build_zonelists_in_node_order(pgdat, node);
		else
			node_order[j++] = node;	/* remember order */
	}

	if (order == ZONELIST_ORDER_ZONE) {
		/* calculate node order -- i.e., DMA last! */
		build_zonelists_in_zone_order(pgdat, j);
	}

	build_thisnode_zonelists(pgdat);
}

/* Construct the zonelist performance cache - see further mmzone.h */
static void build_zonelist_cache(pg_data_t *pgdat)
{
	struct zonelist *zonelist;
	struct zonelist_cache *zlc;
	struct zoneref *z;

	zonelist = &pgdat->node_zonelists[0];
	zonelist->zlcache_ptr = zlc = &zonelist->zlcache;
	bitmap_zero(zlc->fullzones, MAX_ZONES_PER_ZONELIST);
	for (z = zonelist->_zonerefs; z->zone; z++)
		zlc->z_to_n[z - zonelist->_zonerefs] = zonelist_node_idx(z);
}

#ifdef CONFIG_HAVE_MEMORYLESS_NODES
/*
 * Return node id of node used for "local" allocations.
 * I.e., first node id of first zone in arg node's generic zonelist.
 * Used for initializing percpu 'numa_mem', which is used primarily
 * for kernel allocations, so use GFP_KERNEL flags to locate zonelist.
 */
int local_memory_node(int node)
{
	struct zone *zone;

	(void)first_zones_zonelist(node_zonelist(node, GFP_KERNEL),
				   gfp_zone(GFP_KERNEL),
				   NULL,
				   &zone);
	return zone->node;
}
#endif

#else	/* CONFIG_NUMA */

static void set_zonelist_order(void)
{
	current_zonelist_order = ZONELIST_ORDER_ZONE;
}

static void build_zonelists(pg_data_t *pgdat)
{
	int node, local_node;
	enum zone_type j;
	struct zonelist *zonelist;

	local_node = pgdat->node_id;

	zonelist = &pgdat->node_zonelists[0];
	j = build_zonelists_node(pgdat, zonelist, 0);

	/*
	 * Now we build the zonelist so that it contains the zones
	 * of all the other nodes.
	 * We don't want to pressure a particular node, so when
	 * building the zones for node N, we make sure that the
	 * zones coming right after the local ones are those from
	 * node N+1 (modulo N)
	 */
	for (node = local_node + 1; node < MAX_NUMNODES; node++) {
		if (!node_online(node))
			continue;
		j = build_zonelists_node(NODE_DATA(node), zonelist, j);
	}
	for (node = 0; node < local_node; node++) {
		if (!node_online(node))
			continue;
		j = build_zonelists_node(NODE_DATA(node), zonelist, j);
	}

	zonelist->_zonerefs[j].zone = NULL;
	zonelist->_zonerefs[j].zone_idx = 0;
}

/* non-NUMA variant of zonelist performance cache - just NULL zlcache_ptr */
static void build_zonelist_cache(pg_data_t *pgdat)
{
	pgdat->node_zonelists[0].zlcache_ptr = NULL;
}

#endif	/* CONFIG_NUMA */

/*
 * Boot pageset table. One per cpu which is going to be used for all
 * zones and all nodes. The parameters will be set in such a way
 * that an item put on a list will immediately be handed over to
 * the buddy list. This is safe since pageset manipulation is done
 * with interrupts disabled.
 *
 * The boot_pagesets must be kept even after bootup is complete for
 * unused processors and/or zones. They do play a role for bootstrapping
 * hotplugged processors.
 *
 * zoneinfo_show() and maybe other functions do
 * not check if the processor is online before following the pageset pointer.
 * Other parts of the kernel may not check if the zone is available.
 */
static void setup_pageset(struct per_cpu_pageset *p, unsigned long batch);
static DEFINE_PER_CPU(struct per_cpu_pageset, boot_pageset);
static void setup_zone_pageset(struct zone *zone);

/*
 * Global mutex to protect against size modification of zonelists
 * as well as to serialize pageset setup for the new populated zone.
 */
DEFINE_MUTEX(zonelists_mutex);

/* return values int ....just for stop_machine() */
static int __build_all_zonelists(void *data)
{
	int nid;
	int cpu;
	pg_data_t *self = data;

#ifdef CONFIG_NUMA
	memset(node_load, 0, sizeof(node_load));
#endif

	if (self && !node_online(self->node_id)) {
		build_zonelists(self);
		build_zonelist_cache(self);
	}

	for_each_online_node(nid) {
		pg_data_t *pgdat = NODE_DATA(nid);

		build_zonelists(pgdat);
		build_zonelist_cache(pgdat);
	}

	/*
	 * Initialize the boot_pagesets that are going to be used
	 * for bootstrapping processors. The real pagesets for
	 * each zone will be allocated later when the per cpu
	 * allocator is available.
	 *
	 * boot_pagesets are used also for bootstrapping offline
	 * cpus if the system is already booted because the pagesets
	 * are needed to initialize allocators on a specific cpu too.
	 * F.e. the percpu allocator needs the page allocator which
	 * needs the percpu allocator in order to allocate its pagesets
	 * (a chicken-egg dilemma).
	 */
	for_each_possible_cpu(cpu) {
		setup_pageset(&per_cpu(boot_pageset, cpu), 0);

#ifdef CONFIG_HAVE_MEMORYLESS_NODES
		/*
		 * We now know the "local memory node" for each node--
		 * i.e., the node of the first zone in the generic zonelist.
		 * Set up numa_mem percpu variable for on-line cpus.  During
		 * boot, only the boot cpu should be on-line;  we'll init the
		 * secondary cpus' numa_mem as they come on-line.  During
		 * node/memory hotplug, we'll fixup all on-line cpus.
		 */
		if (cpu_online(cpu))
			set_cpu_numa_mem(cpu, local_memory_node(cpu_to_node(cpu)));
#endif
	}

	return 0;
}

/*
 * Called with zonelists_mutex held always
 * unless system_state == SYSTEM_BOOTING.
 */
void __ref build_all_zonelists(pg_data_t *pgdat, struct zone *zone)
{
	set_zonelist_order();

	if (system_state == SYSTEM_BOOTING) {
		__build_all_zonelists(NULL);
		mminit_verify_zonelist();
		cpuset_init_current_mems_allowed();
	} else {
#ifdef CONFIG_MEMORY_HOTPLUG
		if (zone)
			setup_zone_pageset(zone);
#endif
		/* we have to stop all cpus to guarantee there is no user
		   of zonelist */
		stop_machine(__build_all_zonelists, pgdat, NULL);
		/* cpuset refresh routine should be here */
	}
	vm_total_pages = nr_free_pagecache_pages();
	/*
	 * Disable grouping by mobility if the number of pages in the
	 * system is too low to allow the mechanism to work. It would be
	 * more accurate, but expensive to check per-zone. This check is
	 * made on memory-hotadd so a system can start with mobility
	 * disabled and enable it later
	 */
	if (vm_total_pages < (pageblock_nr_pages * MIGRATE_TYPES))
		page_group_by_mobility_disabled = 1;
	else
		page_group_by_mobility_disabled = 0;

	printk("Built %i zonelists in %s order, mobility grouping %s.  "
		"Total pages: %ld\n",
			nr_online_nodes,
			zonelist_order_name[current_zonelist_order],
			page_group_by_mobility_disabled ? "off" : "on",
			vm_total_pages);
#ifdef CONFIG_NUMA
	printk("Policy zone: %s\n", zone_names[policy_zone]);
#endif
}

/*
 * Helper functions to size the waitqueue hash table.
 * Essentially these want to choose hash table sizes sufficiently
 * large so that collisions trying to wait on pages are rare.
 * But in fact, the number of active page waitqueues on typical
 * systems is ridiculously low, less than 200. So this is even
 * conservative, even though it seems large.
 *
 * The constant PAGES_PER_WAITQUEUE specifies the ratio of pages to
 * waitqueues, i.e. the size of the waitq table given the number of pages.
 */
#define PAGES_PER_WAITQUEUE	256

#ifndef CONFIG_MEMORY_HOTPLUG
static inline unsigned long wait_table_hash_nr_entries(unsigned long pages)
{
	unsigned long size = 1;

	pages /= PAGES_PER_WAITQUEUE;

	while (size < pages)
		size <<= 1;

	/*
	 * Once we have dozens or even hundreds of threads sleeping
	 * on IO we've got bigger problems than wait queue collision.
	 * Limit the size of the wait table to a reasonable size.
	 */
	size = min(size, 4096UL);

	return max(size, 4UL);
}
#else
/*
 * A zone's size might be changed by hot-add, so it is not possible to determine
 * a suitable size for its wait_table.  So we use the maximum size now.
 *
 * The max wait table size = 4096 x sizeof(wait_queue_head_t).   ie:
 *
 *    i386 (preemption config)    : 4096 x 16 = 64Kbyte.
 *    ia64, x86-64 (no preemption): 4096 x 20 = 80Kbyte.
 *    ia64, x86-64 (preemption)   : 4096 x 24 = 96Kbyte.
 *
 * The maximum entries are prepared when a zone's memory is (512K + 256) pages
 * or more by the traditional way. (See above).  It equals:
 *
 *    i386, x86-64, powerpc(4K page size) : =  ( 2G + 1M)byte.
 *    ia64(16K page size)                 : =  ( 8G + 4M)byte.
 *    powerpc (64K page size)             : =  (32G +16M)byte.
 */
static inline unsigned long wait_table_hash_nr_entries(unsigned long pages)
{
	return 4096UL;
}
#endif

/*
 * This is an integer logarithm so that shifts can be used later
 * to extract the more random high bits from the multiplicative
 * hash function before the remainder is taken.
 */
static inline unsigned long wait_table_bits(unsigned long size)
{
	return ffz(~size);
}

/*
 * Check if a pageblock contains reserved pages
 */
static int pageblock_is_reserved(unsigned long start_pfn, unsigned long end_pfn)
{
	unsigned long pfn;

	for (pfn = start_pfn; pfn < end_pfn; pfn++) {
		if (!pfn_valid_within(pfn) || PageReserved(pfn_to_page(pfn)))
			return 1;
	}
	return 0;
}

/*
 * Mark a number of pageblocks as MIGRATE_RESERVE. The number
 * of blocks reserved is based on min_wmark_pages(zone). The memory within
 * the reserve will tend to store contiguous free pages. Setting min_free_kbytes
 * higher will lead to a bigger reserve which will get freed as contiguous
 * blocks as reclaim kicks in
 */
static void setup_zone_migrate_reserve(struct zone *zone)
{
	unsigned long start_pfn, pfn, end_pfn, block_end_pfn;
	struct page *page;
	unsigned long block_migratetype;
	int reserve;
	int old_reserve;

	/*
	 * Get the start pfn, end pfn and the number of blocks to reserve
	 * We have to be careful to be aligned to pageblock_nr_pages to
	 * make sure that we always check pfn_valid for the first page in
	 * the block.
	 */
	start_pfn = zone->zone_start_pfn;
	end_pfn = zone_end_pfn(zone);
	start_pfn = roundup(start_pfn, pageblock_nr_pages);
	reserve = roundup(min_wmark_pages(zone), pageblock_nr_pages) >>
							pageblock_order;

	/*
	 * Reserve blocks are generally in place to help high-order atomic
	 * allocations that are short-lived. A min_free_kbytes value that
	 * would result in more than 2 reserve blocks for atomic allocations
	 * is assumed to be in place to help anti-fragmentation for the
	 * future allocation of hugepages at runtime.
	 */
	reserve = min(2, reserve);
	old_reserve = zone->nr_migrate_reserve_block;

	/* When memory hot-add, we almost always need to do nothing */
	if (reserve == old_reserve)
		return;
	zone->nr_migrate_reserve_block = reserve;

	for (pfn = start_pfn; pfn < end_pfn; pfn += pageblock_nr_pages) {
		if (!pfn_valid(pfn))
			continue;
		page = pfn_to_page(pfn);

		/* Watch out for overlapping nodes */
		if (page_to_nid(page) != zone_to_nid(zone))
			continue;

		block_migratetype = get_pageblock_migratetype(page);

		/* Only test what is necessary when the reserves are not met */
		if (reserve > 0) {
			/*
			 * Blocks with reserved pages will never free, skip
			 * them.
			 */
			block_end_pfn = min(pfn + pageblock_nr_pages, end_pfn);
			if (pageblock_is_reserved(pfn, block_end_pfn))
				continue;

			/* If this block is reserved, account for it */
			if (block_migratetype == MIGRATE_RESERVE) {
				reserve--;
				continue;
			}

			/* Suitable for reserving if this block is movable */
			if (block_migratetype == MIGRATE_MOVABLE) {
				set_pageblock_migratetype(page,
							MIGRATE_RESERVE);
				move_freepages_block(zone, page,
							MIGRATE_RESERVE);
				reserve--;
				continue;
			}
		} else if (!old_reserve) {
			/*
			 * At boot time we don't need to scan the whole zone
			 * for turning off MIGRATE_RESERVE.
			 */
			break;
		}

		/*
		 * If the reserve is met and this is a previous reserved block,
		 * take it back
		 */
		if (block_migratetype == MIGRATE_RESERVE) {
			set_pageblock_migratetype(page, MIGRATE_MOVABLE);
			move_freepages_block(zone, page, MIGRATE_MOVABLE);
		}
	}
}

/*
 * Initially all pages are reserved - free ones are freed
 * up by free_all_bootmem() once the early boot process is
 * done. Non-atomic initialization, single-pass.
 */
void __meminit memmap_init_zone(unsigned long size, int nid, unsigned long zone,
		unsigned long start_pfn, enum memmap_context context)
{
	struct page *page;
	unsigned long end_pfn = start_pfn + size;
	unsigned long pfn;
	struct zone *z;

	if (highest_memmap_pfn < end_pfn - 1)
		highest_memmap_pfn = end_pfn - 1;

	z = &NODE_DATA(nid)->node_zones[zone];
	for (pfn = start_pfn; pfn < end_pfn; pfn++) {
		/*
		 * There can be holes in boot-time mem_map[]s
		 * handed to this function.  They do not
		 * exist on hotplugged memory.
		 */
		if (context == MEMMAP_EARLY) {
			if (!early_pfn_valid(pfn))
				continue;
			if (!early_pfn_in_nid(pfn, nid))
				continue;
		}
		page = pfn_to_page(pfn);
		set_page_links(page, zone, nid, pfn);
		mminit_verify_page_links(page, zone, nid, pfn);
		init_page_count(page);
		page_mapcount_reset(page);
		page_cpupid_reset_last(page);
		SetPageReserved(page);
		/*
		 * Mark the block movable so that blocks are reserved for
		 * movable at startup. This will force kernel allocations
		 * to reserve their blocks rather than leaking throughout
		 * the address space during boot when many long-lived
		 * kernel allocations are made. Later some blocks near
		 * the start are marked MIGRATE_RESERVE by
		 * setup_zone_migrate_reserve()
		 *
		 * bitmap is created for zone's valid pfn range. but memmap
		 * can be created for invalid pages (for alignment)
		 * check here not to call set_pageblock_migratetype() against
		 * pfn out of zone.
		 */
		if ((z->zone_start_pfn <= pfn)
		    && (pfn < zone_end_pfn(z))
		    && !(pfn & (pageblock_nr_pages - 1)))
			set_pageblock_migratetype(page, MIGRATE_MOVABLE);

		INIT_LIST_HEAD(&page->lru);
#ifdef WANT_PAGE_VIRTUAL
		/* The shift won't overflow because ZONE_NORMAL is below 4G. */
		if (!is_highmem_idx(zone))
			set_page_address(page, __va(pfn << PAGE_SHIFT));
#endif
	}
}

static void __meminit zone_init_free_lists(struct zone *zone)
{
	unsigned int order, t;
	for_each_migratetype_order(order, t) {
		INIT_LIST_HEAD(&zone->free_area[order].free_list[t]);
		zone->free_area[order].nr_free = 0;
	}
}

#ifndef __HAVE_ARCH_MEMMAP_INIT
#define memmap_init(size, nid, zone, start_pfn) \
	memmap_init_zone((size), (nid), (zone), (start_pfn), MEMMAP_EARLY)
#endif

static int zone_batchsize(struct zone *zone)
{
#ifdef CONFIG_MMU
	int batch;

	/*
	 * The per-cpu-pages pools are set to around 1000th of the
	 * size of the zone.  But no more than 1/2 of a meg.
	 *
	 * OK, so we don't know how big the cache is.  So guess.
	 */
	batch = zone->managed_pages / 1024;
	if (batch * PAGE_SIZE > 512 * 1024)
		batch = (512 * 1024) / PAGE_SIZE;
	batch /= 4;		/* We effectively *= 4 below */
	if (batch < 1)
		batch = 1;

	/*
	 * Clamp the batch to a 2^n - 1 value. Having a power
	 * of 2 value was found to be more likely to have
	 * suboptimal cache aliasing properties in some cases.
	 *
	 * For example if 2 tasks are alternately allocating
	 * batches of pages, one task can end up with a lot
	 * of pages of one half of the possible page colors
	 * and the other with pages of the other colors.
	 */
	batch = rounddown_pow_of_two(batch + batch/2) - 1;

	return batch;

#else
	/* The deferral and batching of frees should be suppressed under NOMMU
	 * conditions.
	 *
	 * The problem is that NOMMU needs to be able to allocate large chunks
	 * of contiguous memory as there's no hardware page translation to
	 * assemble apparent contiguous memory from discontiguous pages.
	 *
	 * Queueing large contiguous runs of pages for batching, however,
	 * causes the pages to actually be freed in smaller chunks.  As there
	 * can be a significant delay between the individual batches being
	 * recycled, this leads to the once large chunks of space being
	 * fragmented and becoming unavailable for high-order allocations.
	 */
	return 0;
#endif
}

/*
 * pcp->high and pcp->batch values are related and dependent on one another:
 * ->batch must never be higher then ->high.
 * The following function updates them in a safe manner without read side
 * locking.
 *
 * Any new users of pcp->batch and pcp->high should ensure they can cope with
 * those fields changing asynchronously (acording the the above rule).
 *
 * mutex_is_locked(&pcp_batch_high_lock) required when calling this function
 * outside of boot time (or some other assurance that no concurrent updaters
 * exist).
 */
static void pageset_update(struct per_cpu_pages *pcp, unsigned long high,
		unsigned long batch)
{
       /* start with a fail safe value for batch */
	pcp->batch = 1;
	smp_wmb();

       /* Update high, then batch, in order */
	pcp->high = high;
	smp_wmb();

	pcp->batch = batch;
}

/* a companion to pageset_set_high() */
static void pageset_set_batch(struct per_cpu_pageset *p, unsigned long batch)
{
	pageset_update(&p->pcp, 6 * batch, max(1UL, 1 * batch));
}

static void pageset_init(struct per_cpu_pageset *p)
{
	struct per_cpu_pages *pcp;
	int migratetype;

	memset(p, 0, sizeof(*p));

	pcp = &p->pcp;
	pcp->count = 0;
	for (migratetype = 0; migratetype < MIGRATE_PCPTYPES; migratetype++)
		INIT_LIST_HEAD(&pcp->lists[migratetype]);
}

static void setup_pageset(struct per_cpu_pageset *p, unsigned long batch)
{
	pageset_init(p);
	pageset_set_batch(p, batch);
}

/*
 * pageset_set_high() sets the high water mark for hot per_cpu_pagelist
 * to the value high for the pageset p.
 */
static void pageset_set_high(struct per_cpu_pageset *p,
				unsigned long high)
{
	unsigned long batch = max(1UL, high / 4);
	if ((high / 4) > (PAGE_SHIFT * 8))
		batch = PAGE_SHIFT * 8;

	pageset_update(&p->pcp, high, batch);
}

static void pageset_set_high_and_batch(struct zone *zone,
				       struct per_cpu_pageset *pcp)
{
	if (percpu_pagelist_fraction)
		pageset_set_high(pcp,
			(zone->managed_pages /
				percpu_pagelist_fraction));
	else
		pageset_set_batch(pcp, zone_batchsize(zone));
}

static void __meminit zone_pageset_init(struct zone *zone, int cpu)
{
	struct per_cpu_pageset *pcp = per_cpu_ptr(zone->pageset, cpu);

	pageset_init(pcp);
	pageset_set_high_and_batch(zone, pcp);
}

static void __meminit setup_zone_pageset(struct zone *zone)
{
	int cpu;
	zone->pageset = alloc_percpu(struct per_cpu_pageset);
	for_each_possible_cpu(cpu)
		zone_pageset_init(zone, cpu);
}

/*
 * Allocate per cpu pagesets and initialize them.
 * Before this call only boot pagesets were available.
 */
void __init setup_per_cpu_pageset(void)
{
	struct zone *zone;

	for_each_populated_zone(zone)
		setup_zone_pageset(zone);
}

static noinline __init_refok
int zone_wait_table_init(struct zone *zone, unsigned long zone_size_pages)
{
	int i;
	size_t alloc_size;

	/*
	 * The per-page waitqueue mechanism uses hashed waitqueues
	 * per zone.
	 */
	zone->wait_table_hash_nr_entries =
		 wait_table_hash_nr_entries(zone_size_pages);
	zone->wait_table_bits =
		wait_table_bits(zone->wait_table_hash_nr_entries);
	alloc_size = zone->wait_table_hash_nr_entries
					* sizeof(wait_queue_head_t);

	if (!slab_is_available()) {
		zone->wait_table = (wait_queue_head_t *)
			memblock_virt_alloc_node_nopanic(
				alloc_size, zone->zone_pgdat->node_id);
	} else {
		/*
		 * This case means that a zone whose size was 0 gets new memory
		 * via memory hot-add.
		 * But it may be the case that a new node was hot-added.  In
		 * this case vmalloc() will not be able to use this new node's
		 * memory - this wait_table must be initialized to use this new
		 * node itself as well.
		 * To use this new node's memory, further consideration will be
		 * necessary.
		 */
		zone->wait_table = vmalloc(alloc_size);
	}
	if (!zone->wait_table)
		return -ENOMEM;

	for (i = 0; i < zone->wait_table_hash_nr_entries; ++i)
		init_waitqueue_head(zone->wait_table + i);

	return 0;
}

static __meminit void zone_pcp_init(struct zone *zone)
{
	/*
	 * per cpu subsystem is not up at this point. The following code
	 * relies on the ability of the linker to provide the
	 * offset of a (static) per cpu variable into the per cpu area.
	 */
	zone->pageset = &boot_pageset;

	if (populated_zone(zone))
		printk(KERN_DEBUG "  %s zone: %lu pages, LIFO batch:%u\n",
			zone->name, zone->present_pages,
					 zone_batchsize(zone));
}

int __meminit init_currently_empty_zone(struct zone *zone,
					unsigned long zone_start_pfn,
					unsigned long size,
					enum memmap_context context)
{
	struct pglist_data *pgdat = zone->zone_pgdat;
	int ret;
	ret = zone_wait_table_init(zone, size);
	if (ret)
		return ret;
	pgdat->nr_zones = zone_idx(zone) + 1;

	zone->zone_start_pfn = zone_start_pfn;

	mminit_dprintk(MMINIT_TRACE, "memmap_init",
			"Initialising map node %d zone %lu pfns %lu -> %lu\n",
			pgdat->node_id,
			(unsigned long)zone_idx(zone),
			zone_start_pfn, (zone_start_pfn + size));

	zone_init_free_lists(zone);

	return 0;
}

#ifdef CONFIG_HAVE_MEMBLOCK_NODE_MAP
#ifndef CONFIG_HAVE_ARCH_EARLY_PFN_TO_NID
/*
 * Required by SPARSEMEM. Given a PFN, return what node the PFN is on.
 * Architectures may implement their own version but if add_active_range()
 * was used and there are no special requirements, this is a convenient
 * alternative
 */
int __meminit __early_pfn_to_nid(unsigned long pfn)
{
	unsigned long start_pfn, end_pfn;
	int nid;
	/*
	 * NOTE: The following SMP-unsafe globals are only used early in boot
	 * when the kernel is running single-threaded.
	 */
	static unsigned long __meminitdata last_start_pfn, last_end_pfn;
	static int __meminitdata last_nid;

	if (last_start_pfn <= pfn && pfn < last_end_pfn)
		return last_nid;

	nid = memblock_search_pfn_nid(pfn, &start_pfn, &end_pfn);
	if (nid != -1) {
		last_start_pfn = start_pfn;
		last_end_pfn = end_pfn;
		last_nid = nid;
	}

	return nid;
}
#endif /* CONFIG_HAVE_ARCH_EARLY_PFN_TO_NID */

int __meminit early_pfn_to_nid(unsigned long pfn)
{
	int nid;

	nid = __early_pfn_to_nid(pfn);
	if (nid >= 0)
		return nid;
	/* just returns 0 */
	return 0;
}

#ifdef CONFIG_NODES_SPAN_OTHER_NODES
bool __meminit early_pfn_in_nid(unsigned long pfn, int node)
{
	int nid;

	nid = __early_pfn_to_nid(pfn);
	if (nid >= 0 && nid != node)
		return false;
	return true;
}
#endif

/**
 * free_bootmem_with_active_regions - Call memblock_free_early_nid for each active range
 * @nid: The node to free memory on. If MAX_NUMNODES, all nodes are freed.
 * @max_low_pfn: The highest PFN that will be passed to memblock_free_early_nid
 *
 * If an architecture guarantees that all ranges registered with
 * add_active_ranges() contain no holes and may be freed, this
 * this function may be used instead of calling memblock_free_early_nid()
 * manually.
 */
void __init free_bootmem_with_active_regions(int nid, unsigned long max_low_pfn)
{
	unsigned long start_pfn, end_pfn;
	int i, this_nid;

	for_each_mem_pfn_range(i, nid, &start_pfn, &end_pfn, &this_nid) {
		start_pfn = min(start_pfn, max_low_pfn);
		end_pfn = min(end_pfn, max_low_pfn);

		if (start_pfn < end_pfn)
			memblock_free_early_nid(PFN_PHYS(start_pfn),
					(end_pfn - start_pfn) << PAGE_SHIFT,
					this_nid);
	}
}

/**
 * sparse_memory_present_with_active_regions - Call memory_present for each active range
 * @nid: The node to call memory_present for. If MAX_NUMNODES, all nodes will be used.
 *
 * If an architecture guarantees that all ranges registered with
 * add_active_ranges() contain no holes and may be freed, this
 * function may be used instead of calling memory_present() manually.
 */
void __init sparse_memory_present_with_active_regions(int nid)
{
	unsigned long start_pfn, end_pfn;
	int i, this_nid;

	for_each_mem_pfn_range(i, nid, &start_pfn, &end_pfn, &this_nid)
		memory_present(this_nid, start_pfn, end_pfn);
}

/**
 * get_pfn_range_for_nid - Return the start and end page frames for a node
 * @nid: The nid to return the range for. If MAX_NUMNODES, the min and max PFN are returned.
 * @start_pfn: Passed by reference. On return, it will have the node start_pfn.
 * @end_pfn: Passed by reference. On return, it will have the node end_pfn.
 *
 * It returns the start and end page frame of a node based on information
 * provided by an arch calling add_active_range(). If called for a node
 * with no available memory, a warning is printed and the start and end
 * PFNs will be 0.
 */
void __meminit get_pfn_range_for_nid(unsigned int nid,
			unsigned long *start_pfn, unsigned long *end_pfn)
{
	unsigned long this_start_pfn, this_end_pfn;
	int i;

	*start_pfn = -1UL;
	*end_pfn = 0;

	for_each_mem_pfn_range(i, nid, &this_start_pfn, &this_end_pfn, NULL) {
		*start_pfn = min(*start_pfn, this_start_pfn);
		*end_pfn = max(*end_pfn, this_end_pfn);
	}

	if (*start_pfn == -1UL)
		*start_pfn = 0;
}

/*
 * This finds a zone that can be used for ZONE_MOVABLE pages. The
 * assumption is made that zones within a node are ordered in monotonic
 * increasing memory addresses so that the "highest" populated zone is used
 */
static void __init find_usable_zone_for_movable(void)
{
	int zone_index;
	for (zone_index = MAX_NR_ZONES - 1; zone_index >= 0; zone_index--) {
		if (zone_index == ZONE_MOVABLE)
			continue;

		if (arch_zone_highest_possible_pfn[zone_index] >
				arch_zone_lowest_possible_pfn[zone_index])
			break;
	}

	VM_BUG_ON(zone_index == -1);
	movable_zone = zone_index;
}

/*
 * The zone ranges provided by the architecture do not include ZONE_MOVABLE
 * because it is sized independent of architecture. Unlike the other zones,
 * the starting point for ZONE_MOVABLE is not fixed. It may be different
 * in each node depending on the size of each node and how evenly kernelcore
 * is distributed. This helper function adjusts the zone ranges
 * provided by the architecture for a given node by using the end of the
 * highest usable zone for ZONE_MOVABLE. This preserves the assumption that
 * zones within a node are in order of monotonic increases memory addresses
 */
static void __meminit adjust_zone_range_for_zone_movable(int nid,
					unsigned long zone_type,
					unsigned long node_start_pfn,
					unsigned long node_end_pfn,
					unsigned long *zone_start_pfn,
					unsigned long *zone_end_pfn)
{
	/* Only adjust if ZONE_MOVABLE is on this node */
	if (zone_movable_pfn[nid]) {
		/* Size ZONE_MOVABLE */
		if (zone_type == ZONE_MOVABLE) {
			*zone_start_pfn = zone_movable_pfn[nid];
			*zone_end_pfn = min(node_end_pfn,
				arch_zone_highest_possible_pfn[movable_zone]);

		/* Adjust for ZONE_MOVABLE starting within this range */
		} else if (*zone_start_pfn < zone_movable_pfn[nid] &&
				*zone_end_pfn > zone_movable_pfn[nid]) {
			*zone_end_pfn = zone_movable_pfn[nid];

		/* Check if this whole range is within ZONE_MOVABLE */
		} else if (*zone_start_pfn >= zone_movable_pfn[nid])
			*zone_start_pfn = *zone_end_pfn;
	}
}

/*
 * Return the number of pages a zone spans in a node, including holes
 * present_pages = zone_spanned_pages_in_node() - zone_absent_pages_in_node()
 */
static unsigned long __meminit zone_spanned_pages_in_node(int nid,
					unsigned long zone_type,
					unsigned long node_start_pfn,
					unsigned long node_end_pfn,
					unsigned long *ignored)
{
	unsigned long zone_start_pfn, zone_end_pfn;

	/* Get the start and end of the zone */
	zone_start_pfn = arch_zone_lowest_possible_pfn[zone_type];
	zone_end_pfn = arch_zone_highest_possible_pfn[zone_type];
	adjust_zone_range_for_zone_movable(nid, zone_type,
				node_start_pfn, node_end_pfn,
				&zone_start_pfn, &zone_end_pfn);

	/* Check that this node has pages within the zone's required range */
	if (zone_end_pfn < node_start_pfn || zone_start_pfn > node_end_pfn)
		return 0;

	/* Move the zone boundaries inside the node if necessary */
	zone_end_pfn = min(zone_end_pfn, node_end_pfn);
	zone_start_pfn = max(zone_start_pfn, node_start_pfn);

	/* Return the spanned pages */
	return zone_end_pfn - zone_start_pfn;
}

/*
 * Return the number of holes in a range on a node. If nid is MAX_NUMNODES,
 * then all holes in the requested range will be accounted for.
 */
unsigned long __meminit __absent_pages_in_range(int nid,
				unsigned long range_start_pfn,
				unsigned long range_end_pfn)
{
	unsigned long nr_absent = range_end_pfn - range_start_pfn;
	unsigned long start_pfn, end_pfn;
	int i;

	for_each_mem_pfn_range(i, nid, &start_pfn, &end_pfn, NULL) {
		start_pfn = clamp(start_pfn, range_start_pfn, range_end_pfn);
		end_pfn = clamp(end_pfn, range_start_pfn, range_end_pfn);
		nr_absent -= end_pfn - start_pfn;
	}
	return nr_absent;
}

/**
 * absent_pages_in_range - Return number of page frames in holes within a range
 * @start_pfn: The start PFN to start searching for holes
 * @end_pfn: The end PFN to stop searching for holes
 *
 * It returns the number of pages frames in memory holes within a range.
 */
unsigned long __init absent_pages_in_range(unsigned long start_pfn,
							unsigned long end_pfn)
{
	return __absent_pages_in_range(MAX_NUMNODES, start_pfn, end_pfn);
}

/* Return the number of page frames in holes in a zone on a node */
static unsigned long __meminit zone_absent_pages_in_node(int nid,
					unsigned long zone_type,
					unsigned long node_start_pfn,
					unsigned long node_end_pfn,
					unsigned long *ignored)
{
	unsigned long zone_low = arch_zone_lowest_possible_pfn[zone_type];
	unsigned long zone_high = arch_zone_highest_possible_pfn[zone_type];
	unsigned long zone_start_pfn, zone_end_pfn;

	zone_start_pfn = clamp(node_start_pfn, zone_low, zone_high);
	zone_end_pfn = clamp(node_end_pfn, zone_low, zone_high);

	adjust_zone_range_for_zone_movable(nid, zone_type,
			node_start_pfn, node_end_pfn,
			&zone_start_pfn, &zone_end_pfn);
	return __absent_pages_in_range(nid, zone_start_pfn, zone_end_pfn);
}

#else /* CONFIG_HAVE_MEMBLOCK_NODE_MAP */
static inline unsigned long __meminit zone_spanned_pages_in_node(int nid,
					unsigned long zone_type,
					unsigned long node_start_pfn,
					unsigned long node_end_pfn,
					unsigned long *zones_size)
{
	return zones_size[zone_type];
}

static inline unsigned long __meminit zone_absent_pages_in_node(int nid,
						unsigned long zone_type,
						unsigned long node_start_pfn,
						unsigned long node_end_pfn,
						unsigned long *zholes_size)
{
	if (!zholes_size)
		return 0;

	return zholes_size[zone_type];
}

#endif /* CONFIG_HAVE_MEMBLOCK_NODE_MAP */

static void __meminit calculate_node_totalpages(struct pglist_data *pgdat,
						unsigned long node_start_pfn,
						unsigned long node_end_pfn,
						unsigned long *zones_size,
						unsigned long *zholes_size)
{
	unsigned long realtotalpages, totalpages = 0;
	enum zone_type i;

	for (i = 0; i < MAX_NR_ZONES; i++)
		totalpages += zone_spanned_pages_in_node(pgdat->node_id, i,
							 node_start_pfn,
							 node_end_pfn,
							 zones_size);
	pgdat->node_spanned_pages = totalpages;

	realtotalpages = totalpages;
	for (i = 0; i < MAX_NR_ZONES; i++)
		realtotalpages -=
			zone_absent_pages_in_node(pgdat->node_id, i,
						  node_start_pfn, node_end_pfn,
						  zholes_size);
	pgdat->node_present_pages = realtotalpages;
	printk(KERN_DEBUG "On node %d totalpages: %lu\n", pgdat->node_id,
							realtotalpages);
}

#ifndef CONFIG_SPARSEMEM
/*
 * Calculate the size of the zone->blockflags rounded to an unsigned long
 * Start by making sure zonesize is a multiple of pageblock_order by rounding
 * up. Then use 1 NR_PAGEBLOCK_BITS worth of bits per pageblock, finally
 * round what is now in bits to nearest long in bits, then return it in
 * bytes.
 */
static unsigned long __init usemap_size(unsigned long zone_start_pfn, unsigned long zonesize)
{
	unsigned long usemapsize;

	zonesize += zone_start_pfn & (pageblock_nr_pages-1);
	usemapsize = roundup(zonesize, pageblock_nr_pages);
	usemapsize = usemapsize >> pageblock_order;
	usemapsize *= NR_PAGEBLOCK_BITS;
	usemapsize = roundup(usemapsize, 8 * sizeof(unsigned long));

	return usemapsize / 8;
}

static void __init setup_usemap(struct pglist_data *pgdat,
				struct zone *zone,
				unsigned long zone_start_pfn,
				unsigned long zonesize)
{
	unsigned long usemapsize = usemap_size(zone_start_pfn, zonesize);
	zone->pageblock_flags = NULL;
	if (usemapsize)
		zone->pageblock_flags =
			memblock_virt_alloc_node_nopanic(usemapsize,
							 pgdat->node_id);
}
#else
static inline void setup_usemap(struct pglist_data *pgdat, struct zone *zone,
				unsigned long zone_start_pfn, unsigned long zonesize) {}
#endif /* CONFIG_SPARSEMEM */

#ifdef CONFIG_HUGETLB_PAGE_SIZE_VARIABLE

/* Initialise the number of pages represented by NR_PAGEBLOCK_BITS */
void __paginginit set_pageblock_order(void)
{
	unsigned int order;

	/* Check that pageblock_nr_pages has not already been setup */
	if (pageblock_order)
		return;

	if (HPAGE_SHIFT > PAGE_SHIFT)
		order = HUGETLB_PAGE_ORDER;
	else
		order = MAX_ORDER - 1;

	/*
	 * Assume the largest contiguous order of interest is a huge page.
	 * This value may be variable depending on boot parameters on IA64 and
	 * powerpc.
	 */
	pageblock_order = order;
}
#else /* CONFIG_HUGETLB_PAGE_SIZE_VARIABLE */

/*
 * When CONFIG_HUGETLB_PAGE_SIZE_VARIABLE is not set, set_pageblock_order()
 * is unused as pageblock_order is set at compile-time. See
 * include/linux/pageblock-flags.h for the values of pageblock_order based on
 * the kernel config
 */
void __paginginit set_pageblock_order(void)
{
}

#endif /* CONFIG_HUGETLB_PAGE_SIZE_VARIABLE */

static unsigned long __paginginit calc_memmap_size(unsigned long spanned_pages,
						   unsigned long present_pages)
{
	unsigned long pages = spanned_pages;

	/*
	 * Provide a more accurate estimation if there are holes within
	 * the zone and SPARSEMEM is in use. If there are holes within the
	 * zone, each populated memory region may cost us one or two extra
	 * memmap pages due to alignment because memmap pages for each
	 * populated regions may not naturally algined on page boundary.
	 * So the (present_pages >> 4) heuristic is a tradeoff for that.
	 */
	if (spanned_pages > present_pages + (present_pages >> 4) &&
	    IS_ENABLED(CONFIG_SPARSEMEM))
		pages = present_pages;

	return PAGE_ALIGN(pages * sizeof(struct page)) >> PAGE_SHIFT;
}

/*
 * Set up the zone data structures:
 *   - mark all pages reserved
 *   - mark all memory queues empty
 *   - clear the memory bitmaps
 *
 * NOTE: pgdat should get zeroed by caller.
 */
static void __paginginit free_area_init_core(struct pglist_data *pgdat,
		unsigned long node_start_pfn, unsigned long node_end_pfn,
		unsigned long *zones_size, unsigned long *zholes_size)
{
	enum zone_type j;
	int nid = pgdat->node_id;
	unsigned long zone_start_pfn = pgdat->node_start_pfn;
	int ret;

	pgdat_resize_init(pgdat);
#ifdef CONFIG_NUMA_BALANCING
	spin_lock_init(&pgdat->numabalancing_migrate_lock);
	pgdat->numabalancing_migrate_nr_pages = 0;
	pgdat->numabalancing_migrate_next_window = jiffies;
#endif
	init_waitqueue_head(&pgdat->kswapd_wait);
	init_waitqueue_head(&pgdat->pfmemalloc_wait);
	pgdat_page_cgroup_init(pgdat);

	for (j = 0; j < MAX_NR_ZONES; j++) {
		struct zone *zone = pgdat->node_zones + j;
		unsigned long size, realsize, freesize, memmap_pages;

		size = zone_spanned_pages_in_node(nid, j, node_start_pfn,
						  node_end_pfn, zones_size);
		realsize = freesize = size - zone_absent_pages_in_node(nid, j,
								node_start_pfn,
								node_end_pfn,
								zholes_size);

		/*
		 * Adjust freesize so that it accounts for how much memory
		 * is used by this zone for memmap. This affects the watermark
		 * and per-cpu initialisations
		 */
		memmap_pages = calc_memmap_size(size, realsize);
		if (freesize >= memmap_pages) {
			freesize -= memmap_pages;
			if (memmap_pages)
				printk(KERN_DEBUG
				       "  %s zone: %lu pages used for memmap\n",
				       zone_names[j], memmap_pages);
		} else
			printk(KERN_WARNING
				"  %s zone: %lu pages exceeds freesize %lu\n",
				zone_names[j], memmap_pages, freesize);

		/* Account for reserved pages */
		if (j == 0 && freesize > dma_reserve) {
			freesize -= dma_reserve;
			printk(KERN_DEBUG "  %s zone: %lu pages reserved\n",
					zone_names[0], dma_reserve);
		}

		if (!is_highmem_idx(j))
			nr_kernel_pages += freesize;
		/* Charge for highmem memmap if there are enough kernel pages */
		else if (nr_kernel_pages > memmap_pages * 2)
			nr_kernel_pages -= memmap_pages;
		nr_all_pages += freesize;

		zone->spanned_pages = size;
		zone->present_pages = realsize;
		/*
		 * Set an approximate value for lowmem here, it will be adjusted
		 * when the bootmem allocator frees pages into the buddy system.
		 * And all highmem pages will be managed by the buddy system.
		 */
		zone->managed_pages = is_highmem_idx(j) ? realsize : freesize;
#ifdef CONFIG_NUMA
		zone->node = nid;
		zone->min_unmapped_pages = (freesize*sysctl_min_unmapped_ratio)
						/ 100;
		zone->min_slab_pages = (freesize * sysctl_min_slab_ratio) / 100;
#endif
		zone->name = zone_names[j];
		spin_lock_init(&zone->lock);
		spin_lock_init(&zone->lru_lock);
		zone_seqlock_init(zone);
		zone->zone_pgdat = pgdat;
		zone_pcp_init(zone);

		/* For bootup, initialized properly in watermark setup */
		mod_zone_page_state(zone, NR_ALLOC_BATCH, zone->managed_pages);

		lruvec_init(&zone->lruvec);
		if (!size)
			continue;

		set_pageblock_order();
		setup_usemap(pgdat, zone, zone_start_pfn, size);
		ret = init_currently_empty_zone(zone, zone_start_pfn,
						size, MEMMAP_EARLY);
		BUG_ON(ret);
		memmap_init(size, nid, j, zone_start_pfn);
		zone_start_pfn += size;
	}
}

static void __init_refok alloc_node_mem_map(struct pglist_data *pgdat)
{
	/* Skip empty nodes */
	if (!pgdat->node_spanned_pages)
		return;

#ifdef CONFIG_FLAT_NODE_MEM_MAP
	/* ia64 gets its own node_mem_map, before this, without bootmem */
	if (!pgdat->node_mem_map) {
		unsigned long size, start, end;
		struct page *map;

		/*
		 * The zone's endpoints aren't required to be MAX_ORDER
		 * aligned but the node_mem_map endpoints must be in order
		 * for the buddy allocator to function correctly.
		 */
		start = pgdat->node_start_pfn & ~(MAX_ORDER_NR_PAGES - 1);
		end = pgdat_end_pfn(pgdat);
		end = ALIGN(end, MAX_ORDER_NR_PAGES);
		size =  (end - start) * sizeof(struct page);
		map = alloc_remap(pgdat->node_id, size);
		if (!map)
			map = memblock_virt_alloc_node_nopanic(size,
							       pgdat->node_id);
		pgdat->node_mem_map = map + (pgdat->node_start_pfn - start);
	}
#ifndef CONFIG_NEED_MULTIPLE_NODES
	/*
	 * With no DISCONTIG, the global mem_map is just set as node 0's
	 */
	if (pgdat == NODE_DATA(0)) {
		mem_map = NODE_DATA(0)->node_mem_map;
#ifdef CONFIG_HAVE_MEMBLOCK_NODE_MAP
		if (page_to_pfn(mem_map) != pgdat->node_start_pfn)
			mem_map -= (pgdat->node_start_pfn - ARCH_PFN_OFFSET);
#endif /* CONFIG_HAVE_MEMBLOCK_NODE_MAP */
	}
#endif
#endif /* CONFIG_FLAT_NODE_MEM_MAP */
}

void __paginginit free_area_init_node(int nid, unsigned long *zones_size,
		unsigned long node_start_pfn, unsigned long *zholes_size)
{
	pg_data_t *pgdat = NODE_DATA(nid);
	unsigned long start_pfn = 0;
	unsigned long end_pfn = 0;

	/* pg_data_t should be reset to zero when it's allocated */
	WARN_ON(pgdat->nr_zones || pgdat->classzone_idx);

	pgdat->node_id = nid;
	pgdat->node_start_pfn = node_start_pfn;
	if (node_state(nid, N_MEMORY))
		init_zone_allows_reclaim(nid);
#ifdef CONFIG_HAVE_MEMBLOCK_NODE_MAP
	get_pfn_range_for_nid(nid, &start_pfn, &end_pfn);
#endif
	calculate_node_totalpages(pgdat, start_pfn, end_pfn,
				  zones_size, zholes_size);

	alloc_node_mem_map(pgdat);
#ifdef CONFIG_FLAT_NODE_MEM_MAP
	printk(KERN_DEBUG "free_area_init_node: node %d, pgdat %08lx, node_mem_map %08lx\n",
		nid, (unsigned long)pgdat,
		(unsigned long)pgdat->node_mem_map);
#endif

	free_area_init_core(pgdat, start_pfn, end_pfn,
			    zones_size, zholes_size);
}

#ifdef CONFIG_HAVE_MEMBLOCK_NODE_MAP

#if MAX_NUMNODES > 1
/*
 * Figure out the number of possible node ids.
 */
void __init setup_nr_node_ids(void)
{
	unsigned int node;
	unsigned int highest = 0;

	for_each_node_mask(node, node_possible_map)
		highest = node;
	nr_node_ids = highest + 1;
}
#endif

/**
 * node_map_pfn_alignment - determine the maximum internode alignment
 *
 * This function should be called after node map is populated and sorted.
 * It calculates the maximum power of two alignment which can distinguish
 * all the nodes.
 *
 * For example, if all nodes are 1GiB and aligned to 1GiB, the return value
 * would indicate 1GiB alignment with (1 << (30 - PAGE_SHIFT)).  If the
 * nodes are shifted by 256MiB, 256MiB.  Note that if only the last node is
 * shifted, 1GiB is enough and this function will indicate so.
 *
 * This is used to test whether pfn -> nid mapping of the chosen memory
 * model has fine enough granularity to avoid incorrect mapping for the
 * populated node map.
 *
 * Returns the determined alignment in pfn's.  0 if there is no alignment
 * requirement (single node).
 */
unsigned long __init node_map_pfn_alignment(void)
{
	unsigned long accl_mask = 0, last_end = 0;
	unsigned long start, end, mask;
	int last_nid = -1;
	int i, nid;

	for_each_mem_pfn_range(i, MAX_NUMNODES, &start, &end, &nid) {
		if (!start || last_nid < 0 || last_nid == nid) {
			last_nid = nid;
			last_end = end;
			continue;
		}

		/*
		 * Start with a mask granular enough to pin-point to the
		 * start pfn and tick off bits one-by-one until it becomes
		 * too coarse to separate the current node from the last.
		 */
		mask = ~((1 << __ffs(start)) - 1);
		while (mask && last_end <= (start & (mask << 1)))
			mask <<= 1;

		/* accumulate all internode masks */
		accl_mask |= mask;
	}

	/* convert mask to number of pages */
	return ~accl_mask + 1;
}

/* Find the lowest pfn for a node */
static unsigned long __init find_min_pfn_for_node(int nid)
{
	unsigned long min_pfn = ULONG_MAX;
	unsigned long start_pfn;
	int i;

	for_each_mem_pfn_range(i, nid, &start_pfn, NULL, NULL)
		min_pfn = min(min_pfn, start_pfn);

	if (min_pfn == ULONG_MAX) {
		printk(KERN_WARNING
			"Could not find start_pfn for node %d\n", nid);
		return 0;
	}

	return min_pfn;
}

/**
 * find_min_pfn_with_active_regions - Find the minimum PFN registered
 *
 * It returns the minimum PFN based on information provided via
 * add_active_range().
 */
unsigned long __init find_min_pfn_with_active_regions(void)
{
	return find_min_pfn_for_node(MAX_NUMNODES);
}

/*
 * early_calculate_totalpages()
 * Sum pages in active regions for movable zone.
 * Populate N_MEMORY for calculating usable_nodes.
 */
static unsigned long __init early_calculate_totalpages(void)
{
	unsigned long totalpages = 0;
	unsigned long start_pfn, end_pfn;
	int i, nid;

	for_each_mem_pfn_range(i, MAX_NUMNODES, &start_pfn, &end_pfn, &nid) {
		unsigned long pages = end_pfn - start_pfn;

		totalpages += pages;
		if (pages)
			node_set_state(nid, N_MEMORY);
	}
	return totalpages;
}

/*
 * Find the PFN the Movable zone begins in each node. Kernel memory
 * is spread evenly between nodes as long as the nodes have enough
 * memory. When they don't, some nodes will have more kernelcore than
 * others
 */
static void __init find_zone_movable_pfns_for_nodes(void)
{
	int i, nid;
	unsigned long usable_startpfn;
	unsigned long kernelcore_node, kernelcore_remaining;
	/* save the state before borrow the nodemask */
	nodemask_t saved_node_state = node_states[N_MEMORY];
	unsigned long totalpages = early_calculate_totalpages();
	int usable_nodes = nodes_weight(node_states[N_MEMORY]);
	struct memblock_type *type = &memblock.memory;

	/* Need to find movable_zone earlier when movable_node is specified. */
	find_usable_zone_for_movable();

	/*
	 * If movable_node is specified, ignore kernelcore and movablecore
	 * options.
	 */
	if (movable_node_is_enabled()) {
		for (i = 0; i < type->cnt; i++) {
			if (!memblock_is_hotpluggable(&type->regions[i]))
				continue;

			nid = type->regions[i].nid;

			usable_startpfn = PFN_DOWN(type->regions[i].base);
			zone_movable_pfn[nid] = zone_movable_pfn[nid] ?
				min(usable_startpfn, zone_movable_pfn[nid]) :
				usable_startpfn;
		}

		goto out2;
	}

	/*
	 * If movablecore=nn[KMG] was specified, calculate what size of
	 * kernelcore that corresponds so that memory usable for
	 * any allocation type is evenly spread. If both kernelcore
	 * and movablecore are specified, then the value of kernelcore
	 * will be used for required_kernelcore if it's greater than
	 * what movablecore would have allowed.
	 */
	if (required_movablecore) {
		unsigned long corepages;

		/*
		 * Round-up so that ZONE_MOVABLE is at least as large as what
		 * was requested by the user
		 */
		required_movablecore =
			roundup(required_movablecore, MAX_ORDER_NR_PAGES);
		corepages = totalpages - required_movablecore;

		required_kernelcore = max(required_kernelcore, corepages);
	}

	/* If kernelcore was not specified, there is no ZONE_MOVABLE */
	if (!required_kernelcore)
		goto out;

	/* usable_startpfn is the lowest possible pfn ZONE_MOVABLE can be at */
	usable_startpfn = arch_zone_lowest_possible_pfn[movable_zone];

restart:
	/* Spread kernelcore memory as evenly as possible throughout nodes */
	kernelcore_node = required_kernelcore / usable_nodes;
	for_each_node_state(nid, N_MEMORY) {
		unsigned long start_pfn, end_pfn;

		/*
		 * Recalculate kernelcore_node if the division per node
		 * now exceeds what is necessary to satisfy the requested
		 * amount of memory for the kernel
		 */
		if (required_kernelcore < kernelcore_node)
			kernelcore_node = required_kernelcore / usable_nodes;

		/*
		 * As the map is walked, we track how much memory is usable
		 * by the kernel using kernelcore_remaining. When it is
		 * 0, the rest of the node is usable by ZONE_MOVABLE
		 */
		kernelcore_remaining = kernelcore_node;

		/* Go through each range of PFNs within this node */
		for_each_mem_pfn_range(i, nid, &start_pfn, &end_pfn, NULL) {
			unsigned long size_pages;

			start_pfn = max(start_pfn, zone_movable_pfn[nid]);
			if (start_pfn >= end_pfn)
				continue;

			/* Account for what is only usable for kernelcore */
			if (start_pfn < usable_startpfn) {
				unsigned long kernel_pages;
				kernel_pages = min(end_pfn, usable_startpfn)
								- start_pfn;

				kernelcore_remaining -= min(kernel_pages,
							kernelcore_remaining);
				required_kernelcore -= min(kernel_pages,
							required_kernelcore);

				/* Continue if range is now fully accounted */
				if (end_pfn <= usable_startpfn) {

					/*
					 * Push zone_movable_pfn to the end so
					 * that if we have to rebalance
					 * kernelcore across nodes, we will
					 * not double account here
					 */
					zone_movable_pfn[nid] = end_pfn;
					continue;
				}
				start_pfn = usable_startpfn;
			}

			/*
			 * The usable PFN range for ZONE_MOVABLE is from
			 * start_pfn->end_pfn. Calculate size_pages as the
			 * number of pages used as kernelcore
			 */
			size_pages = end_pfn - start_pfn;
			if (size_pages > kernelcore_remaining)
				size_pages = kernelcore_remaining;
			zone_movable_pfn[nid] = start_pfn + size_pages;

			/*
			 * Some kernelcore has been met, update counts and
			 * break if the kernelcore for this node has been
			 * satisfied
			 */
			required_kernelcore -= min(required_kernelcore,
								size_pages);
			kernelcore_remaining -= size_pages;
			if (!kernelcore_remaining)
				break;
		}
	}

	/*
	 * If there is still required_kernelcore, we do another pass with one
	 * less node in the count. This will push zone_movable_pfn[nid] further
	 * along on the nodes that still have memory until kernelcore is
	 * satisfied
	 */
	usable_nodes--;
	if (usable_nodes && required_kernelcore > usable_nodes)
		goto restart;

out2:
	/* Align start of ZONE_MOVABLE on all nids to MAX_ORDER_NR_PAGES */
	for (nid = 0; nid < MAX_NUMNODES; nid++)
		zone_movable_pfn[nid] =
			roundup(zone_movable_pfn[nid], MAX_ORDER_NR_PAGES);

out:
	/* restore the node_state */
	node_states[N_MEMORY] = saved_node_state;
}

/* Any regular or high memory on that node ? */
static void check_for_memory(pg_data_t *pgdat, int nid)
{
	enum zone_type zone_type;

	if (N_MEMORY == N_NORMAL_MEMORY)
		return;

	for (zone_type = 0; zone_type <= ZONE_MOVABLE - 1; zone_type++) {
		struct zone *zone = &pgdat->node_zones[zone_type];
		if (populated_zone(zone)) {
			node_set_state(nid, N_HIGH_MEMORY);
			if (N_NORMAL_MEMORY != N_HIGH_MEMORY &&
			    zone_type <= ZONE_NORMAL)
				node_set_state(nid, N_NORMAL_MEMORY);
			break;
		}
	}
}

/**
 * free_area_init_nodes - Initialise all pg_data_t and zone data
 * @max_zone_pfn: an array of max PFNs for each zone
 *
 * This will call free_area_init_node() for each active node in the system.
 * Using the page ranges provided by add_active_range(), the size of each
 * zone in each node and their holes is calculated. If the maximum PFN
 * between two adjacent zones match, it is assumed that the zone is empty.
 * For example, if arch_max_dma_pfn == arch_max_dma32_pfn, it is assumed
 * that arch_max_dma32_pfn has no pages. It is also assumed that a zone
 * starts where the previous one ended. For example, ZONE_DMA32 starts
 * at arch_max_dma_pfn.
 */
void __init free_area_init_nodes(unsigned long *max_zone_pfn)
{
	unsigned long start_pfn, end_pfn;
	int i, nid;

	/* Record where the zone boundaries are */
	memset(arch_zone_lowest_possible_pfn, 0,
				sizeof(arch_zone_lowest_possible_pfn));
	memset(arch_zone_highest_possible_pfn, 0,
				sizeof(arch_zone_highest_possible_pfn));
	arch_zone_lowest_possible_pfn[0] = find_min_pfn_with_active_regions();
	arch_zone_highest_possible_pfn[0] = max_zone_pfn[0];
	for (i = 1; i < MAX_NR_ZONES; i++) {
		if (i == ZONE_MOVABLE)
			continue;
		arch_zone_lowest_possible_pfn[i] =
			arch_zone_highest_possible_pfn[i-1];
		arch_zone_highest_possible_pfn[i] =
			max(max_zone_pfn[i], arch_zone_lowest_possible_pfn[i]);
	}
	arch_zone_lowest_possible_pfn[ZONE_MOVABLE] = 0;
	arch_zone_highest_possible_pfn[ZONE_MOVABLE] = 0;

	/* Find the PFNs that ZONE_MOVABLE begins at in each node */
	memset(zone_movable_pfn, 0, sizeof(zone_movable_pfn));
	find_zone_movable_pfns_for_nodes();

	/* Print out the zone ranges */
	printk("Zone ranges:\n");
	for (i = 0; i < MAX_NR_ZONES; i++) {
		if (i == ZONE_MOVABLE)
			continue;
		printk(KERN_CONT "  %-8s ", zone_names[i]);
		if (arch_zone_lowest_possible_pfn[i] ==
				arch_zone_highest_possible_pfn[i])
			printk(KERN_CONT "empty\n");
		else
			printk(KERN_CONT "[mem %0#10lx-%0#10lx]\n",
				arch_zone_lowest_possible_pfn[i] << PAGE_SHIFT,
				(arch_zone_highest_possible_pfn[i]
					<< PAGE_SHIFT) - 1);
	}

	/* Print out the PFNs ZONE_MOVABLE begins at in each node */
	printk("Movable zone start for each node\n");
	for (i = 0; i < MAX_NUMNODES; i++) {
		if (zone_movable_pfn[i])
			printk("  Node %d: %#010lx\n", i,
			       zone_movable_pfn[i] << PAGE_SHIFT);
	}

	/* Print out the early node map */
	printk("Early memory node ranges\n");
	for_each_mem_pfn_range(i, MAX_NUMNODES, &start_pfn, &end_pfn, &nid)
		printk("  node %3d: [mem %#010lx-%#010lx]\n", nid,
		       start_pfn << PAGE_SHIFT, (end_pfn << PAGE_SHIFT) - 1);

	/* Initialise every node */
	mminit_verify_pageflags_layout();
	setup_nr_node_ids();
	for_each_online_node(nid) {
		pg_data_t *pgdat = NODE_DATA(nid);
		free_area_init_node(nid, NULL,
				find_min_pfn_for_node(nid), NULL);

		/* Any memory on that node */
		if (pgdat->node_present_pages)
			node_set_state(nid, N_MEMORY);
		check_for_memory(pgdat, nid);
	}
}

static int __init cmdline_parse_core(char *p, unsigned long *core)
{
	unsigned long long coremem;
	if (!p)
		return -EINVAL;

	coremem = memparse(p, &p);
	*core = coremem >> PAGE_SHIFT;

	/* Paranoid check that UL is enough for the coremem value */
	WARN_ON((coremem >> PAGE_SHIFT) > ULONG_MAX);

	return 0;
}

/*
 * kernelcore=size sets the amount of memory for use for allocations that
 * cannot be reclaimed or migrated.
 */
static int __init cmdline_parse_kernelcore(char *p)
{
	return cmdline_parse_core(p, &required_kernelcore);
}

/*
 * movablecore=size sets the amount of memory for use for allocations that
 * can be reclaimed or migrated.
 */
static int __init cmdline_parse_movablecore(char *p)
{
	return cmdline_parse_core(p, &required_movablecore);
}

early_param("kernelcore", cmdline_parse_kernelcore);
early_param("movablecore", cmdline_parse_movablecore);

#endif /* CONFIG_HAVE_MEMBLOCK_NODE_MAP */

void adjust_managed_page_count(struct page *page, long count)
{
	spin_lock(&managed_page_count_lock);
	page_zone(page)->managed_pages += count;
	totalram_pages += count;
#ifdef CONFIG_HIGHMEM
	if (PageHighMem(page))
		totalhigh_pages += count;
#endif
	spin_unlock(&managed_page_count_lock);
}
EXPORT_SYMBOL(adjust_managed_page_count);

unsigned long free_reserved_area(void *start, void *end, int poison, char *s)
{
	void *pos;
	unsigned long pages = 0;

	start = (void *)PAGE_ALIGN((unsigned long)start);
	end = (void *)((unsigned long)end & PAGE_MASK);
	for (pos = start; pos < end; pos += PAGE_SIZE, pages++) {
		if ((unsigned int)poison <= 0xFF)
			memset(pos, poison, PAGE_SIZE);
		free_reserved_page(virt_to_page(pos));
	}

	if (pages && s)
		pr_info("Freeing %s memory: %ldK (%p - %p)\n",
			s, pages << (PAGE_SHIFT - 10), start, end);

	return pages;
}
EXPORT_SYMBOL(free_reserved_area);

#ifdef	CONFIG_HIGHMEM
void free_highmem_page(struct page *page)
{
	__free_reserved_page(page);
	totalram_pages++;
	page_zone(page)->managed_pages++;
	totalhigh_pages++;
}
#endif


void __init mem_init_print_info(const char *str)
{
	unsigned long physpages, codesize, datasize, rosize, bss_size;
	unsigned long init_code_size, init_data_size;

	physpages = get_num_physpages();
	codesize = _etext - _stext;
	datasize = _edata - _sdata;
	rosize = __end_rodata - __start_rodata;
	bss_size = __bss_stop - __bss_start;
	init_data_size = __init_end - __init_begin;
	init_code_size = _einittext - _sinittext;

	/*
	 * Detect special cases and adjust section sizes accordingly:
	 * 1) .init.* may be embedded into .data sections
	 * 2) .init.text.* may be out of [__init_begin, __init_end],
	 *    please refer to arch/tile/kernel/vmlinux.lds.S.
	 * 3) .rodata.* may be embedded into .text or .data sections.
	 */
#define adj_init_size(start, end, size, pos, adj) \
	do { \
		if (start <= pos && pos < end && size > adj) \
			size -= adj; \
	} while (0)

	adj_init_size(__init_begin, __init_end, init_data_size,
		     _sinittext, init_code_size);
	adj_init_size(_stext, _etext, codesize, _sinittext, init_code_size);
	adj_init_size(_sdata, _edata, datasize, __init_begin, init_data_size);
	adj_init_size(_stext, _etext, codesize, __start_rodata, rosize);
	adj_init_size(_sdata, _edata, datasize, __start_rodata, rosize);

#undef	adj_init_size

	printk("Memory: %luK/%luK available "
	       "(%luK kernel code, %luK rwdata, %luK rodata, "
	       "%luK init, %luK bss, %luK reserved"
#ifdef	CONFIG_HIGHMEM
	       ", %luK highmem"
#endif
	       "%s%s)\n",
	       nr_free_pages() << (PAGE_SHIFT-10), physpages << (PAGE_SHIFT-10),
	       codesize >> 10, datasize >> 10, rosize >> 10,
	       (init_data_size + init_code_size) >> 10, bss_size >> 10,
	       (physpages - totalram_pages) << (PAGE_SHIFT-10),
#ifdef	CONFIG_HIGHMEM
	       totalhigh_pages << (PAGE_SHIFT-10),
#endif
	       str ? ", " : "", str ? str : "");
}

/**
 * set_dma_reserve - set the specified number of pages reserved in the first zone
 * @new_dma_reserve: The number of pages to mark reserved
 *
 * The per-cpu batchsize and zone watermarks are determined by present_pages.
 * In the DMA zone, a significant percentage may be consumed by kernel image
 * and other unfreeable allocations which can skew the watermarks badly. This
 * function may optionally be used to account for unfreeable pages in the
 * first zone (e.g., ZONE_DMA). The effect will be lower watermarks and
 * smaller per-cpu batchsize.
 */
void __init set_dma_reserve(unsigned long new_dma_reserve)
{
	dma_reserve = new_dma_reserve;
}

void __init free_area_init(unsigned long *zones_size)
{
	free_area_init_node(0, zones_size,
			__pa(PAGE_OFFSET) >> PAGE_SHIFT, NULL);
}

static int page_alloc_cpu_notify(struct notifier_block *self,
				 unsigned long action, void *hcpu)
{
	int cpu = (unsigned long)hcpu;

	if (action == CPU_DEAD || action == CPU_DEAD_FROZEN) {
		lru_add_drain_cpu(cpu);
		drain_pages(cpu);

		/*
		 * Spill the event counters of the dead processor
		 * into the current processors event counters.
		 * This artificially elevates the count of the current
		 * processor.
		 */
		vm_events_fold_cpu(cpu);

		/*
		 * Zero the differential counters of the dead processor
		 * so that the vm statistics are consistent.
		 *
		 * This is only okay since the processor is dead and cannot
		 * race with what we are doing.
		 */
		cpu_vm_stats_fold(cpu);
	}
	return NOTIFY_OK;
}

void __init page_alloc_init(void)
{
	hotcpu_notifier(page_alloc_cpu_notify, 0);
	local_irq_lock_init(pa_lock);
}

/*
 * calculate_totalreserve_pages - called when sysctl_lower_zone_reserve_ratio
 *	or min_free_kbytes changes.
 */
static void calculate_totalreserve_pages(void)
{
	struct pglist_data *pgdat;
	unsigned long reserve_pages = 0;
	enum zone_type i, j;

	for_each_online_pgdat(pgdat) {
		for (i = 0; i < MAX_NR_ZONES; i++) {
			struct zone *zone = pgdat->node_zones + i;
			long max = 0;

			/* Find valid and maximum lowmem_reserve in the zone */
			for (j = i; j < MAX_NR_ZONES; j++) {
				if (zone->lowmem_reserve[j] > max)
					max = zone->lowmem_reserve[j];
			}

			/* we treat the high watermark as reserved pages. */
			max += high_wmark_pages(zone);

			if (max > zone->managed_pages)
				max = zone->managed_pages;
			reserve_pages += max;
			/*
			 * Lowmem reserves are not available to
			 * GFP_HIGHUSER page cache allocations and
			 * kswapd tries to balance zones to their high
			 * watermark.  As a result, neither should be
			 * regarded as dirtyable memory, to prevent a
			 * situation where reclaim has to clean pages
			 * in order to balance the zones.
			 */
			zone->dirty_balance_reserve = max;
		}
	}
	dirty_balance_reserve = reserve_pages;
	totalreserve_pages = reserve_pages;
}

/*
 * setup_per_zone_lowmem_reserve - called whenever
 *	sysctl_lower_zone_reserve_ratio changes.  Ensures that each zone
 *	has a correct pages reserved value, so an adequate number of
 *	pages are left in the zone after a successful __alloc_pages().
 */
static void setup_per_zone_lowmem_reserve(void)
{
	struct pglist_data *pgdat;
	enum zone_type j, idx;

	for_each_online_pgdat(pgdat) {
		for (j = 0; j < MAX_NR_ZONES; j++) {
			struct zone *zone = pgdat->node_zones + j;
			unsigned long managed_pages = zone->managed_pages;

			zone->lowmem_reserve[j] = 0;

			idx = j;
			while (idx) {
				struct zone *lower_zone;

				idx--;

				if (sysctl_lowmem_reserve_ratio[idx] < 1)
					sysctl_lowmem_reserve_ratio[idx] = 1;

				lower_zone = pgdat->node_zones + idx;
				lower_zone->lowmem_reserve[j] = managed_pages /
					sysctl_lowmem_reserve_ratio[idx];
				managed_pages += lower_zone->managed_pages;
			}
		}
	}

	/* update totalreserve_pages */
	calculate_totalreserve_pages();
}

static void __setup_per_zone_wmarks(void)
{
	unsigned long pages_min = min_free_kbytes >> (PAGE_SHIFT - 10);
	unsigned long lowmem_pages = 0;
	struct zone *zone;
	unsigned long flags;

	/* Calculate total number of !ZONE_HIGHMEM pages */
	for_each_zone(zone) {
		if (!is_highmem(zone))
			lowmem_pages += zone->managed_pages;
	}

	for_each_zone(zone) {
		u64 tmp;

		spin_lock_irqsave(&zone->lock, flags);
		tmp = (u64)pages_min * zone->managed_pages;
		do_div(tmp, lowmem_pages);
		if (is_highmem(zone)) {
			/*
			 * __GFP_HIGH and PF_MEMALLOC allocations usually don't
			 * need highmem pages, so cap pages_min to a small
			 * value here.
			 *
			 * The WMARK_HIGH-WMARK_LOW and (WMARK_LOW-WMARK_MIN)
			 * deltas controls asynch page reclaim, and so should
			 * not be capped for highmem.
			 */
			unsigned long min_pages;

			min_pages = zone->managed_pages / 1024;
			min_pages = clamp(min_pages, SWAP_CLUSTER_MAX, 128UL);
			zone->watermark[WMARK_MIN] = min_pages;
		} else {
			/*
			 * If it's a lowmem zone, reserve a number of pages
			 * proportionate to the zone's size.
			 */
			zone->watermark[WMARK_MIN] = tmp;
		}

		zone->watermark[WMARK_LOW]  = min_wmark_pages(zone) + (tmp >> 2);
		zone->watermark[WMARK_HIGH] = min_wmark_pages(zone) + (tmp >> 1);

		__mod_zone_page_state(zone, NR_ALLOC_BATCH,
			high_wmark_pages(zone) - low_wmark_pages(zone) -
			atomic_long_read(&zone->vm_stat[NR_ALLOC_BATCH]));

		setup_zone_migrate_reserve(zone);
		spin_unlock_irqrestore(&zone->lock, flags);
	}

	/* update totalreserve_pages */
	calculate_totalreserve_pages();
}

/**
 * setup_per_zone_wmarks - called when min_free_kbytes changes
 * or when memory is hot-{added|removed}
 *
 * Ensures that the watermark[min,low,high] values for each zone are set
 * correctly with respect to min_free_kbytes.
 */
void setup_per_zone_wmarks(void)
{
	mutex_lock(&zonelists_mutex);
	__setup_per_zone_wmarks();
	mutex_unlock(&zonelists_mutex);
}

/*
 * The inactive anon list should be small enough that the VM never has to
 * do too much work, but large enough that each inactive page has a chance
 * to be referenced again before it is swapped out.
 *
 * The inactive_anon ratio is the target ratio of ACTIVE_ANON to
 * INACTIVE_ANON pages on this zone's LRU, maintained by the
 * pageout code. A zone->inactive_ratio of 3 means 3:1 or 25% of
 * the anonymous pages are kept on the inactive list.
 *
 * total     target    max
 * memory    ratio     inactive anon
 * -------------------------------------
 *   10MB       1         5MB
 *  100MB       1        50MB
 *    1GB       3       250MB
 *   10GB      10       0.9GB
 *  100GB      31         3GB
 *    1TB     101        10GB
 *   10TB     320        32GB
 */
static void __meminit calculate_zone_inactive_ratio(struct zone *zone)
{
	unsigned int gb, ratio;

	/* Zone size in gigabytes */
	gb = zone->managed_pages >> (30 - PAGE_SHIFT);
	if (gb)
		ratio = int_sqrt(10 * gb);
	else
		ratio = 1;

	zone->inactive_ratio = ratio;
}

static void __meminit setup_per_zone_inactive_ratio(void)
{
	struct zone *zone;

	for_each_zone(zone)
		calculate_zone_inactive_ratio(zone);
}

/*
 * Initialise min_free_kbytes.
 *
 * For small machines we want it small (128k min).  For large machines
 * we want it large (64MB max).  But it is not linear, because network
 * bandwidth does not increase linearly with machine size.  We use
 *
 *	min_free_kbytes = 4 * sqrt(lowmem_kbytes), for better accuracy:
 *	min_free_kbytes = sqrt(lowmem_kbytes * 16)
 *
 * which yields
 *
 * 16MB:	512k
 * 32MB:	724k
 * 64MB:	1024k
 * 128MB:	1448k
 * 256MB:	2048k
 * 512MB:	2896k
 * 1024MB:	4096k
 * 2048MB:	5792k
 * 4096MB:	8192k
 * 8192MB:	11584k
 * 16384MB:	16384k
 */
int __meminit init_per_zone_wmark_min(void)
{
	unsigned long lowmem_kbytes;
	int new_min_free_kbytes;

	lowmem_kbytes = nr_free_buffer_pages() * (PAGE_SIZE >> 10);
	new_min_free_kbytes = int_sqrt(lowmem_kbytes * 16);

	if (new_min_free_kbytes > user_min_free_kbytes) {
		min_free_kbytes = new_min_free_kbytes;
		if (min_free_kbytes < 128)
			min_free_kbytes = 128;
		if (min_free_kbytes > 65536)
			min_free_kbytes = 65536;
	} else {
		pr_warn("min_free_kbytes is not updated to %d because user defined value %d is preferred\n",
				new_min_free_kbytes, user_min_free_kbytes);
	}
	setup_per_zone_wmarks();
	refresh_zone_stat_thresholds();
	setup_per_zone_lowmem_reserve();
	setup_per_zone_inactive_ratio();
	return 0;
}
module_init(init_per_zone_wmark_min)

/*
 * min_free_kbytes_sysctl_handler - just a wrapper around proc_dointvec() so
 *	that we can call two helper functions whenever min_free_kbytes
 *	changes.
 */
int min_free_kbytes_sysctl_handler(ctl_table *table, int write,
	void __user *buffer, size_t *length, loff_t *ppos)
{
	int rc;

	rc = proc_dointvec_minmax(table, write, buffer, length, ppos);
	if (rc)
		return rc;

	if (write) {
		user_min_free_kbytes = min_free_kbytes;
		setup_per_zone_wmarks();
	}
	return 0;
}

#ifdef CONFIG_NUMA
int sysctl_min_unmapped_ratio_sysctl_handler(ctl_table *table, int write,
	void __user *buffer, size_t *length, loff_t *ppos)
{
	struct zone *zone;
	int rc;

	rc = proc_dointvec_minmax(table, write, buffer, length, ppos);
	if (rc)
		return rc;

	for_each_zone(zone)
		zone->min_unmapped_pages = (zone->managed_pages *
				sysctl_min_unmapped_ratio) / 100;
	return 0;
}

int sysctl_min_slab_ratio_sysctl_handler(ctl_table *table, int write,
	void __user *buffer, size_t *length, loff_t *ppos)
{
	struct zone *zone;
	int rc;

	rc = proc_dointvec_minmax(table, write, buffer, length, ppos);
	if (rc)
		return rc;

	for_each_zone(zone)
		zone->min_slab_pages = (zone->managed_pages *
				sysctl_min_slab_ratio) / 100;
	return 0;
}
#endif

/*
 * lowmem_reserve_ratio_sysctl_handler - just a wrapper around
 *	proc_dointvec() so that we can call setup_per_zone_lowmem_reserve()
 *	whenever sysctl_lowmem_reserve_ratio changes.
 *
 * The reserve ratio obviously has absolutely no relation with the
 * minimum watermarks. The lowmem reserve ratio can only make sense
 * if in function of the boot time zone sizes.
 */
int lowmem_reserve_ratio_sysctl_handler(ctl_table *table, int write,
	void __user *buffer, size_t *length, loff_t *ppos)
{
	proc_dointvec_minmax(table, write, buffer, length, ppos);
	setup_per_zone_lowmem_reserve();
	return 0;
}

/*
 * percpu_pagelist_fraction - changes the pcp->high for each zone on each
 * cpu.  It is the fraction of total pages in each zone that a hot per cpu
 * pagelist can have before it gets flushed back to buddy allocator.
 */
int percpu_pagelist_fraction_sysctl_handler(ctl_table *table, int write,
	void __user *buffer, size_t *length, loff_t *ppos)
{
	struct zone *zone;
	int old_percpu_pagelist_fraction;
	int ret;

	mutex_lock(&pcp_batch_high_lock);
	old_percpu_pagelist_fraction = percpu_pagelist_fraction;

	ret = proc_dointvec_minmax(table, write, buffer, length, ppos);
	if (!write || ret < 0)
		goto out;

	/* Sanity checking to avoid pcp imbalance */
	if (percpu_pagelist_fraction &&
	    percpu_pagelist_fraction < MIN_PERCPU_PAGELIST_FRACTION) {
		percpu_pagelist_fraction = old_percpu_pagelist_fraction;
		ret = -EINVAL;
		goto out;
	}

	/* No change? */
	if (percpu_pagelist_fraction == old_percpu_pagelist_fraction)
		goto out;

	for_each_populated_zone(zone) {
		unsigned int cpu;

		for_each_possible_cpu(cpu)
			pageset_set_high_and_batch(zone,
					per_cpu_ptr(zone->pageset, cpu));
	}
out:
	mutex_unlock(&pcp_batch_high_lock);
	return ret;
}

int hashdist = HASHDIST_DEFAULT;

#ifdef CONFIG_NUMA
static int __init set_hashdist(char *str)
{
	if (!str)
		return 0;
	hashdist = simple_strtoul(str, &str, 0);
	return 1;
}
__setup("hashdist=", set_hashdist);
#endif

/*
 * allocate a large system hash table from bootmem
 * - it is assumed that the hash table must contain an exact power-of-2
 *   quantity of entries
 * - limit is the number of hash buckets, not the total allocation size
 */
void *__init alloc_large_system_hash(const char *tablename,
				     unsigned long bucketsize,
				     unsigned long numentries,
				     int scale,
				     int flags,
				     unsigned int *_hash_shift,
				     unsigned int *_hash_mask,
				     unsigned long low_limit,
				     unsigned long high_limit)
{
	unsigned long long max = high_limit;
	unsigned long log2qty, size;
	void *table = NULL;

	/* allow the kernel cmdline to have a say */
	if (!numentries) {
		/* round applicable memory size up to nearest megabyte */
		numentries = nr_kernel_pages;

		/* It isn't necessary when PAGE_SIZE >= 1MB */
		if (PAGE_SHIFT < 20)
			numentries = round_up(numentries, (1<<20)/PAGE_SIZE);

		/* limit to 1 bucket per 2^scale bytes of low memory */
		if (scale > PAGE_SHIFT)
			numentries >>= (scale - PAGE_SHIFT);
		else
			numentries <<= (PAGE_SHIFT - scale);

		/* Make sure we've got at least a 0-order allocation.. */
		if (unlikely(flags & HASH_SMALL)) {
			/* Makes no sense without HASH_EARLY */
			WARN_ON(!(flags & HASH_EARLY));
			if (!(numentries >> *_hash_shift)) {
				numentries = 1UL << *_hash_shift;
				BUG_ON(!numentries);
			}
		} else if (unlikely((numentries * bucketsize) < PAGE_SIZE))
			numentries = PAGE_SIZE / bucketsize;
	}
	numentries = roundup_pow_of_two(numentries);

	/* limit allocation size to 1/16 total memory by default */
	if (max == 0) {
		max = ((unsigned long long)nr_all_pages << PAGE_SHIFT) >> 4;
		do_div(max, bucketsize);
	}
	max = min(max, 0x80000000ULL);

	if (numentries < low_limit)
		numentries = low_limit;
	if (numentries > max)
		numentries = max;

	log2qty = ilog2(numentries);

	do {
		size = bucketsize << log2qty;
		if (flags & HASH_EARLY)
			table = memblock_virt_alloc_nopanic(size, 0);
		else if (hashdist)
			table = __vmalloc(size, GFP_ATOMIC, PAGE_KERNEL);
		else {
			/*
			 * If bucketsize is not a power-of-two, we may free
			 * some pages at the end of hash table which
			 * alloc_pages_exact() automatically does
			 */
			if (get_order(size) < MAX_ORDER) {
				table = alloc_pages_exact(size, GFP_ATOMIC);
				kmemleak_alloc(table, size, 1, GFP_ATOMIC);
			}
		}
	} while (!table && size > PAGE_SIZE && --log2qty);

	if (!table)
		panic("Failed to allocate %s hash table\n", tablename);

	printk(KERN_INFO "%s hash table entries: %ld (order: %d, %lu bytes)\n",
	       tablename,
	       (1UL << log2qty),
	       ilog2(size) - PAGE_SHIFT,
	       size);

	if (_hash_shift)
		*_hash_shift = log2qty;
	if (_hash_mask)
		*_hash_mask = (1 << log2qty) - 1;

	return table;
}

/* Return a pointer to the bitmap storing bits affecting a block of pages */
static inline unsigned long *get_pageblock_bitmap(struct zone *zone,
							unsigned long pfn)
{
#ifdef CONFIG_SPARSEMEM
	return __pfn_to_section(pfn)->pageblock_flags;
#else
	return zone->pageblock_flags;
#endif /* CONFIG_SPARSEMEM */
}

static inline int pfn_to_bitidx(struct zone *zone, unsigned long pfn)
{
#ifdef CONFIG_SPARSEMEM
	pfn &= (PAGES_PER_SECTION-1);
	return (pfn >> pageblock_order) * NR_PAGEBLOCK_BITS;
#else
	pfn = pfn - round_down(zone->zone_start_pfn, pageblock_nr_pages);
	return (pfn >> pageblock_order) * NR_PAGEBLOCK_BITS;
#endif /* CONFIG_SPARSEMEM */
}

/**
 * get_pageblock_flags_group - Return the requested group of flags for the pageblock_nr_pages block of pages
 * @page: The page within the block of interest
 * @start_bitidx: The first bit of interest to retrieve
 * @end_bitidx: The last bit of interest
 * returns pageblock_bits flags
 */
unsigned long get_pfnblock_flags_mask(struct page *page, unsigned long pfn,
					unsigned long end_bitidx,
					unsigned long mask)
{
	struct zone *zone;
	unsigned long *bitmap;
	unsigned long bitidx, word_bitidx;
	unsigned long word;

	zone = page_zone(page);
	bitmap = get_pageblock_bitmap(zone, pfn);
	bitidx = pfn_to_bitidx(zone, pfn);
	word_bitidx = bitidx / BITS_PER_LONG;
	bitidx &= (BITS_PER_LONG-1);

	word = bitmap[word_bitidx];
	bitidx += end_bitidx;
	return (word >> (BITS_PER_LONG - bitidx - 1)) & mask;
}

/**
 * set_pfnblock_flags_mask - Set the requested group of flags for a pageblock_nr_pages block of pages
 * @page: The page within the block of interest
 * @start_bitidx: The first bit of interest
 * @end_bitidx: The last bit of interest
 * @flags: The flags to set
 */
void set_pfnblock_flags_mask(struct page *page, unsigned long flags,
					unsigned long pfn,
					unsigned long end_bitidx,
					unsigned long mask)
{
	struct zone *zone;
	unsigned long *bitmap;
	unsigned long bitidx, word_bitidx;
	unsigned long old_word, word;

	BUILD_BUG_ON(NR_PAGEBLOCK_BITS != 4);

	zone = page_zone(page);
	bitmap = get_pageblock_bitmap(zone, pfn);
	bitidx = pfn_to_bitidx(zone, pfn);
	word_bitidx = bitidx / BITS_PER_LONG;
	bitidx &= (BITS_PER_LONG-1);

	VM_BUG_ON_PAGE(!zone_spans_pfn(zone, pfn), page);

	bitidx += end_bitidx;
	mask <<= (BITS_PER_LONG - bitidx - 1);
	flags <<= (BITS_PER_LONG - bitidx - 1);

	word = ACCESS_ONCE(bitmap[word_bitidx]);
	for (;;) {
		old_word = cmpxchg(&bitmap[word_bitidx], word, (word & ~mask) | flags);
		if (word == old_word)
			break;
		word = old_word;
	}
}

/*
 * This function checks whether pageblock includes unmovable pages or not.
 * If @count is not zero, it is okay to include less @count unmovable pages
 *
 * PageLRU check without isolation or lru_lock could race so that
 * MIGRATE_MOVABLE block might include unmovable pages. It means you can't
 * expect this function should be exact.
 */
bool has_unmovable_pages(struct zone *zone, struct page *page, int count,
			 bool skip_hwpoisoned_pages)
{
	unsigned long pfn, iter, found;
	int mt;

	/*
	 * For avoiding noise data, lru_add_drain_all() should be called
	 * If ZONE_MOVABLE, the zone never contains unmovable pages
	 */
	if (zone_idx(zone) == ZONE_MOVABLE)
		return false;
	mt = get_pageblock_migratetype(page);
	if (mt == MIGRATE_MOVABLE || is_migrate_cma(mt))
		return false;

	pfn = page_to_pfn(page);
	for (found = 0, iter = 0; iter < pageblock_nr_pages; iter++) {
		unsigned long check = pfn + iter;

		if (!pfn_valid_within(check))
			continue;

		page = pfn_to_page(check);

		/*
		 * Hugepages are not in LRU lists, but they're movable.
		 * We need not scan over tail pages bacause we don't
		 * handle each tail page individually in migration.
		 */
		if (PageHuge(page)) {
			iter = round_up(iter + 1, 1<<compound_order(page)) - 1;
			continue;
		}

		/*
		 * We can't use page_count without pin a page
		 * because another CPU can free compound page.
		 * This check already skips compound tails of THP
		 * because their page->_count is zero at all time.
		 */
		if (!atomic_read(&page->_count)) {
			if (PageBuddy(page))
				iter += (1 << page_order(page)) - 1;
			continue;
		}

		/*
		 * The HWPoisoned page may be not in buddy system, and
		 * page_count() is not 0.
		 */
		if (skip_hwpoisoned_pages && PageHWPoison(page))
			continue;

		if (!PageLRU(page))
			found++;
		/*
		 * If there are RECLAIMABLE pages, we need to check it.
		 * But now, memory offline itself doesn't call shrink_slab()
		 * and it still to be fixed.
		 */
		/*
		 * If the page is not RAM, page_count()should be 0.
		 * we don't need more check. This is an _used_ not-movable page.
		 *
		 * The problematic thing here is PG_reserved pages. PG_reserved
		 * is set to both of a memory hole page and a _used_ kernel
		 * page at boot.
		 */
		if (found > count)
			return true;
	}
	return false;
}

bool is_pageblock_removable_nolock(struct page *page)
{
	struct zone *zone;
	unsigned long pfn;

	/*
	 * We have to be careful here because we are iterating over memory
	 * sections which are not zone aware so we might end up outside of
	 * the zone but still within the section.
	 * We have to take care about the node as well. If the node is offline
	 * its NODE_DATA will be NULL - see page_zone.
	 */
	if (!node_online(page_to_nid(page)))
		return false;

	zone = page_zone(page);
	pfn = page_to_pfn(page);
	if (!zone_spans_pfn(zone, pfn))
		return false;

	return !has_unmovable_pages(zone, page, 0, true);
}

#ifdef CONFIG_CMA

static unsigned long pfn_max_align_down(unsigned long pfn)
{
	return pfn & ~(max_t(unsigned long, MAX_ORDER_NR_PAGES,
			     pageblock_nr_pages) - 1);
}

static unsigned long pfn_max_align_up(unsigned long pfn)
{
	return ALIGN(pfn, max_t(unsigned long, MAX_ORDER_NR_PAGES,
				pageblock_nr_pages));
}

/* [start, end) must belong to a single zone. */
static int __alloc_contig_migrate_range(struct compact_control *cc,
					unsigned long start, unsigned long end)
{
	/* This function is based on compact_zone() from compaction.c. */
	unsigned long nr_reclaimed;
	unsigned long pfn = start;
	unsigned int tries = 0;
	int ret = 0;

	migrate_prep();

	while (pfn < end || !list_empty(&cc->migratepages)) {
		if (fatal_signal_pending(current)) {
			ret = -EINTR;
			break;
		}

		if (list_empty(&cc->migratepages)) {
			cc->nr_migratepages = 0;
			pfn = isolate_migratepages_range(cc->zone, cc,
							 pfn, end, true);
			if (!pfn) {
				ret = -EINTR;
				break;
			}
			tries = 0;
		} else if (++tries == 5) {
			ret = ret < 0 ? ret : -EBUSY;
			break;
		}

		nr_reclaimed = reclaim_clean_pages_from_list(cc->zone,
							&cc->migratepages);
		cc->nr_migratepages -= nr_reclaimed;

		ret = migrate_pages(&cc->migratepages, alloc_migrate_target,
				    NULL, 0, cc->mode, MR_CMA);
	}
	if (ret < 0) {
		putback_movable_pages(&cc->migratepages);
		return ret;
	}
	return 0;
}

/**
 * alloc_contig_range() -- tries to allocate given range of pages
 * @start:	start PFN to allocate
 * @end:	one-past-the-last PFN to allocate
 * @migratetype:	migratetype of the underlaying pageblocks (either
 *			#MIGRATE_MOVABLE or #MIGRATE_CMA).  All pageblocks
 *			in range must have the same migratetype and it must
 *			be either of the two.
 *
 * The PFN range does not have to be pageblock or MAX_ORDER_NR_PAGES
 * aligned, however it's the caller's responsibility to guarantee that
 * we are the only thread that changes migrate type of pageblocks the
 * pages fall in.
 *
 * The PFN range must belong to a single zone.
 *
 * Returns zero on success or negative error code.  On success all
 * pages which PFN is in [start, end) are allocated for the caller and
 * need to be freed with free_contig_range().
 */
int alloc_contig_range(unsigned long start, unsigned long end,
		       unsigned migratetype)
{
	unsigned long outer_start, outer_end;
	int ret = 0, order;

	struct compact_control cc = {
		.nr_migratepages = 0,
		.order = -1,
		.zone = page_zone(pfn_to_page(start)),
		.mode = MIGRATE_SYNC,
		.ignore_skip_hint = true,
	};
	INIT_LIST_HEAD(&cc.migratepages);

	/*
	 * What we do here is we mark all pageblocks in range as
	 * MIGRATE_ISOLATE.  Because pageblock and max order pages may
	 * have different sizes, and due to the way page allocator
	 * work, we align the range to biggest of the two pages so
	 * that page allocator won't try to merge buddies from
	 * different pageblocks and change MIGRATE_ISOLATE to some
	 * other migration type.
	 *
	 * Once the pageblocks are marked as MIGRATE_ISOLATE, we
	 * migrate the pages from an unaligned range (ie. pages that
	 * we are interested in).  This will put all the pages in
	 * range back to page allocator as MIGRATE_ISOLATE.
	 *
	 * When this is done, we take the pages in range from page
	 * allocator removing them from the buddy system.  This way
	 * page allocator will never consider using them.
	 *
	 * This lets us mark the pageblocks back as
	 * MIGRATE_CMA/MIGRATE_MOVABLE so that free pages in the
	 * aligned range but not in the unaligned, original range are
	 * put back to page allocator so that buddy can use them.
	 */

	ret = start_isolate_page_range(pfn_max_align_down(start),
				       pfn_max_align_up(end), migratetype,
				       false);
	if (ret)
		return ret;

	ret = __alloc_contig_migrate_range(&cc, start, end);
	if (ret)
		goto done;

	/*
	 * Pages from [start, end) are within a MAX_ORDER_NR_PAGES
	 * aligned blocks that are marked as MIGRATE_ISOLATE.  What's
	 * more, all pages in [start, end) are free in page allocator.
	 * What we are going to do is to allocate all pages from
	 * [start, end) (that is remove them from page allocator).
	 *
	 * The only problem is that pages at the beginning and at the
	 * end of interesting range may be not aligned with pages that
	 * page allocator holds, ie. they can be part of higher order
	 * pages.  Because of this, we reserve the bigger range and
	 * once this is done free the pages we are not interested in.
	 *
	 * We don't have to hold zone->lock here because the pages are
	 * isolated thus they won't get removed from buddy.
	 */

	lru_add_drain_all();
	drain_all_pages();

	order = 0;
	outer_start = start;
	while (!PageBuddy(pfn_to_page(outer_start))) {
		if (++order >= MAX_ORDER) {
			ret = -EBUSY;
			goto done;
		}
		outer_start &= ~0UL << order;
	}

	/* Make sure the range is really isolated. */
	if (test_pages_isolated(outer_start, end, false)) {
		pr_warn("alloc_contig_range test_pages_isolated(%lx, %lx) failed\n",
		       outer_start, end);
		ret = -EBUSY;
		goto done;
	}


	/* Grab isolated pages from freelists. */
	outer_end = isolate_freepages_range(&cc, outer_start, end);
	if (!outer_end) {
		ret = -EBUSY;
		goto done;
	}

	/* Free head and tail (if any) */
	if (start != outer_start)
		free_contig_range(outer_start, start - outer_start);
	if (end != outer_end)
		free_contig_range(end, outer_end - end);

done:
	undo_isolate_page_range(pfn_max_align_down(start),
				pfn_max_align_up(end), migratetype);
	return ret;
}

void free_contig_range(unsigned long pfn, unsigned nr_pages)
{
	unsigned int count = 0;

	for (; nr_pages--; pfn++) {
		struct page *page = pfn_to_page(pfn);

		count += page_count(page) != 1;
		__free_page(page);
	}
	WARN(count != 0, "%d pages are still in use!\n", count);
}
#endif

#ifdef CONFIG_MEMORY_HOTPLUG
/*
 * The zone indicated has a new number of managed_pages; batch sizes and percpu
 * page high values need to be recalulated.
 */
void __meminit zone_pcp_update(struct zone *zone)
{
	unsigned cpu;
	mutex_lock(&pcp_batch_high_lock);
	for_each_possible_cpu(cpu)
		pageset_set_high_and_batch(zone,
				per_cpu_ptr(zone->pageset, cpu));
	mutex_unlock(&pcp_batch_high_lock);
}
#endif

void zone_pcp_reset(struct zone *zone)
{
	unsigned long flags;
	int cpu;
	struct per_cpu_pageset *pset;

	/* avoid races with drain_pages()  */
	local_lock_irqsave(pa_lock, flags);
	if (zone->pageset != &boot_pageset) {
		for_each_online_cpu(cpu) {
			pset = per_cpu_ptr(zone->pageset, cpu);
			drain_zonestat(zone, pset);
		}
		free_percpu(zone->pageset);
		zone->pageset = &boot_pageset;
	}
	local_unlock_irqrestore(pa_lock, flags);
}

#ifdef CONFIG_MEMORY_HOTREMOVE
/*
 * All pages in the range must be isolated before calling this.
 */
void
__offline_isolated_pages(unsigned long start_pfn, unsigned long end_pfn)
{
	struct page *page;
	struct zone *zone;
	unsigned int order, i;
	unsigned long pfn;
	unsigned long flags;
	/* find the first valid pfn */
	for (pfn = start_pfn; pfn < end_pfn; pfn++)
		if (pfn_valid(pfn))
			break;
	if (pfn == end_pfn)
		return;
	zone = page_zone(pfn_to_page(pfn));
	spin_lock_irqsave(&zone->lock, flags);
	pfn = start_pfn;
	while (pfn < end_pfn) {
		if (!pfn_valid(pfn)) {
			pfn++;
			continue;
		}
		page = pfn_to_page(pfn);
		/*
		 * The HWPoisoned page may be not in buddy system, and
		 * page_count() is not 0.
		 */
		if (unlikely(!PageBuddy(page) && PageHWPoison(page))) {
			pfn++;
			SetPageReserved(page);
			continue;
		}

		BUG_ON(page_count(page));
		BUG_ON(!PageBuddy(page));
		order = page_order(page);
#ifdef CONFIG_DEBUG_VM
		printk(KERN_INFO "remove from free list %lx %d %lx\n",
		       pfn, 1 << order, end_pfn);
#endif
		list_del(&page->lru);
		rmv_page_order(page);
		zone->free_area[order].nr_free--;
		for (i = 0; i < (1 << order); i++)
			SetPageReserved((page+i));
		pfn += (1 << order);
	}
	spin_unlock_irqrestore(&zone->lock, flags);
}
#endif

#ifdef CONFIG_MEMORY_FAILURE
bool is_free_buddy_page(struct page *page)
{
	struct zone *zone = page_zone(page);
	unsigned long pfn = page_to_pfn(page);
	unsigned long flags;
	unsigned int order;

	spin_lock_irqsave(&zone->lock, flags);
	for (order = 0; order < MAX_ORDER; order++) {
		struct page *page_head = page - (pfn & ((1 << order) - 1));

		if (PageBuddy(page_head) && page_order(page_head) >= order)
			break;
	}
	spin_unlock_irqrestore(&zone->lock, flags);

	return order < MAX_ORDER;
}
#endif

static const struct trace_print_flags pageflag_names[] = {
	{1UL << PG_locked,		"locked"	},
	{1UL << PG_error,		"error"		},
	{1UL << PG_referenced,		"referenced"	},
	{1UL << PG_uptodate,		"uptodate"	},
	{1UL << PG_dirty,		"dirty"		},
	{1UL << PG_lru,			"lru"		},
	{1UL << PG_active,		"active"	},
	{1UL << PG_slab,		"slab"		},
	{1UL << PG_owner_priv_1,	"owner_priv_1"	},
	{1UL << PG_arch_1,		"arch_1"	},
	{1UL << PG_reserved,		"reserved"	},
	{1UL << PG_private,		"private"	},
	{1UL << PG_private_2,		"private_2"	},
	{1UL << PG_writeback,		"writeback"	},
#ifdef CONFIG_PAGEFLAGS_EXTENDED
	{1UL << PG_head,		"head"		},
	{1UL << PG_tail,		"tail"		},
#else
	{1UL << PG_compound,		"compound"	},
#endif
	{1UL << PG_swapcache,		"swapcache"	},
	{1UL << PG_mappedtodisk,	"mappedtodisk"	},
	{1UL << PG_reclaim,		"reclaim"	},
	{1UL << PG_swapbacked,		"swapbacked"	},
	{1UL << PG_unevictable,		"unevictable"	},
#ifdef CONFIG_MMU
	{1UL << PG_mlocked,		"mlocked"	},
#endif
#ifdef CONFIG_ARCH_USES_PG_UNCACHED
	{1UL << PG_uncached,		"uncached"	},
#endif
#ifdef CONFIG_MEMORY_FAILURE
	{1UL << PG_hwpoison,		"hwpoison"	},
#endif
#ifdef CONFIG_TRANSPARENT_HUGEPAGE
	{1UL << PG_compound_lock,	"compound_lock"	},
#endif
};

static void dump_page_flags(unsigned long flags)
{
	const char *delim = "";
	unsigned long mask;
	int i;

	BUILD_BUG_ON(ARRAY_SIZE(pageflag_names) != __NR_PAGEFLAGS);

	printk(KERN_ALERT "page flags: %#lx(", flags);

	/* remove zone id */
	flags &= (1UL << NR_PAGEFLAGS) - 1;

	for (i = 0; i < ARRAY_SIZE(pageflag_names) && flags; i++) {

		mask = pageflag_names[i].mask;
		if ((flags & mask) != mask)
			continue;

		flags &= ~mask;
		printk("%s%s", delim, pageflag_names[i].name);
		delim = "|";
	}

	/* check for left over flags */
	if (flags)
		printk("%s%#lx", delim, flags);

	printk(")\n");
}

void dump_page_badflags(struct page *page, char *reason, unsigned long badflags)
{
	printk(KERN_ALERT
	       "page:%p count:%d mapcount:%d mapping:%p index:%#lx\n",
		page, atomic_read(&page->_count), page_mapcount(page),
		page->mapping, page->index);
	dump_page_flags(page->flags);
	if (reason)
		pr_alert("page dumped because: %s\n", reason);
	if (page->flags & badflags) {
		pr_alert("bad because of flags:\n");
		dump_page_flags(page->flags & badflags);
	}
	mem_cgroup_print_bad_page(page);
}

void dump_page(struct page *page, char *reason)
{
	dump_page_badflags(page, reason, 0);
}
EXPORT_SYMBOL_GPL(dump_page);<|MERGE_RESOLUTION|>--- conflicted
+++ resolved
@@ -706,11 +706,7 @@
 
 		mt = get_freepage_migratetype(page);
 		/* MIGRATE_MOVABLE list may include MIGRATE_RESERVEs */
-<<<<<<< HEAD
-		__free_one_page(page, zone, 0, mt);
-=======
 		__free_one_page(page, page_to_pfn(page), zone, 0, mt);
->>>>>>> 3fb54cf8
 		trace_mm_page_pcpu_drain(page, 0, mt);
 		if (likely(!is_migrate_isolate_page(page))) {
 			__mod_zone_page_state(zone, NR_FREE_PAGES, 1);
