/*
 *  linux/mm/page_alloc.c
 *
 *  Manages the free list, the system allocates free pages here.
 *  Note that kmalloc() lives in slab.c
 *
 *  Copyright (C) 1991, 1992, 1993, 1994  Linus Torvalds
 *  Swap reorganised 29.12.95, Stephen Tweedie
 *  Support of BIGMEM added by Gerhard Wichert, Siemens AG, July 1999
 *  Reshaped it to be a zoned allocator, Ingo Molnar, Red Hat, 1999
 *  Discontiguous memory support, Kanoj Sarcar, SGI, Nov 1999
 *  Zone balancing, Kanoj Sarcar, SGI, Jan 2000
 *  Per cpu hot/cold page lists, bulk allocation, Martin J. Bligh, Sept 2002
 *          (lots of bits borrowed from Ingo Molnar & Andrew Morton)
 */

#include <linux/stddef.h>
#include <linux/mm.h>
#include <linux/swap.h>
#include <linux/interrupt.h>
#include <linux/pagemap.h>
#include <linux/jiffies.h>
#include <linux/bootmem.h>
#include <linux/memblock.h>
#include <linux/compiler.h>
#include <linux/kernel.h>
#include <linux/kmemcheck.h>
#include <linux/module.h>
#include <linux/suspend.h>
#include <linux/pagevec.h>
#include <linux/blkdev.h>
#include <linux/slab.h>
#include <linux/ratelimit.h>
#include <linux/oom.h>
#include <linux/notifier.h>
#include <linux/topology.h>
#include <linux/sysctl.h>
#include <linux/cpu.h>
#include <linux/cpuset.h>
#include <linux/memory_hotplug.h>
#include <linux/nodemask.h>
#include <linux/vmalloc.h>
#include <linux/vmstat.h>
#include <linux/mempolicy.h>
#include <linux/stop_machine.h>
#include <linux/sort.h>
#include <linux/pfn.h>
#include <linux/backing-dev.h>
#include <linux/fault-inject.h>
#include <linux/page-isolation.h>
#include <linux/page_cgroup.h>
#include <linux/debugobjects.h>
#include <linux/kmemleak.h>
#include <linux/compaction.h>
#include <trace/events/kmem.h>
#include <linux/ftrace_event.h>
#include <linux/memcontrol.h>
#include <linux/prefetch.h>
#include <linux/mm_inline.h>
#include <linux/migrate.h>
#include <linux/page-debug-flags.h>
#include <linux/hugetlb.h>
#include <linux/sched/rt.h>
#include <linux/locallock.h>

#include <asm/sections.h>
#include <asm/tlbflush.h>
#include <asm/div64.h>
#include "internal.h"

/* prevent >1 _updater_ of zone percpu pageset ->high and ->batch fields */
static DEFINE_MUTEX(pcp_batch_high_lock);
#define MIN_PERCPU_PAGELIST_FRACTION	(8)

#ifdef CONFIG_USE_PERCPU_NUMA_NODE_ID
DEFINE_PER_CPU(int, numa_node);
EXPORT_PER_CPU_SYMBOL(numa_node);
#endif

#ifdef CONFIG_HAVE_MEMORYLESS_NODES
/*
 * N.B., Do NOT reference the '_numa_mem_' per cpu variable directly.
 * It will not be defined when CONFIG_HAVE_MEMORYLESS_NODES is not defined.
 * Use the accessor functions set_numa_mem(), numa_mem_id() and cpu_to_mem()
 * defined in <linux/topology.h>.
 */
DEFINE_PER_CPU(int, _numa_mem_);		/* Kernel "local memory" node */
EXPORT_PER_CPU_SYMBOL(_numa_mem_);
#endif

/*
 * Array of node states.
 */
nodemask_t node_states[NR_NODE_STATES] __read_mostly = {
	[N_POSSIBLE] = NODE_MASK_ALL,
	[N_ONLINE] = { { [0] = 1UL } },
#ifndef CONFIG_NUMA
	[N_NORMAL_MEMORY] = { { [0] = 1UL } },
#ifdef CONFIG_HIGHMEM
	[N_HIGH_MEMORY] = { { [0] = 1UL } },
#endif
#ifdef CONFIG_MOVABLE_NODE
	[N_MEMORY] = { { [0] = 1UL } },
#endif
	[N_CPU] = { { [0] = 1UL } },
#endif	/* NUMA */
};
EXPORT_SYMBOL(node_states);

/* Protect totalram_pages and zone->managed_pages */
static DEFINE_SPINLOCK(managed_page_count_lock);

unsigned long totalram_pages __read_mostly;
unsigned long totalreserve_pages __read_mostly;
/*
 * When calculating the number of globally allowed dirty pages, there
 * is a certain number of per-zone reserves that should not be
 * considered dirtyable memory.  This is the sum of those reserves
 * over all existing zones that contribute dirtyable memory.
 */
unsigned long dirty_balance_reserve __read_mostly;

int percpu_pagelist_fraction;
gfp_t gfp_allowed_mask __read_mostly = GFP_BOOT_MASK;

#ifdef CONFIG_PM_SLEEP
/*
 * The following functions are used by the suspend/hibernate code to temporarily
 * change gfp_allowed_mask in order to avoid using I/O during memory allocations
 * while devices are suspended.  To avoid races with the suspend/hibernate code,
 * they should always be called with pm_mutex held (gfp_allowed_mask also should
 * only be modified with pm_mutex held, unless the suspend/hibernate code is
 * guaranteed not to run in parallel with that modification).
 */

static gfp_t saved_gfp_mask;

void pm_restore_gfp_mask(void)
{
	WARN_ON(!mutex_is_locked(&pm_mutex));
	if (saved_gfp_mask) {
		gfp_allowed_mask = saved_gfp_mask;
		saved_gfp_mask = 0;
	}
}

void pm_restrict_gfp_mask(void)
{
	WARN_ON(!mutex_is_locked(&pm_mutex));
	WARN_ON(saved_gfp_mask);
	saved_gfp_mask = gfp_allowed_mask;
	gfp_allowed_mask &= ~GFP_IOFS;
}

bool pm_suspended_storage(void)
{
	if ((gfp_allowed_mask & GFP_IOFS) == GFP_IOFS)
		return false;
	return true;
}
#endif /* CONFIG_PM_SLEEP */

#ifdef CONFIG_HUGETLB_PAGE_SIZE_VARIABLE
int pageblock_order __read_mostly;
#endif

static void __free_pages_ok(struct page *page, unsigned int order);

/*
 * results with 256, 32 in the lowmem_reserve sysctl:
 *	1G machine -> (16M dma, 800M-16M normal, 1G-800M high)
 *	1G machine -> (16M dma, 784M normal, 224M high)
 *	NORMAL allocation will leave 784M/256 of ram reserved in the ZONE_DMA
 *	HIGHMEM allocation will leave 224M/32 of ram reserved in ZONE_NORMAL
 *	HIGHMEM allocation will (224M+784M)/256 of ram reserved in ZONE_DMA
 *
 * TBD: should special case ZONE_DMA32 machines here - in those we normally
 * don't need any ZONE_NORMAL reservation
 */
int sysctl_lowmem_reserve_ratio[MAX_NR_ZONES-1] = {
#ifdef CONFIG_ZONE_DMA
	 256,
#endif
#ifdef CONFIG_ZONE_DMA32
	 256,
#endif
#ifdef CONFIG_HIGHMEM
	 32,
#endif
	 32,
};

EXPORT_SYMBOL(totalram_pages);

static char * const zone_names[MAX_NR_ZONES] = {
#ifdef CONFIG_ZONE_DMA
	 "DMA",
#endif
#ifdef CONFIG_ZONE_DMA32
	 "DMA32",
#endif
	 "Normal",
#ifdef CONFIG_HIGHMEM
	 "HighMem",
#endif
	 "Movable",
};

int min_free_kbytes = 1024;
int user_min_free_kbytes = -1;

static unsigned long __meminitdata nr_kernel_pages;
static unsigned long __meminitdata nr_all_pages;
static unsigned long __meminitdata dma_reserve;

#ifdef CONFIG_HAVE_MEMBLOCK_NODE_MAP
static unsigned long __meminitdata arch_zone_lowest_possible_pfn[MAX_NR_ZONES];
static unsigned long __meminitdata arch_zone_highest_possible_pfn[MAX_NR_ZONES];
static unsigned long __initdata required_kernelcore;
static unsigned long __initdata required_movablecore;
static unsigned long __meminitdata zone_movable_pfn[MAX_NUMNODES];

/* movable_zone is the "real" zone pages in ZONE_MOVABLE are taken from */
int movable_zone;
EXPORT_SYMBOL(movable_zone);
#endif /* CONFIG_HAVE_MEMBLOCK_NODE_MAP */

#if MAX_NUMNODES > 1
int nr_node_ids __read_mostly = MAX_NUMNODES;
int nr_online_nodes __read_mostly = 1;
EXPORT_SYMBOL(nr_node_ids);
EXPORT_SYMBOL(nr_online_nodes);
#endif

static DEFINE_LOCAL_IRQ_LOCK(pa_lock);

#ifdef CONFIG_PREEMPT_RT_BASE
# define cpu_lock_irqsave(cpu, flags)		\
	local_lock_irqsave_on(pa_lock, flags, cpu)
# define cpu_unlock_irqrestore(cpu, flags)	\
	local_unlock_irqrestore_on(pa_lock, flags, cpu)
#else
# define cpu_lock_irqsave(cpu, flags)		local_irq_save(flags)
# define cpu_unlock_irqrestore(cpu, flags)	local_irq_restore(flags)
#endif

int page_group_by_mobility_disabled __read_mostly;

void set_pageblock_migratetype(struct page *page, int migratetype)
{
	if (unlikely(page_group_by_mobility_disabled &&
		     migratetype < MIGRATE_PCPTYPES))
		migratetype = MIGRATE_UNMOVABLE;

	set_pageblock_flags_group(page, (unsigned long)migratetype,
					PB_migrate, PB_migrate_end);
}

bool oom_killer_disabled __read_mostly;

#ifdef CONFIG_DEBUG_VM
static int page_outside_zone_boundaries(struct zone *zone, struct page *page)
{
	int ret = 0;
	unsigned seq;
	unsigned long pfn = page_to_pfn(page);
	unsigned long sp, start_pfn;

	do {
		seq = zone_span_seqbegin(zone);
		start_pfn = zone->zone_start_pfn;
		sp = zone->spanned_pages;
		if (!zone_spans_pfn(zone, pfn))
			ret = 1;
	} while (zone_span_seqretry(zone, seq));

	if (ret)
		pr_err("page %lu outside zone [ %lu - %lu ]\n",
			pfn, start_pfn, start_pfn + sp);

	return ret;
}

static int page_is_consistent(struct zone *zone, struct page *page)
{
	if (!pfn_valid_within(page_to_pfn(page)))
		return 0;
	if (zone != page_zone(page))
		return 0;

	return 1;
}
/*
 * Temporary debugging check for pages not lying within a given zone.
 */
static int bad_range(struct zone *zone, struct page *page)
{
	if (page_outside_zone_boundaries(zone, page))
		return 1;
	if (!page_is_consistent(zone, page))
		return 1;

	return 0;
}
#else
static inline int bad_range(struct zone *zone, struct page *page)
{
	return 0;
}
#endif

static void bad_page(struct page *page, char *reason, unsigned long bad_flags)
{
	static unsigned long resume;
	static unsigned long nr_shown;
	static unsigned long nr_unshown;

	/* Don't complain about poisoned pages */
	if (PageHWPoison(page)) {
		page_mapcount_reset(page); /* remove PageBuddy */
		return;
	}

	/*
	 * Allow a burst of 60 reports, then keep quiet for that minute;
	 * or allow a steady drip of one report per second.
	 */
	if (nr_shown == 60) {
		if (time_before(jiffies, resume)) {
			nr_unshown++;
			goto out;
		}
		if (nr_unshown) {
			printk(KERN_ALERT
			      "BUG: Bad page state: %lu messages suppressed\n",
				nr_unshown);
			nr_unshown = 0;
		}
		nr_shown = 0;
	}
	if (nr_shown++ == 0)
		resume = jiffies + 60 * HZ;

	printk(KERN_ALERT "BUG: Bad page state in process %s  pfn:%05lx\n",
		current->comm, page_to_pfn(page));
	dump_page_badflags(page, reason, bad_flags);

	print_modules();
	dump_stack();
out:
	/* Leave bad fields for debug, except PageBuddy could make trouble */
	page_mapcount_reset(page); /* remove PageBuddy */
	add_taint(TAINT_BAD_PAGE, LOCKDEP_NOW_UNRELIABLE);
}

/*
 * Higher-order pages are called "compound pages".  They are structured thusly:
 *
 * The first PAGE_SIZE page is called the "head page".
 *
 * The remaining PAGE_SIZE pages are called "tail pages".
 *
 * All pages have PG_compound set.  All tail pages have their ->first_page
 * pointing at the head page.
 *
 * The first tail page's ->lru.next holds the address of the compound page's
 * put_page() function.  Its ->lru.prev holds the order of allocation.
 * This usage means that zero-order pages may not be compound.
 */

static void free_compound_page(struct page *page)
{
	__free_pages_ok(page, compound_order(page));
}

void prep_compound_page(struct page *page, unsigned long order)
{
	int i;
	int nr_pages = 1 << order;

	set_compound_page_dtor(page, free_compound_page);
	set_compound_order(page, order);
	__SetPageHead(page);
	for (i = 1; i < nr_pages; i++) {
		struct page *p = page + i;
		set_page_count(p, 0);
		p->first_page = page;
		/* Make sure p->first_page is always valid for PageTail() */
		smp_wmb();
		__SetPageTail(p);
	}
}

/* update __split_huge_page_refcount if you change this function */
static int destroy_compound_page(struct page *page, unsigned long order)
{
	int i;
	int nr_pages = 1 << order;
	int bad = 0;

	if (unlikely(compound_order(page) != order)) {
		bad_page(page, "wrong compound order", 0);
		bad++;
	}

	__ClearPageHead(page);

	for (i = 1; i < nr_pages; i++) {
		struct page *p = page + i;

		if (unlikely(!PageTail(p))) {
			bad_page(page, "PageTail not set", 0);
			bad++;
		} else if (unlikely(p->first_page != page)) {
			bad_page(page, "first_page not consistent", 0);
			bad++;
		}
		__ClearPageTail(p);
	}

	return bad;
}

static inline void prep_zero_page(struct page *page, unsigned int order,
							gfp_t gfp_flags)
{
	int i;

	/*
	 * clear_highpage() will use KM_USER0, so it's a bug to use __GFP_ZERO
	 * and __GFP_HIGHMEM from hard or soft interrupt context.
	 */
	VM_BUG_ON((gfp_flags & __GFP_HIGHMEM) && in_interrupt());
	for (i = 0; i < (1 << order); i++)
		clear_highpage(page + i);
}

#ifdef CONFIG_DEBUG_PAGEALLOC
unsigned int _debug_guardpage_minorder;

static int __init debug_guardpage_minorder_setup(char *buf)
{
	unsigned long res;

	if (kstrtoul(buf, 10, &res) < 0 ||  res > MAX_ORDER / 2) {
		printk(KERN_ERR "Bad debug_guardpage_minorder value\n");
		return 0;
	}
	_debug_guardpage_minorder = res;
	printk(KERN_INFO "Setting debug_guardpage_minorder to %lu\n", res);
	return 0;
}
__setup("debug_guardpage_minorder=", debug_guardpage_minorder_setup);

static inline void set_page_guard_flag(struct page *page)
{
	__set_bit(PAGE_DEBUG_FLAG_GUARD, &page->debug_flags);
}

static inline void clear_page_guard_flag(struct page *page)
{
	__clear_bit(PAGE_DEBUG_FLAG_GUARD, &page->debug_flags);
}
#else
static inline void set_page_guard_flag(struct page *page) { }
static inline void clear_page_guard_flag(struct page *page) { }
#endif

static inline void set_page_order(struct page *page, unsigned int order)
{
	set_page_private(page, order);
	__SetPageBuddy(page);
}

static inline void rmv_page_order(struct page *page)
{
	__ClearPageBuddy(page);
	set_page_private(page, 0);
}

/*
 * Locate the struct page for both the matching buddy in our
 * pair (buddy1) and the combined O(n+1) page they form (page).
 *
 * 1) Any buddy B1 will have an order O twin B2 which satisfies
 * the following equation:
 *     B2 = B1 ^ (1 << O)
 * For example, if the starting buddy (buddy2) is #8 its order
 * 1 buddy is #10:
 *     B2 = 8 ^ (1 << 1) = 8 ^ 2 = 10
 *
 * 2) Any buddy B will have an order O+1 parent P which
 * satisfies the following equation:
 *     P = B & ~(1 << O)
 *
 * Assumption: *_mem_map is contiguous at least up to MAX_ORDER
 */
static inline unsigned long
__find_buddy_index(unsigned long page_idx, unsigned int order)
{
	return page_idx ^ (1 << order);
}

/*
 * This function checks whether a page is free && is the buddy
 * we can do coalesce a page and its buddy if
 * (a) the buddy is not in a hole &&
 * (b) the buddy is in the buddy system &&
 * (c) a page and its buddy have the same order &&
 * (d) a page and its buddy are in the same zone.
 *
 * For recording whether a page is in the buddy system, we set ->_mapcount
 * PAGE_BUDDY_MAPCOUNT_VALUE.
 * Setting, clearing, and testing _mapcount PAGE_BUDDY_MAPCOUNT_VALUE is
 * serialized by zone->lock.
 *
 * For recording page's order, we use page_private(page).
 */
static inline int page_is_buddy(struct page *page, struct page *buddy,
							unsigned int order)
{
	if (!pfn_valid_within(page_to_pfn(buddy)))
		return 0;

	if (page_is_guard(buddy) && page_order(buddy) == order) {
		VM_BUG_ON_PAGE(page_count(buddy) != 0, buddy);

		if (page_zone_id(page) != page_zone_id(buddy))
			return 0;

		return 1;
	}

	if (PageBuddy(buddy) && page_order(buddy) == order) {
		VM_BUG_ON_PAGE(page_count(buddy) != 0, buddy);

		/*
		 * zone check is done late to avoid uselessly
		 * calculating zone/node ids for pages that could
		 * never merge.
		 */
		if (page_zone_id(page) != page_zone_id(buddy))
			return 0;

		return 1;
	}
	return 0;
}

/*
 * Freeing function for a buddy system allocator.
 *
 * The concept of a buddy system is to maintain direct-mapped table
 * (containing bit values) for memory blocks of various "orders".
 * The bottom level table contains the map for the smallest allocatable
 * units of memory (here, pages), and each level above it describes
 * pairs of units from the levels below, hence, "buddies".
 * At a high level, all that happens here is marking the table entry
 * at the bottom level available, and propagating the changes upward
 * as necessary, plus some accounting needed to play nicely with other
 * parts of the VM system.
 * At each level, we keep a list of pages, which are heads of continuous
 * free pages of length of (1 << order) and marked with _mapcount
 * PAGE_BUDDY_MAPCOUNT_VALUE. Page's order is recorded in page_private(page)
 * field.
 * So when we are allocating or freeing one, we can derive the state of the
 * other.  That is, if we allocate a small block, and both were
 * free, the remainder of the region must be split into blocks.
 * If a block is freed, and its buddy is also free, then this
 * triggers coalescing into a block of larger size.
 *
 * -- nyc
 */

static inline void __free_one_page(struct page *page,
		unsigned long pfn,
		struct zone *zone, unsigned int order,
		int migratetype)
{
	unsigned long page_idx;
	unsigned long combined_idx;
	unsigned long uninitialized_var(buddy_idx);
	struct page *buddy;

	VM_BUG_ON(!zone_is_initialized(zone));

	if (unlikely(PageCompound(page)))
		if (unlikely(destroy_compound_page(page, order)))
			return;

	VM_BUG_ON(migratetype == -1);

	page_idx = pfn & ((1 << MAX_ORDER) - 1);

	VM_BUG_ON_PAGE(page_idx & ((1 << order) - 1), page);
	VM_BUG_ON_PAGE(bad_range(zone, page), page);

	while (order < MAX_ORDER-1) {
		buddy_idx = __find_buddy_index(page_idx, order);
		buddy = page + (buddy_idx - page_idx);
		if (!page_is_buddy(page, buddy, order))
			break;
		/*
		 * Our buddy is free or it is CONFIG_DEBUG_PAGEALLOC guard page,
		 * merge with it and move up one order.
		 */
		if (page_is_guard(buddy)) {
			clear_page_guard_flag(buddy);
			set_page_private(page, 0);
			__mod_zone_freepage_state(zone, 1 << order,
						  migratetype);
		} else {
			list_del(&buddy->lru);
			zone->free_area[order].nr_free--;
			rmv_page_order(buddy);
		}
		combined_idx = buddy_idx & page_idx;
		page = page + (combined_idx - page_idx);
		page_idx = combined_idx;
		order++;
	}
	set_page_order(page, order);

	/*
	 * If this is not the largest possible page, check if the buddy
	 * of the next-highest order is free. If it is, it's possible
	 * that pages are being freed that will coalesce soon. In case,
	 * that is happening, add the free page to the tail of the list
	 * so it's less likely to be used soon and more likely to be merged
	 * as a higher order page
	 */
	if ((order < MAX_ORDER-2) && pfn_valid_within(page_to_pfn(buddy))) {
		struct page *higher_page, *higher_buddy;
		combined_idx = buddy_idx & page_idx;
		higher_page = page + (combined_idx - page_idx);
		buddy_idx = __find_buddy_index(combined_idx, order + 1);
		higher_buddy = higher_page + (buddy_idx - combined_idx);
		if (page_is_buddy(higher_page, higher_buddy, order + 1)) {
			list_add_tail(&page->lru,
				&zone->free_area[order].free_list[migratetype]);
			goto out;
		}
	}

	list_add(&page->lru, &zone->free_area[order].free_list[migratetype]);
out:
	zone->free_area[order].nr_free++;
}

static inline int free_pages_check(struct page *page)
{
	char *bad_reason = NULL;
	unsigned long bad_flags = 0;

	if (unlikely(page_mapcount(page)))
		bad_reason = "nonzero mapcount";
	if (unlikely(page->mapping != NULL))
		bad_reason = "non-NULL mapping";
	if (unlikely(atomic_read(&page->_count) != 0))
		bad_reason = "nonzero _count";
	if (unlikely(page->flags & PAGE_FLAGS_CHECK_AT_FREE)) {
		bad_reason = "PAGE_FLAGS_CHECK_AT_FREE flag(s) set";
		bad_flags = PAGE_FLAGS_CHECK_AT_FREE;
	}
	if (unlikely(mem_cgroup_bad_page_check(page)))
		bad_reason = "cgroup check failed";
	if (unlikely(bad_reason)) {
		bad_page(page, bad_reason, bad_flags);
		return 1;
	}
	page_cpupid_reset_last(page);
	if (page->flags & PAGE_FLAGS_CHECK_AT_PREP)
		page->flags &= ~PAGE_FLAGS_CHECK_AT_PREP;
	return 0;
}

/*
 * Frees a number of pages which have been collected from the pcp lists.
 * Assumes all pages on list are in same zone, and of same order.
 * count is the number of pages to free.
 *
 * If the zone was previously in an "all pages pinned" state then look to
 * see if this freeing clears that state.
 *
 * And clear the zone's pages_scanned counter, to hold off the "all pages are
 * pinned" detection logic.
 */
static void free_pcppages_bulk(struct zone *zone, int count,
					struct list_head *list)
{
	int to_free = count;
<<<<<<< HEAD
	unsigned long flags;

	spin_lock_irqsave(&zone->lock, flags);
	zone->pages_scanned = 0;
=======
	unsigned long nr_scanned;

	spin_lock(&zone->lock);
	nr_scanned = zone_page_state(zone, NR_PAGES_SCANNED);
	if (nr_scanned)
		__mod_zone_page_state(zone, NR_PAGES_SCANNED, -nr_scanned);
>>>>>>> 016ea480

	while (!list_empty(list)) {
		struct page *page = list_first_entry(list, struct page, lru);
		int mt; /* migratetype of the to-be-freed page */

		/* must delete as __free_one_page list manipulates */
		list_del(&page->lru);

		mt = get_freepage_migratetype(page);
		/* MIGRATE_MOVABLE list may include MIGRATE_RESERVEs */
		__free_one_page(page, zone, 0, mt);
		trace_mm_page_pcpu_drain(page, 0, mt);
		if (likely(!is_migrate_isolate_page(page))) {
			__mod_zone_page_state(zone, NR_FREE_PAGES, 1);
			if (is_migrate_cma(mt))
				__mod_zone_page_state(zone, NR_FREE_CMA_PAGES, 1);
		}

		to_free--;
	}
	WARN_ON(to_free != 0);
	spin_unlock_irqrestore(&zone->lock, flags);
}

/*
 * Moves a number of pages from the PCP lists to free list which
 * is freed outside of the locked region.
 *
 * Assumes all pages on list are in same zone, and of same order.
 * count is the number of pages to free.
 */
static void isolate_pcp_pages(int to_free, struct per_cpu_pages *src,
		struct list_head *dst)
{
	int migratetype = 0, batch_free = 0;

	while (to_free) {
		struct page *page;
		struct list_head *list;

		/*
		 * Remove pages from lists in a round-robin fashion. A
		 * batch_free count is maintained that is incremented when an
		 * empty list is encountered.  This is so more pages are freed
		 * off fuller lists instead of spinning excessively around empty
		 * lists
		 */
		do {
			batch_free++;
			if (++migratetype == MIGRATE_PCPTYPES)
				migratetype = 0;
			list = &src->lists[migratetype];
		} while (list_empty(list));

		/* This is the only non-empty list. Free them all. */
		if (batch_free == MIGRATE_PCPTYPES)
			batch_free = to_free;

		do {
			page = list_last_entry(list, struct page, lru);
			list_del(&page->lru);
<<<<<<< HEAD
			list_add(&page->lru, dst);
=======
			mt = get_freepage_migratetype(page);
			/* MIGRATE_MOVABLE list may include MIGRATE_RESERVEs */
			__free_one_page(page, page_to_pfn(page), zone, 0, mt);
			trace_mm_page_pcpu_drain(page, 0, mt);
			if (likely(!is_migrate_isolate_page(page))) {
				__mod_zone_page_state(zone, NR_FREE_PAGES, 1);
				if (is_migrate_cma(mt))
					__mod_zone_page_state(zone, NR_FREE_CMA_PAGES, 1);
			}
>>>>>>> 016ea480
		} while (--to_free && --batch_free && !list_empty(list));
	}
}

static void free_one_page(struct zone *zone,
				struct page *page, unsigned long pfn,
				unsigned int order,
				int migratetype)
{
<<<<<<< HEAD
	unsigned long flags;

	spin_lock_irqsave(&zone->lock, flags);
	zone->pages_scanned = 0;
=======
	unsigned long nr_scanned;
	spin_lock(&zone->lock);
	nr_scanned = zone_page_state(zone, NR_PAGES_SCANNED);
	if (nr_scanned)
		__mod_zone_page_state(zone, NR_PAGES_SCANNED, -nr_scanned);
>>>>>>> 016ea480

	__free_one_page(page, pfn, zone, order, migratetype);
	if (unlikely(!is_migrate_isolate(migratetype)))
		__mod_zone_freepage_state(zone, 1 << order, migratetype);
	spin_unlock_irqrestore(&zone->lock, flags);
}

static bool free_pages_prepare(struct page *page, unsigned int order)
{
	int i;
	int bad = 0;

	trace_mm_page_free(page, order);
	kmemcheck_free_shadow(page, order);

	if (PageAnon(page))
		page->mapping = NULL;
	for (i = 0; i < (1 << order); i++)
		bad += free_pages_check(page + i);
	if (bad)
		return false;

	if (!PageHighMem(page)) {
		debug_check_no_locks_freed(page_address(page),
					   PAGE_SIZE << order);
		debug_check_no_obj_freed(page_address(page),
					   PAGE_SIZE << order);
	}
	arch_free_page(page, order);
	kernel_map_pages(page, 1 << order, 0);

	return true;
}

static void __free_pages_ok(struct page *page, unsigned int order)
{
	unsigned long flags;
	int migratetype;
	unsigned long pfn = page_to_pfn(page);

	if (!free_pages_prepare(page, order))
		return;

<<<<<<< HEAD
	local_lock_irqsave(pa_lock, flags);
=======
	migratetype = get_pfnblock_migratetype(page, pfn);
	local_irq_save(flags);
>>>>>>> 016ea480
	__count_vm_events(PGFREE, 1 << order);
	set_freepage_migratetype(page, migratetype);
<<<<<<< HEAD
	free_one_page(page_zone(page), page, order, migratetype);
	local_unlock_irqrestore(pa_lock, flags);
=======
	free_one_page(page_zone(page), page, pfn, order, migratetype);
	local_irq_restore(flags);
>>>>>>> 016ea480
}

void __init __free_pages_bootmem(struct page *page, unsigned int order)
{
	unsigned int nr_pages = 1 << order;
	struct page *p = page;
	unsigned int loop;

	prefetchw(p);
	for (loop = 0; loop < (nr_pages - 1); loop++, p++) {
		prefetchw(p + 1);
		__ClearPageReserved(p);
		set_page_count(p, 0);
	}
	__ClearPageReserved(p);
	set_page_count(p, 0);

	page_zone(page)->managed_pages += nr_pages;
	set_page_refcounted(page);
	__free_pages(page, order);
}

#ifdef CONFIG_CMA
/* Free whole pageblock and set its migration type to MIGRATE_CMA. */
void __init init_cma_reserved_pageblock(struct page *page)
{
	unsigned i = pageblock_nr_pages;
	struct page *p = page;

	do {
		__ClearPageReserved(p);
		set_page_count(p, 0);
	} while (++p, --i);

	set_pageblock_migratetype(page, MIGRATE_CMA);

	if (pageblock_order >= MAX_ORDER) {
		i = pageblock_nr_pages;
		p = page;
		do {
			set_page_refcounted(p);
			__free_pages(p, MAX_ORDER - 1);
			p += MAX_ORDER_NR_PAGES;
		} while (i -= MAX_ORDER_NR_PAGES);
	} else {
		set_page_refcounted(page);
		__free_pages(page, pageblock_order);
	}

	adjust_managed_page_count(page, pageblock_nr_pages);
}
#endif

/*
 * The order of subdivision here is critical for the IO subsystem.
 * Please do not alter this order without good reasons and regression
 * testing. Specifically, as large blocks of memory are subdivided,
 * the order in which smaller blocks are delivered depends on the order
 * they're subdivided in this function. This is the primary factor
 * influencing the order in which pages are delivered to the IO
 * subsystem according to empirical testing, and this is also justified
 * by considering the behavior of a buddy system containing a single
 * large block of memory acted on by a series of small allocations.
 * This behavior is a critical factor in sglist merging's success.
 *
 * -- nyc
 */
static inline void expand(struct zone *zone, struct page *page,
	int low, int high, struct free_area *area,
	int migratetype)
{
	unsigned long size = 1 << high;

	while (high > low) {
		area--;
		high--;
		size >>= 1;
		VM_BUG_ON_PAGE(bad_range(zone, &page[size]), &page[size]);

#ifdef CONFIG_DEBUG_PAGEALLOC
		if (high < debug_guardpage_minorder()) {
			/*
			 * Mark as guard pages (or page), that will allow to
			 * merge back to allocator when buddy will be freed.
			 * Corresponding page table entries will not be touched,
			 * pages will stay not present in virtual address space
			 */
			INIT_LIST_HEAD(&page[size].lru);
			set_page_guard_flag(&page[size]);
			set_page_private(&page[size], high);
			/* Guard pages are not available for any usage */
			__mod_zone_freepage_state(zone, -(1 << high),
						  migratetype);
			continue;
		}
#endif
		list_add(&page[size].lru, &area->free_list[migratetype]);
		area->nr_free++;
		set_page_order(&page[size], high);
	}
}

/*
 * This page is about to be returned from the page allocator
 */
static inline int check_new_page(struct page *page)
{
	char *bad_reason = NULL;
	unsigned long bad_flags = 0;

	if (unlikely(page_mapcount(page)))
		bad_reason = "nonzero mapcount";
	if (unlikely(page->mapping != NULL))
		bad_reason = "non-NULL mapping";
	if (unlikely(atomic_read(&page->_count) != 0))
		bad_reason = "nonzero _count";
	if (unlikely(page->flags & PAGE_FLAGS_CHECK_AT_PREP)) {
		bad_reason = "PAGE_FLAGS_CHECK_AT_PREP flag set";
		bad_flags = PAGE_FLAGS_CHECK_AT_PREP;
	}
	if (unlikely(mem_cgroup_bad_page_check(page)))
		bad_reason = "cgroup check failed";
	if (unlikely(bad_reason)) {
		bad_page(page, bad_reason, bad_flags);
		return 1;
	}
	return 0;
}

static int prep_new_page(struct page *page, unsigned int order, gfp_t gfp_flags)
{
	int i;

	for (i = 0; i < (1 << order); i++) {
		struct page *p = page + i;
		if (unlikely(check_new_page(p)))
			return 1;
	}

	set_page_private(page, 0);
	set_page_refcounted(page);

	arch_alloc_page(page, order);
	kernel_map_pages(page, 1 << order, 1);

	if (gfp_flags & __GFP_ZERO)
		prep_zero_page(page, order, gfp_flags);

	if (order && (gfp_flags & __GFP_COMP))
		prep_compound_page(page, order);

	return 0;
}

/*
 * Go through the free lists for the given migratetype and remove
 * the smallest available page from the freelists
 */
static inline
struct page *__rmqueue_smallest(struct zone *zone, unsigned int order,
						int migratetype)
{
	unsigned int current_order;
	struct free_area *area;
	struct page *page;

	/* Find a page of the appropriate size in the preferred list */
	for (current_order = order; current_order < MAX_ORDER; ++current_order) {
		area = &(zone->free_area[current_order]);
		if (list_empty(&area->free_list[migratetype]))
			continue;

		page = list_entry(area->free_list[migratetype].next,
							struct page, lru);
		list_del(&page->lru);
		rmv_page_order(page);
		area->nr_free--;
		expand(zone, page, order, current_order, area, migratetype);
		set_freepage_migratetype(page, migratetype);
		return page;
	}

	return NULL;
}


/*
 * This array describes the order lists are fallen back to when
 * the free lists for the desirable migrate type are depleted
 */
static int fallbacks[MIGRATE_TYPES][4] = {
	[MIGRATE_UNMOVABLE]   = { MIGRATE_RECLAIMABLE, MIGRATE_MOVABLE,     MIGRATE_RESERVE },
	[MIGRATE_RECLAIMABLE] = { MIGRATE_UNMOVABLE,   MIGRATE_MOVABLE,     MIGRATE_RESERVE },
#ifdef CONFIG_CMA
	[MIGRATE_MOVABLE]     = { MIGRATE_CMA,         MIGRATE_RECLAIMABLE, MIGRATE_UNMOVABLE, MIGRATE_RESERVE },
	[MIGRATE_CMA]         = { MIGRATE_RESERVE }, /* Never used */
#else
	[MIGRATE_MOVABLE]     = { MIGRATE_RECLAIMABLE, MIGRATE_UNMOVABLE,   MIGRATE_RESERVE },
#endif
	[MIGRATE_RESERVE]     = { MIGRATE_RESERVE }, /* Never used */
#ifdef CONFIG_MEMORY_ISOLATION
	[MIGRATE_ISOLATE]     = { MIGRATE_RESERVE }, /* Never used */
#endif
};

/*
 * Move the free pages in a range to the free lists of the requested type.
 * Note that start_page and end_pages are not aligned on a pageblock
 * boundary. If alignment is required, use move_freepages_block()
 */
int move_freepages(struct zone *zone,
			  struct page *start_page, struct page *end_page,
			  int migratetype)
{
	struct page *page;
	unsigned long order;
	int pages_moved = 0;

#ifndef CONFIG_HOLES_IN_ZONE
	/*
	 * page_zone is not safe to call in this context when
	 * CONFIG_HOLES_IN_ZONE is set. This bug check is probably redundant
	 * anyway as we check zone boundaries in move_freepages_block().
	 * Remove at a later date when no bug reports exist related to
	 * grouping pages by mobility
	 */
	BUG_ON(page_zone(start_page) != page_zone(end_page));
#endif

	for (page = start_page; page <= end_page;) {
		/* Make sure we are not inadvertently changing nodes */
		VM_BUG_ON_PAGE(page_to_nid(page) != zone_to_nid(zone), page);

		if (!pfn_valid_within(page_to_pfn(page))) {
			page++;
			continue;
		}

		if (!PageBuddy(page)) {
			page++;
			continue;
		}

		order = page_order(page);
		list_move(&page->lru,
			  &zone->free_area[order].free_list[migratetype]);
		set_freepage_migratetype(page, migratetype);
		page += 1 << order;
		pages_moved += 1 << order;
	}

	return pages_moved;
}

int move_freepages_block(struct zone *zone, struct page *page,
				int migratetype)
{
	unsigned long start_pfn, end_pfn;
	struct page *start_page, *end_page;

	start_pfn = page_to_pfn(page);
	start_pfn = start_pfn & ~(pageblock_nr_pages-1);
	start_page = pfn_to_page(start_pfn);
	end_page = start_page + pageblock_nr_pages - 1;
	end_pfn = start_pfn + pageblock_nr_pages - 1;

	/* Do not cross zone boundaries */
	if (!zone_spans_pfn(zone, start_pfn))
		start_page = page;
	if (!zone_spans_pfn(zone, end_pfn))
		return 0;

	return move_freepages(zone, start_page, end_page, migratetype);
}

static void change_pageblock_range(struct page *pageblock_page,
					int start_order, int migratetype)
{
	int nr_pageblocks = 1 << (start_order - pageblock_order);

	while (nr_pageblocks--) {
		set_pageblock_migratetype(pageblock_page, migratetype);
		pageblock_page += pageblock_nr_pages;
	}
}

/*
 * If breaking a large block of pages, move all free pages to the preferred
 * allocation list. If falling back for a reclaimable kernel allocation, be
 * more aggressive about taking ownership of free pages.
 *
 * On the other hand, never change migration type of MIGRATE_CMA pageblocks
 * nor move CMA pages to different free lists. We don't want unmovable pages
 * to be allocated from MIGRATE_CMA areas.
 *
 * Returns the new migratetype of the pageblock (or the same old migratetype
 * if it was unchanged).
 */
static int try_to_steal_freepages(struct zone *zone, struct page *page,
				  int start_type, int fallback_type)
{
	int current_order = page_order(page);

	/*
	 * When borrowing from MIGRATE_CMA, we need to release the excess
	 * buddy pages to CMA itself. We also ensure the freepage_migratetype
	 * is set to CMA so it is returned to the correct freelist in case
	 * the page ends up being not actually allocated from the pcp lists.
	 */
	if (is_migrate_cma(fallback_type))
		return fallback_type;

	/* Take ownership for orders >= pageblock_order */
	if (current_order >= pageblock_order) {
		change_pageblock_range(page, current_order, start_type);
		return start_type;
	}

	if (current_order >= pageblock_order / 2 ||
	    start_type == MIGRATE_RECLAIMABLE ||
	    page_group_by_mobility_disabled) {
		int pages;

		pages = move_freepages_block(zone, page, start_type);

		/* Claim the whole block if over half of it is free */
		if (pages >= (1 << (pageblock_order-1)) ||
				page_group_by_mobility_disabled) {

			set_pageblock_migratetype(page, start_type);
			return start_type;
		}

	}

	return fallback_type;
}

/* Remove an element from the buddy allocator from the fallback list */
static inline struct page *
__rmqueue_fallback(struct zone *zone, unsigned int order, int start_migratetype)
{
	struct free_area *area;
	unsigned int current_order;
	struct page *page;
	int migratetype, new_type, i;

	/* Find the largest possible block of pages in the other list */
	for (current_order = MAX_ORDER-1;
				current_order >= order && current_order <= MAX_ORDER-1;
				--current_order) {
		for (i = 0;; i++) {
			migratetype = fallbacks[start_migratetype][i];

			/* MIGRATE_RESERVE handled later if necessary */
			if (migratetype == MIGRATE_RESERVE)
				break;

			area = &(zone->free_area[current_order]);
			if (list_empty(&area->free_list[migratetype]))
				continue;

			page = list_entry(area->free_list[migratetype].next,
					struct page, lru);
			area->nr_free--;

			new_type = try_to_steal_freepages(zone, page,
							  start_migratetype,
							  migratetype);

			/* Remove the page from the freelists */
			list_del(&page->lru);
			rmv_page_order(page);

			expand(zone, page, order, current_order, area,
			       new_type);
			/* The freepage_migratetype may differ from pageblock's
			 * migratetype depending on the decisions in
			 * try_to_steal_freepages. This is OK as long as it does
			 * not differ for MIGRATE_CMA type.
			 */
			set_freepage_migratetype(page, new_type);

			trace_mm_page_alloc_extfrag(page, order, current_order,
				start_migratetype, migratetype, new_type);

			return page;
		}
	}

	return NULL;
}

/*
 * Do the hard work of removing an element from the buddy allocator.
 * Call me with the zone->lock already held.
 */
static struct page *__rmqueue(struct zone *zone, unsigned int order,
						int migratetype)
{
	struct page *page;

retry_reserve:
	page = __rmqueue_smallest(zone, order, migratetype);

	if (unlikely(!page) && migratetype != MIGRATE_RESERVE) {
		page = __rmqueue_fallback(zone, order, migratetype);

		/*
		 * Use MIGRATE_RESERVE rather than fail an allocation. goto
		 * is used because __rmqueue_smallest is an inline function
		 * and we want just one call site
		 */
		if (!page) {
			migratetype = MIGRATE_RESERVE;
			goto retry_reserve;
		}
	}

	trace_mm_page_alloc_zone_locked(page, order, migratetype);
	return page;
}

/*
 * Obtain a specified number of elements from the buddy allocator, all under
 * a single hold of the lock, for efficiency.  Add them to the supplied list.
 * Returns the number of new pages which were placed at *list.
 */
static int rmqueue_bulk(struct zone *zone, unsigned int order,
			unsigned long count, struct list_head *list,
			int migratetype, bool cold)
{
	int i;

	spin_lock(&zone->lock);
	for (i = 0; i < count; ++i) {
		struct page *page = __rmqueue(zone, order, migratetype);
		if (unlikely(page == NULL))
			break;

		/*
		 * Split buddy pages returned by expand() are received here
		 * in physical page order. The page is added to the callers and
		 * list and the list head then moves forward. From the callers
		 * perspective, the linked list is ordered by page number in
		 * some conditions. This is useful for IO devices that can
		 * merge IO requests if the physical pages are ordered
		 * properly.
		 */
		if (likely(!cold))
			list_add(&page->lru, list);
		else
			list_add_tail(&page->lru, list);
		list = &page->lru;
		if (is_migrate_cma(get_freepage_migratetype(page)))
			__mod_zone_page_state(zone, NR_FREE_CMA_PAGES,
					      -(1 << order));
	}
	__mod_zone_page_state(zone, NR_FREE_PAGES, -(i << order));
	spin_unlock(&zone->lock);
	return i;
}

#ifdef CONFIG_NUMA
/*
 * Called from the vmstat counter updater to drain pagesets of this
 * currently executing processor on remote nodes after they have
 * expired.
 *
 * Note that this function must be called with the thread pinned to
 * a single processor.
 */
void drain_zone_pages(struct zone *zone, struct per_cpu_pages *pcp)
{
	unsigned long flags;
	LIST_HEAD(dst);
	int to_drain;
	unsigned long batch;

	local_lock_irqsave(pa_lock, flags);
	batch = ACCESS_ONCE(pcp->batch);
	if (pcp->count >= batch)
		to_drain = batch;
	else
		to_drain = pcp->count;
	if (to_drain > 0) {
		isolate_pcp_pages(to_drain, pcp, &dst);
		pcp->count -= to_drain;
	}
	local_unlock_irqrestore(pa_lock, flags);
	free_pcppages_bulk(zone, to_drain, &dst);
}
#endif

/*
 * Drain pages of the indicated processor.
 *
 * The processor must either be the current processor and the
 * thread pinned to the current processor or a processor that
 * is not online.
 */
static void drain_pages(unsigned int cpu)
{
	unsigned long flags;
	struct zone *zone;

	for_each_populated_zone(zone) {
		struct per_cpu_pageset *pset;
		struct per_cpu_pages *pcp;
		LIST_HEAD(dst);
		int count;

		cpu_lock_irqsave(cpu, flags);
		pset = per_cpu_ptr(zone->pageset, cpu);

		pcp = &pset->pcp;
		count = pcp->count;
		if (count) {
			isolate_pcp_pages(count, pcp, &dst);
			pcp->count = 0;
		}
		cpu_unlock_irqrestore(cpu, flags);
		if (count)
			free_pcppages_bulk(zone, count, &dst);
	}
}

/*
 * Spill all of this CPU's per-cpu pages back into the buddy allocator.
 */
void drain_local_pages(void *arg)
{
	drain_pages(smp_processor_id());
}

/*
 * Spill all the per-cpu pages from all CPUs back into the buddy allocator.
 *
 * Note that this code is protected against sending an IPI to an offline
 * CPU but does not guarantee sending an IPI to newly hotplugged CPUs:
 * on_each_cpu_mask() blocks hotplug and won't talk to offlined CPUs but
 * nothing keeps CPUs from showing up after we populated the cpumask and
 * before the call to on_each_cpu_mask().
 */
void drain_all_pages(void)
{
	int cpu;
	struct per_cpu_pageset *pcp;
	struct zone *zone;

	/*
	 * Allocate in the BSS so we wont require allocation in
	 * direct reclaim path for CONFIG_CPUMASK_OFFSTACK=y
	 */
	static cpumask_t cpus_with_pcps;

	/*
	 * We don't care about racing with CPU hotplug event
	 * as offline notification will cause the notified
	 * cpu to drain that CPU pcps and on_each_cpu_mask
	 * disables preemption as part of its processing
	 */
	for_each_online_cpu(cpu) {
		bool has_pcps = false;
		for_each_populated_zone(zone) {
			pcp = per_cpu_ptr(zone->pageset, cpu);
			if (pcp->pcp.count) {
				has_pcps = true;
				break;
			}
		}
		if (has_pcps)
			cpumask_set_cpu(cpu, &cpus_with_pcps);
		else
			cpumask_clear_cpu(cpu, &cpus_with_pcps);
	}
#ifndef CONFIG_PREEMPT_RT_BASE
	on_each_cpu_mask(&cpus_with_pcps, drain_local_pages, NULL, 1);
#else
	for_each_cpu(cpu, &cpus_with_pcps)
		drain_pages(cpu);
#endif
}

#ifdef CONFIG_HIBERNATION

void mark_free_pages(struct zone *zone)
{
	unsigned long pfn, max_zone_pfn;
	unsigned long flags;
	unsigned int order, t;
	struct list_head *curr;

	if (zone_is_empty(zone))
		return;

	spin_lock_irqsave(&zone->lock, flags);

	max_zone_pfn = zone_end_pfn(zone);
	for (pfn = zone->zone_start_pfn; pfn < max_zone_pfn; pfn++)
		if (pfn_valid(pfn)) {
			struct page *page = pfn_to_page(pfn);

			if (!swsusp_page_is_forbidden(page))
				swsusp_unset_page_free(page);
		}

	for_each_migratetype_order(order, t) {
		list_for_each(curr, &zone->free_area[order].free_list[t]) {
			unsigned long i;

			pfn = page_to_pfn(list_entry(curr, struct page, lru));
			for (i = 0; i < (1UL << order); i++)
				swsusp_set_page_free(pfn_to_page(pfn + i));
		}
	}
	spin_unlock_irqrestore(&zone->lock, flags);
}
#endif /* CONFIG_PM */

/*
 * Free a 0-order page
 * cold == true ? free a cold page : free a hot page
 */
void free_hot_cold_page(struct page *page, bool cold)
{
	struct zone *zone = page_zone(page);
	struct per_cpu_pages *pcp;
	unsigned long flags;
	unsigned long pfn = page_to_pfn(page);
	int migratetype;

	if (!free_pages_prepare(page, 0))
		return;

	migratetype = get_pfnblock_migratetype(page, pfn);
	set_freepage_migratetype(page, migratetype);
	local_lock_irqsave(pa_lock, flags);
	__count_vm_event(PGFREE);

	/*
	 * We only track unmovable, reclaimable and movable on pcp lists.
	 * Free ISOLATE pages back to the allocator because they are being
	 * offlined but treat RESERVE as movable pages so we can get those
	 * areas back if necessary. Otherwise, we may have to free
	 * excessively into the page allocator
	 */
	if (migratetype >= MIGRATE_PCPTYPES) {
		if (unlikely(is_migrate_isolate(migratetype))) {
			free_one_page(zone, page, pfn, 0, migratetype);
			goto out;
		}
		migratetype = MIGRATE_MOVABLE;
	}

	pcp = &this_cpu_ptr(zone->pageset)->pcp;
	if (!cold)
		list_add(&page->lru, &pcp->lists[migratetype]);
	else
		list_add_tail(&page->lru, &pcp->lists[migratetype]);
	pcp->count++;
	if (pcp->count >= pcp->high) {
		unsigned long batch = ACCESS_ONCE(pcp->batch);
		LIST_HEAD(dst);

		isolate_pcp_pages(batch, pcp, &dst);
		pcp->count -= batch;
		local_unlock_irqrestore(pa_lock, flags);
		free_pcppages_bulk(zone, batch, &dst);
		return;
	}

out:
	local_unlock_irqrestore(pa_lock, flags);
}

/*
 * Free a list of 0-order pages
 */
void free_hot_cold_page_list(struct list_head *list, bool cold)
{
	struct page *page, *next;

	list_for_each_entry_safe(page, next, list, lru) {
		trace_mm_page_free_batched(page, cold);
		free_hot_cold_page(page, cold);
	}
}

/*
 * split_page takes a non-compound higher-order page, and splits it into
 * n (1<<order) sub-pages: page[0..n]
 * Each sub-page must be freed individually.
 *
 * Note: this is probably too low level an operation for use in drivers.
 * Please consult with lkml before using this in your driver.
 */
void split_page(struct page *page, unsigned int order)
{
	int i;

	VM_BUG_ON_PAGE(PageCompound(page), page);
	VM_BUG_ON_PAGE(!page_count(page), page);

#ifdef CONFIG_KMEMCHECK
	/*
	 * Split shadow pages too, because free(page[0]) would
	 * otherwise free the whole shadow.
	 */
	if (kmemcheck_page_is_tracked(page))
		split_page(virt_to_page(page[0].shadow), order);
#endif

	for (i = 1; i < (1 << order); i++)
		set_page_refcounted(page + i);
}
EXPORT_SYMBOL_GPL(split_page);

static int __isolate_free_page(struct page *page, unsigned int order)
{
	unsigned long watermark;
	struct zone *zone;
	int mt;

	BUG_ON(!PageBuddy(page));

	zone = page_zone(page);
	mt = get_pageblock_migratetype(page);

	if (!is_migrate_isolate(mt)) {
		/* Obey watermarks as if the page was being allocated */
		watermark = low_wmark_pages(zone) + (1 << order);
		if (!zone_watermark_ok(zone, 0, watermark, 0, 0))
			return 0;

		__mod_zone_freepage_state(zone, -(1UL << order), mt);
	}

	/* Remove page from free list */
	list_del(&page->lru);
	zone->free_area[order].nr_free--;
	rmv_page_order(page);

	/* Set the pageblock if the isolated page is at least a pageblock */
	if (order >= pageblock_order - 1) {
		struct page *endpage = page + (1 << order) - 1;
		for (; page < endpage; page += pageblock_nr_pages) {
			int mt = get_pageblock_migratetype(page);
			if (!is_migrate_isolate(mt) && !is_migrate_cma(mt))
				set_pageblock_migratetype(page,
							  MIGRATE_MOVABLE);
		}
	}

	return 1UL << order;
}

/*
 * Similar to split_page except the page is already free. As this is only
 * being used for migration, the migratetype of the block also changes.
 * As this is called with interrupts disabled, the caller is responsible
 * for calling arch_alloc_page() and kernel_map_page() after interrupts
 * are enabled.
 *
 * Note: this is probably too low level an operation for use in drivers.
 * Please consult with lkml before using this in your driver.
 */
int split_free_page(struct page *page)
{
	unsigned int order;
	int nr_pages;

	order = page_order(page);

	nr_pages = __isolate_free_page(page, order);
	if (!nr_pages)
		return 0;

	/* Split into individual pages */
	set_page_refcounted(page);
	split_page(page, order);
	return nr_pages;
}

/*
 * Really, prep_compound_page() should be called from __rmqueue_bulk().  But
 * we cheat by calling it from here, in the order > 0 path.  Saves a branch
 * or two.
 */
static inline
struct page *buffered_rmqueue(struct zone *preferred_zone,
			struct zone *zone, unsigned int order,
			gfp_t gfp_flags, int migratetype)
{
	unsigned long flags;
	struct page *page;
	bool cold = ((gfp_flags & __GFP_COLD) != 0);

again:
	if (likely(order == 0)) {
		struct per_cpu_pages *pcp;
		struct list_head *list;

		local_lock_irqsave(pa_lock, flags);
		pcp = &this_cpu_ptr(zone->pageset)->pcp;
		list = &pcp->lists[migratetype];
		if (list_empty(list)) {
			pcp->count += rmqueue_bulk(zone, 0,
					pcp->batch, list,
					migratetype, cold);
			if (unlikely(list_empty(list)))
				goto failed;
		}

		if (cold)
			page = list_entry(list->prev, struct page, lru);
		else
			page = list_entry(list->next, struct page, lru);

		list_del(&page->lru);
		pcp->count--;
	} else {
		if (unlikely(gfp_flags & __GFP_NOFAIL)) {
			/*
			 * __GFP_NOFAIL is not to be used in new code.
			 *
			 * All __GFP_NOFAIL callers should be fixed so that they
			 * properly detect and handle allocation failures.
			 *
			 * We most definitely don't want callers attempting to
			 * allocate greater than order-1 page units with
			 * __GFP_NOFAIL.
			 */
			WARN_ON_ONCE(order > 1);
		}
		local_spin_lock_irqsave(pa_lock, &zone->lock, flags);
		page = __rmqueue(zone, order, migratetype);
		if (!page) {
			spin_unlock(&zone->lock);
			goto failed;
		}
		__mod_zone_freepage_state(zone, -(1 << order),
					  get_freepage_migratetype(page));
		spin_unlock(&zone->lock);
	}

	__mod_zone_page_state(zone, NR_ALLOC_BATCH, -(1 << order));
	if (zone_page_state(zone, NR_ALLOC_BATCH) == 0 &&
	    !zone_is_fair_depleted(zone))
		zone_set_flag(zone, ZONE_FAIR_DEPLETED);

	__count_zone_vm_events(PGALLOC, zone, 1 << order);
	zone_statistics(preferred_zone, zone, gfp_flags);
	local_unlock_irqrestore(pa_lock, flags);

	VM_BUG_ON_PAGE(bad_range(zone, page), page);
	if (prep_new_page(page, order, gfp_flags))
		goto again;
	return page;

failed:
	local_unlock_irqrestore(pa_lock, flags);
	return NULL;
}

#ifdef CONFIG_FAIL_PAGE_ALLOC

static struct {
	struct fault_attr attr;

	u32 ignore_gfp_highmem;
	u32 ignore_gfp_wait;
	u32 min_order;
} fail_page_alloc = {
	.attr = FAULT_ATTR_INITIALIZER,
	.ignore_gfp_wait = 1,
	.ignore_gfp_highmem = 1,
	.min_order = 1,
};

static int __init setup_fail_page_alloc(char *str)
{
	return setup_fault_attr(&fail_page_alloc.attr, str);
}
__setup("fail_page_alloc=", setup_fail_page_alloc);

static bool should_fail_alloc_page(gfp_t gfp_mask, unsigned int order)
{
	if (order < fail_page_alloc.min_order)
		return false;
	if (gfp_mask & __GFP_NOFAIL)
		return false;
	if (fail_page_alloc.ignore_gfp_highmem && (gfp_mask & __GFP_HIGHMEM))
		return false;
	if (fail_page_alloc.ignore_gfp_wait && (gfp_mask & __GFP_WAIT))
		return false;

	return should_fail(&fail_page_alloc.attr, 1 << order);
}

#ifdef CONFIG_FAULT_INJECTION_DEBUG_FS

static int __init fail_page_alloc_debugfs(void)
{
	umode_t mode = S_IFREG | S_IRUSR | S_IWUSR;
	struct dentry *dir;

	dir = fault_create_debugfs_attr("fail_page_alloc", NULL,
					&fail_page_alloc.attr);
	if (IS_ERR(dir))
		return PTR_ERR(dir);

	if (!debugfs_create_bool("ignore-gfp-wait", mode, dir,
				&fail_page_alloc.ignore_gfp_wait))
		goto fail;
	if (!debugfs_create_bool("ignore-gfp-highmem", mode, dir,
				&fail_page_alloc.ignore_gfp_highmem))
		goto fail;
	if (!debugfs_create_u32("min-order", mode, dir,
				&fail_page_alloc.min_order))
		goto fail;

	return 0;
fail:
	debugfs_remove_recursive(dir);

	return -ENOMEM;
}

late_initcall(fail_page_alloc_debugfs);

#endif /* CONFIG_FAULT_INJECTION_DEBUG_FS */

#else /* CONFIG_FAIL_PAGE_ALLOC */

static inline bool should_fail_alloc_page(gfp_t gfp_mask, unsigned int order)
{
	return false;
}

#endif /* CONFIG_FAIL_PAGE_ALLOC */

/*
 * Return true if free pages are above 'mark'. This takes into account the order
 * of the allocation.
 */
static bool __zone_watermark_ok(struct zone *z, unsigned int order,
			unsigned long mark, int classzone_idx, int alloc_flags,
			long free_pages)
{
	/* free_pages my go negative - that's OK */
	long min = mark;
	int o;
	long free_cma = 0;

	free_pages -= (1 << order) - 1;
	if (alloc_flags & ALLOC_HIGH)
		min -= min / 2;
	if (alloc_flags & ALLOC_HARDER)
		min -= min / 4;
#ifdef CONFIG_CMA
	/* If allocation can't use CMA areas don't use free CMA pages */
	if (!(alloc_flags & ALLOC_CMA))
		free_cma = zone_page_state(z, NR_FREE_CMA_PAGES);
#endif

	if (free_pages - free_cma <= min + z->lowmem_reserve[classzone_idx])
		return false;
	for (o = 0; o < order; o++) {
		/* At the next order, this order's pages become unavailable */
		free_pages -= z->free_area[o].nr_free << o;

		/* Require fewer higher order pages to be free */
		min >>= 1;

		if (free_pages <= min)
			return false;
	}
	return true;
}

bool zone_watermark_ok(struct zone *z, unsigned int order, unsigned long mark,
		      int classzone_idx, int alloc_flags)
{
	return __zone_watermark_ok(z, order, mark, classzone_idx, alloc_flags,
					zone_page_state(z, NR_FREE_PAGES));
}

bool zone_watermark_ok_safe(struct zone *z, unsigned int order,
			unsigned long mark, int classzone_idx, int alloc_flags)
{
	long free_pages = zone_page_state(z, NR_FREE_PAGES);

	if (z->percpu_drift_mark && free_pages < z->percpu_drift_mark)
		free_pages = zone_page_state_snapshot(z, NR_FREE_PAGES);

	return __zone_watermark_ok(z, order, mark, classzone_idx, alloc_flags,
								free_pages);
}

#ifdef CONFIG_NUMA
/*
 * zlc_setup - Setup for "zonelist cache".  Uses cached zone data to
 * skip over zones that are not allowed by the cpuset, or that have
 * been recently (in last second) found to be nearly full.  See further
 * comments in mmzone.h.  Reduces cache footprint of zonelist scans
 * that have to skip over a lot of full or unallowed zones.
 *
 * If the zonelist cache is present in the passed zonelist, then
 * returns a pointer to the allowed node mask (either the current
 * tasks mems_allowed, or node_states[N_MEMORY].)
 *
 * If the zonelist cache is not available for this zonelist, does
 * nothing and returns NULL.
 *
 * If the fullzones BITMAP in the zonelist cache is stale (more than
 * a second since last zap'd) then we zap it out (clear its bits.)
 *
 * We hold off even calling zlc_setup, until after we've checked the
 * first zone in the zonelist, on the theory that most allocations will
 * be satisfied from that first zone, so best to examine that zone as
 * quickly as we can.
 */
static nodemask_t *zlc_setup(struct zonelist *zonelist, int alloc_flags)
{
	struct zonelist_cache *zlc;	/* cached zonelist speedup info */
	nodemask_t *allowednodes;	/* zonelist_cache approximation */

	zlc = zonelist->zlcache_ptr;
	if (!zlc)
		return NULL;

	if (time_after(jiffies, zlc->last_full_zap + HZ)) {
		bitmap_zero(zlc->fullzones, MAX_ZONES_PER_ZONELIST);
		zlc->last_full_zap = jiffies;
	}

	allowednodes = !in_interrupt() && (alloc_flags & ALLOC_CPUSET) ?
					&cpuset_current_mems_allowed :
					&node_states[N_MEMORY];
	return allowednodes;
}

/*
 * Given 'z' scanning a zonelist, run a couple of quick checks to see
 * if it is worth looking at further for free memory:
 *  1) Check that the zone isn't thought to be full (doesn't have its
 *     bit set in the zonelist_cache fullzones BITMAP).
 *  2) Check that the zones node (obtained from the zonelist_cache
 *     z_to_n[] mapping) is allowed in the passed in allowednodes mask.
 * Return true (non-zero) if zone is worth looking at further, or
 * else return false (zero) if it is not.
 *
 * This check -ignores- the distinction between various watermarks,
 * such as GFP_HIGH, GFP_ATOMIC, PF_MEMALLOC, ...  If a zone is
 * found to be full for any variation of these watermarks, it will
 * be considered full for up to one second by all requests, unless
 * we are so low on memory on all allowed nodes that we are forced
 * into the second scan of the zonelist.
 *
 * In the second scan we ignore this zonelist cache and exactly
 * apply the watermarks to all zones, even it is slower to do so.
 * We are low on memory in the second scan, and should leave no stone
 * unturned looking for a free page.
 */
static int zlc_zone_worth_trying(struct zonelist *zonelist, struct zoneref *z,
						nodemask_t *allowednodes)
{
	struct zonelist_cache *zlc;	/* cached zonelist speedup info */
	int i;				/* index of *z in zonelist zones */
	int n;				/* node that zone *z is on */

	zlc = zonelist->zlcache_ptr;
	if (!zlc)
		return 1;

	i = z - zonelist->_zonerefs;
	n = zlc->z_to_n[i];

	/* This zone is worth trying if it is allowed but not full */
	return node_isset(n, *allowednodes) && !test_bit(i, zlc->fullzones);
}

/*
 * Given 'z' scanning a zonelist, set the corresponding bit in
 * zlc->fullzones, so that subsequent attempts to allocate a page
 * from that zone don't waste time re-examining it.
 */
static void zlc_mark_zone_full(struct zonelist *zonelist, struct zoneref *z)
{
	struct zonelist_cache *zlc;	/* cached zonelist speedup info */
	int i;				/* index of *z in zonelist zones */

	zlc = zonelist->zlcache_ptr;
	if (!zlc)
		return;

	i = z - zonelist->_zonerefs;

	set_bit(i, zlc->fullzones);
}

/*
 * clear all zones full, called after direct reclaim makes progress so that
 * a zone that was recently full is not skipped over for up to a second
 */
static void zlc_clear_zones_full(struct zonelist *zonelist)
{
	struct zonelist_cache *zlc;	/* cached zonelist speedup info */

	zlc = zonelist->zlcache_ptr;
	if (!zlc)
		return;

	bitmap_zero(zlc->fullzones, MAX_ZONES_PER_ZONELIST);
}

static bool zone_local(struct zone *local_zone, struct zone *zone)
{
	return local_zone->node == zone->node;
}

static bool zone_allows_reclaim(struct zone *local_zone, struct zone *zone)
{
	return node_isset(local_zone->node, zone->zone_pgdat->reclaim_nodes);
}

static void __paginginit init_zone_allows_reclaim(int nid)
{
	int i;

	for_each_node_state(i, N_MEMORY)
		if (node_distance(nid, i) <= RECLAIM_DISTANCE)
			node_set(i, NODE_DATA(nid)->reclaim_nodes);
		else
			zone_reclaim_mode = 1;
}

#else	/* CONFIG_NUMA */

static nodemask_t *zlc_setup(struct zonelist *zonelist, int alloc_flags)
{
	return NULL;
}

static int zlc_zone_worth_trying(struct zonelist *zonelist, struct zoneref *z,
				nodemask_t *allowednodes)
{
	return 1;
}

static void zlc_mark_zone_full(struct zonelist *zonelist, struct zoneref *z)
{
}

static void zlc_clear_zones_full(struct zonelist *zonelist)
{
}

static bool zone_local(struct zone *local_zone, struct zone *zone)
{
	return true;
}

static bool zone_allows_reclaim(struct zone *local_zone, struct zone *zone)
{
	return true;
}

static inline void init_zone_allows_reclaim(int nid)
{
}
#endif	/* CONFIG_NUMA */

static void reset_alloc_batches(struct zone *preferred_zone)
{
	struct zone *zone = preferred_zone->zone_pgdat->node_zones;

	do {
		mod_zone_page_state(zone, NR_ALLOC_BATCH,
			high_wmark_pages(zone) - low_wmark_pages(zone) -
			atomic_long_read(&zone->vm_stat[NR_ALLOC_BATCH]));
		zone_clear_flag(zone, ZONE_FAIR_DEPLETED);
	} while (zone++ != preferred_zone);
}

/*
 * get_page_from_freelist goes through the zonelist trying to allocate
 * a page.
 */
static struct page *
get_page_from_freelist(gfp_t gfp_mask, nodemask_t *nodemask, unsigned int order,
		struct zonelist *zonelist, int high_zoneidx, int alloc_flags,
		struct zone *preferred_zone, int classzone_idx, int migratetype)
{
	struct zoneref *z;
	struct page *page = NULL;
	struct zone *zone;
	nodemask_t *allowednodes = NULL;/* zonelist_cache approximation */
	int zlc_active = 0;		/* set if using zonelist_cache */
	int did_zlc_setup = 0;		/* just call zlc_setup() one time */
	bool consider_zone_dirty = (alloc_flags & ALLOC_WMARK_LOW) &&
				(gfp_mask & __GFP_WRITE);
	int nr_fair_skipped = 0;
	bool zonelist_rescan;

zonelist_scan:
	zonelist_rescan = false;

	/*
	 * Scan zonelist, looking for a zone with enough free.
	 * See also __cpuset_node_allowed_softwall() comment in kernel/cpuset.c.
	 */
	for_each_zone_zonelist_nodemask(zone, z, zonelist,
						high_zoneidx, nodemask) {
		unsigned long mark;

		if (IS_ENABLED(CONFIG_NUMA) && zlc_active &&
			!zlc_zone_worth_trying(zonelist, z, allowednodes))
				continue;
		if (cpusets_enabled() &&
			(alloc_flags & ALLOC_CPUSET) &&
			!cpuset_zone_allowed_softwall(zone, gfp_mask))
				continue;
		/*
		 * Distribute pages in proportion to the individual
		 * zone size to ensure fair page aging.  The zone a
		 * page was allocated in should have no effect on the
		 * time the page has in memory before being reclaimed.
		 */
		if (alloc_flags & ALLOC_FAIR) {
			if (!zone_local(preferred_zone, zone))
				break;
			if (zone_is_fair_depleted(zone)) {
				nr_fair_skipped++;
				continue;
			}
		}
		/*
		 * When allocating a page cache page for writing, we
		 * want to get it from a zone that is within its dirty
		 * limit, such that no single zone holds more than its
		 * proportional share of globally allowed dirty pages.
		 * The dirty limits take into account the zone's
		 * lowmem reserves and high watermark so that kswapd
		 * should be able to balance it without having to
		 * write pages from its LRU list.
		 *
		 * This may look like it could increase pressure on
		 * lower zones by failing allocations in higher zones
		 * before they are full.  But the pages that do spill
		 * over are limited as the lower zones are protected
		 * by this very same mechanism.  It should not become
		 * a practical burden to them.
		 *
		 * XXX: For now, allow allocations to potentially
		 * exceed the per-zone dirty limit in the slowpath
		 * (ALLOC_WMARK_LOW unset) before going into reclaim,
		 * which is important when on a NUMA setup the allowed
		 * zones are together not big enough to reach the
		 * global limit.  The proper fix for these situations
		 * will require awareness of zones in the
		 * dirty-throttling and the flusher threads.
		 */
		if (consider_zone_dirty && !zone_dirty_ok(zone))
			continue;

		mark = zone->watermark[alloc_flags & ALLOC_WMARK_MASK];
		if (!zone_watermark_ok(zone, order, mark,
				       classzone_idx, alloc_flags)) {
			int ret;

			/* Checked here to keep the fast path fast */
			BUILD_BUG_ON(ALLOC_NO_WATERMARKS < NR_WMARK);
			if (alloc_flags & ALLOC_NO_WATERMARKS)
				goto try_this_zone;

			if (IS_ENABLED(CONFIG_NUMA) &&
					!did_zlc_setup && nr_online_nodes > 1) {
				/*
				 * we do zlc_setup if there are multiple nodes
				 * and before considering the first zone allowed
				 * by the cpuset.
				 */
				allowednodes = zlc_setup(zonelist, alloc_flags);
				zlc_active = 1;
				did_zlc_setup = 1;
			}

			if (zone_reclaim_mode == 0 ||
			    !zone_allows_reclaim(preferred_zone, zone))
				goto this_zone_full;

			/*
			 * As we may have just activated ZLC, check if the first
			 * eligible zone has failed zone_reclaim recently.
			 */
			if (IS_ENABLED(CONFIG_NUMA) && zlc_active &&
				!zlc_zone_worth_trying(zonelist, z, allowednodes))
				continue;

			ret = zone_reclaim(zone, gfp_mask, order);
			switch (ret) {
			case ZONE_RECLAIM_NOSCAN:
				/* did not scan */
				continue;
			case ZONE_RECLAIM_FULL:
				/* scanned but unreclaimable */
				continue;
			default:
				/* did we reclaim enough */
				if (zone_watermark_ok(zone, order, mark,
						classzone_idx, alloc_flags))
					goto try_this_zone;

				/*
				 * Failed to reclaim enough to meet watermark.
				 * Only mark the zone full if checking the min
				 * watermark or if we failed to reclaim just
				 * 1<<order pages or else the page allocator
				 * fastpath will prematurely mark zones full
				 * when the watermark is between the low and
				 * min watermarks.
				 */
				if (((alloc_flags & ALLOC_WMARK_MASK) == ALLOC_WMARK_MIN) ||
				    ret == ZONE_RECLAIM_SOME)
					goto this_zone_full;

				continue;
			}
		}

try_this_zone:
		page = buffered_rmqueue(preferred_zone, zone, order,
						gfp_mask, migratetype);
		if (page)
			break;
this_zone_full:
		if (IS_ENABLED(CONFIG_NUMA) && zlc_active)
			zlc_mark_zone_full(zonelist, z);
	}

	if (page) {
		/*
		 * page->pfmemalloc is set when ALLOC_NO_WATERMARKS was
		 * necessary to allocate the page. The expectation is
		 * that the caller is taking steps that will free more
		 * memory. The caller should avoid the page being used
		 * for !PFMEMALLOC purposes.
		 */
		page->pfmemalloc = !!(alloc_flags & ALLOC_NO_WATERMARKS);
		return page;
	}

	/*
	 * The first pass makes sure allocations are spread fairly within the
	 * local node.  However, the local node might have free pages left
	 * after the fairness batches are exhausted, and remote zones haven't
	 * even been considered yet.  Try once more without fairness, and
	 * include remote zones now, before entering the slowpath and waking
	 * kswapd: prefer spilling to a remote zone over swapping locally.
	 */
	if (alloc_flags & ALLOC_FAIR) {
		alloc_flags &= ~ALLOC_FAIR;
		if (nr_fair_skipped) {
			zonelist_rescan = true;
			reset_alloc_batches(preferred_zone);
		}
		if (nr_online_nodes > 1)
			zonelist_rescan = true;
	}

	if (unlikely(IS_ENABLED(CONFIG_NUMA) && zlc_active)) {
		/* Disable zlc cache for second zonelist scan */
		zlc_active = 0;
		zonelist_rescan = true;
	}

	if (zonelist_rescan)
		goto zonelist_scan;

	return NULL;
}

/*
 * Large machines with many possible nodes should not always dump per-node
 * meminfo in irq context.
 */
static inline bool should_suppress_show_mem(void)
{
	bool ret = false;

#if NODES_SHIFT > 8
	ret = in_interrupt();
#endif
	return ret;
}

static DEFINE_RATELIMIT_STATE(nopage_rs,
		DEFAULT_RATELIMIT_INTERVAL,
		DEFAULT_RATELIMIT_BURST);

void warn_alloc_failed(gfp_t gfp_mask, int order, const char *fmt, ...)
{
	unsigned int filter = SHOW_MEM_FILTER_NODES;

	if ((gfp_mask & __GFP_NOWARN) || !__ratelimit(&nopage_rs) ||
	    debug_guardpage_minorder() > 0)
		return;

	/*
	 * This documents exceptions given to allocations in certain
	 * contexts that are allowed to allocate outside current's set
	 * of allowed nodes.
	 */
	if (!(gfp_mask & __GFP_NOMEMALLOC))
		if (test_thread_flag(TIF_MEMDIE) ||
		    (current->flags & (PF_MEMALLOC | PF_EXITING)))
			filter &= ~SHOW_MEM_FILTER_NODES;
	if (in_interrupt() || !(gfp_mask & __GFP_WAIT))
		filter &= ~SHOW_MEM_FILTER_NODES;

	if (fmt) {
		struct va_format vaf;
		va_list args;

		va_start(args, fmt);

		vaf.fmt = fmt;
		vaf.va = &args;

		pr_warn("%pV", &vaf);

		va_end(args);
	}

	pr_warn("%s: page allocation failure: order:%d, mode:0x%x\n",
		current->comm, order, gfp_mask);

	dump_stack();
	if (!should_suppress_show_mem())
		show_mem(filter);
}

static inline int
should_alloc_retry(gfp_t gfp_mask, unsigned int order,
				unsigned long did_some_progress,
				unsigned long pages_reclaimed)
{
	/* Do not loop if specifically requested */
	if (gfp_mask & __GFP_NORETRY)
		return 0;

	/* Always retry if specifically requested */
	if (gfp_mask & __GFP_NOFAIL)
		return 1;

	/*
	 * Suspend converts GFP_KERNEL to __GFP_WAIT which can prevent reclaim
	 * making forward progress without invoking OOM. Suspend also disables
	 * storage devices so kswapd will not help. Bail if we are suspending.
	 */
	if (!did_some_progress && pm_suspended_storage())
		return 0;

	/*
	 * In this implementation, order <= PAGE_ALLOC_COSTLY_ORDER
	 * means __GFP_NOFAIL, but that may not be true in other
	 * implementations.
	 */
	if (order <= PAGE_ALLOC_COSTLY_ORDER)
		return 1;

	/*
	 * For order > PAGE_ALLOC_COSTLY_ORDER, if __GFP_REPEAT is
	 * specified, then we retry until we no longer reclaim any pages
	 * (above), or we've reclaimed an order of pages at least as
	 * large as the allocation's order. In both cases, if the
	 * allocation still fails, we stop retrying.
	 */
	if (gfp_mask & __GFP_REPEAT && pages_reclaimed < (1 << order))
		return 1;

	return 0;
}

static inline struct page *
__alloc_pages_may_oom(gfp_t gfp_mask, unsigned int order,
	struct zonelist *zonelist, enum zone_type high_zoneidx,
	nodemask_t *nodemask, struct zone *preferred_zone,
	int classzone_idx, int migratetype)
{
	struct page *page;

	/* Acquire the OOM killer lock for the zones in zonelist */
	if (!try_set_zonelist_oom(zonelist, gfp_mask)) {
		schedule_timeout_uninterruptible(1);
		return NULL;
	}

	/*
	 * PM-freezer should be notified that there might be an OOM killer on
	 * its way to kill and wake somebody up. This is too early and we might
	 * end up not killing anything but false positives are acceptable.
	 * See freeze_processes.
	 */
	note_oom_kill();

	/*
	 * Go through the zonelist yet one more time, keep very high watermark
	 * here, this is only to catch a parallel oom killing, we must fail if
	 * we're still under heavy pressure.
	 */
	page = get_page_from_freelist(gfp_mask|__GFP_HARDWALL, nodemask,
		order, zonelist, high_zoneidx,
		ALLOC_WMARK_HIGH|ALLOC_CPUSET,
		preferred_zone, classzone_idx, migratetype);
	if (page)
		goto out;

	if (!(gfp_mask & __GFP_NOFAIL)) {
		/* The OOM killer will not help higher order allocs */
		if (order > PAGE_ALLOC_COSTLY_ORDER)
			goto out;
		/* The OOM killer does not needlessly kill tasks for lowmem */
		if (high_zoneidx < ZONE_NORMAL)
			goto out;
		/*
		 * GFP_THISNODE contains __GFP_NORETRY and we never hit this.
		 * Sanity check for bare calls of __GFP_THISNODE, not real OOM.
		 * The caller should handle page allocation failure by itself if
		 * it specifies __GFP_THISNODE.
		 * Note: Hugepage uses it but will hit PAGE_ALLOC_COSTLY_ORDER.
		 */
		if (gfp_mask & __GFP_THISNODE)
			goto out;
	}
	/* Exhausted what can be done so it's blamo time */
	out_of_memory(zonelist, gfp_mask, order, nodemask, false);

out:
	clear_zonelist_oom(zonelist, gfp_mask);
	return page;
}

#ifdef CONFIG_COMPACTION
/* Try memory compaction for high-order allocations before reclaim */
static struct page *
__alloc_pages_direct_compact(gfp_t gfp_mask, unsigned int order,
	struct zonelist *zonelist, enum zone_type high_zoneidx,
	nodemask_t *nodemask, int alloc_flags, struct zone *preferred_zone,
	int classzone_idx, int migratetype, enum migrate_mode mode,
	bool *contended_compaction, bool *deferred_compaction,
	unsigned long *did_some_progress)
{
	if (!order)
		return NULL;

	if (compaction_deferred(preferred_zone, order)) {
		*deferred_compaction = true;
		return NULL;
	}

	current->flags |= PF_MEMALLOC;
	*did_some_progress = try_to_compact_pages(zonelist, order, gfp_mask,
						nodemask, mode,
						contended_compaction);
	current->flags &= ~PF_MEMALLOC;

	if (*did_some_progress != COMPACT_SKIPPED) {
		struct page *page;

		/* Page migration frees to the PCP lists but we want merging */
		drain_pages(get_cpu_light());
		put_cpu_light();

		page = get_page_from_freelist(gfp_mask, nodemask,
				order, zonelist, high_zoneidx,
				alloc_flags & ~ALLOC_NO_WATERMARKS,
				preferred_zone, classzone_idx, migratetype);
		if (page) {
			preferred_zone->compact_blockskip_flush = false;
			compaction_defer_reset(preferred_zone, order, true);
			count_vm_event(COMPACTSUCCESS);
			return page;
		}

		/*
		 * It's bad if compaction run occurs and fails.
		 * The most likely reason is that pages exist,
		 * but not enough to satisfy watermarks.
		 */
		count_vm_event(COMPACTFAIL);

		/*
		 * As async compaction considers a subset of pageblocks, only
		 * defer if the failure was a sync compaction failure.
		 */
		if (mode != MIGRATE_ASYNC)
			defer_compaction(preferred_zone, order);

		cond_resched();
	}

	return NULL;
}
#else
static inline struct page *
__alloc_pages_direct_compact(gfp_t gfp_mask, unsigned int order,
	struct zonelist *zonelist, enum zone_type high_zoneidx,
	nodemask_t *nodemask, int alloc_flags, struct zone *preferred_zone,
	int classzone_idx, int migratetype,
	enum migrate_mode mode, bool *contended_compaction,
	bool *deferred_compaction, unsigned long *did_some_progress)
{
	return NULL;
}
#endif /* CONFIG_COMPACTION */

/* Perform direct synchronous page reclaim */
static int
__perform_reclaim(gfp_t gfp_mask, unsigned int order, struct zonelist *zonelist,
		  nodemask_t *nodemask)
{
	struct reclaim_state reclaim_state;
	int progress;

	cond_resched();

	/* We now go into synchronous reclaim */
	cpuset_memory_pressure_bump();
	current->flags |= PF_MEMALLOC;
	lockdep_set_current_reclaim_state(gfp_mask);
	reclaim_state.reclaimed_slab = 0;
	current->reclaim_state = &reclaim_state;

	progress = try_to_free_pages(zonelist, order, gfp_mask, nodemask);

	current->reclaim_state = NULL;
	lockdep_clear_current_reclaim_state();
	current->flags &= ~PF_MEMALLOC;

	cond_resched();

	return progress;
}

/* The really slow allocator path where we enter direct reclaim */
static inline struct page *
__alloc_pages_direct_reclaim(gfp_t gfp_mask, unsigned int order,
	struct zonelist *zonelist, enum zone_type high_zoneidx,
	nodemask_t *nodemask, int alloc_flags, struct zone *preferred_zone,
	int classzone_idx, int migratetype, unsigned long *did_some_progress)
{
	struct page *page = NULL;
	bool drained = false;

	*did_some_progress = __perform_reclaim(gfp_mask, order, zonelist,
					       nodemask);
	if (unlikely(!(*did_some_progress)))
		return NULL;

	/* After successful reclaim, reconsider all zones for allocation */
	if (IS_ENABLED(CONFIG_NUMA))
		zlc_clear_zones_full(zonelist);

retry:
	page = get_page_from_freelist(gfp_mask, nodemask, order,
					zonelist, high_zoneidx,
					alloc_flags & ~ALLOC_NO_WATERMARKS,
					preferred_zone, classzone_idx,
					migratetype);

	/*
	 * If an allocation failed after direct reclaim, it could be because
	 * pages are pinned on the per-cpu lists. Drain them and try again
	 */
	if (!page && !drained) {
		drain_all_pages();
		drained = true;
		goto retry;
	}

	return page;
}

/*
 * This is called in the allocator slow-path if the allocation request is of
 * sufficient urgency to ignore watermarks and take other desperate measures
 */
static inline struct page *
__alloc_pages_high_priority(gfp_t gfp_mask, unsigned int order,
	struct zonelist *zonelist, enum zone_type high_zoneidx,
	nodemask_t *nodemask, struct zone *preferred_zone,
	int classzone_idx, int migratetype)
{
	struct page *page;

	do {
		page = get_page_from_freelist(gfp_mask, nodemask, order,
			zonelist, high_zoneidx, ALLOC_NO_WATERMARKS,
			preferred_zone, classzone_idx, migratetype);

		if (!page && gfp_mask & __GFP_NOFAIL)
			wait_iff_congested(preferred_zone, BLK_RW_ASYNC, HZ/50);
	} while (!page && (gfp_mask & __GFP_NOFAIL));

	return page;
}

static void wake_all_kswapds(unsigned int order,
			     struct zonelist *zonelist,
			     enum zone_type high_zoneidx,
			     struct zone *preferred_zone)
{
	struct zoneref *z;
	struct zone *zone;

	for_each_zone_zonelist(zone, z, zonelist, high_zoneidx)
		wakeup_kswapd(zone, order, zone_idx(preferred_zone));
}

static inline int
gfp_to_alloc_flags(gfp_t gfp_mask)
{
	int alloc_flags = ALLOC_WMARK_MIN | ALLOC_CPUSET;
	const bool atomic = !(gfp_mask & (__GFP_WAIT | __GFP_NO_KSWAPD));

	/* __GFP_HIGH is assumed to be the same as ALLOC_HIGH to save a branch. */
	BUILD_BUG_ON(__GFP_HIGH != (__force gfp_t) ALLOC_HIGH);

	/*
	 * The caller may dip into page reserves a bit more if the caller
	 * cannot run direct reclaim, or if the caller has realtime scheduling
	 * policy or is asking for __GFP_HIGH memory.  GFP_ATOMIC requests will
	 * set both ALLOC_HARDER (atomic == true) and ALLOC_HIGH (__GFP_HIGH).
	 */
	alloc_flags |= (__force int) (gfp_mask & __GFP_HIGH);

	if (atomic) {
		/*
		 * Not worth trying to allocate harder for __GFP_NOMEMALLOC even
		 * if it can't schedule.
		 */
		if (!(gfp_mask & __GFP_NOMEMALLOC))
			alloc_flags |= ALLOC_HARDER;
		/*
		 * Ignore cpuset mems for GFP_ATOMIC rather than fail, see the
		 * comment for __cpuset_node_allowed_softwall().
		 */
		alloc_flags &= ~ALLOC_CPUSET;
	} else if (unlikely(rt_task(current)) && !in_interrupt())
		alloc_flags |= ALLOC_HARDER;

	if (likely(!(gfp_mask & __GFP_NOMEMALLOC))) {
		if (gfp_mask & __GFP_MEMALLOC)
			alloc_flags |= ALLOC_NO_WATERMARKS;
		else if (in_serving_softirq() && (current->flags & PF_MEMALLOC))
			alloc_flags |= ALLOC_NO_WATERMARKS;
		else if (!in_interrupt() &&
				((current->flags & PF_MEMALLOC) ||
				 unlikely(test_thread_flag(TIF_MEMDIE))))
			alloc_flags |= ALLOC_NO_WATERMARKS;
	}
#ifdef CONFIG_CMA
	if (allocflags_to_migratetype(gfp_mask) == MIGRATE_MOVABLE)
		alloc_flags |= ALLOC_CMA;
#endif
	return alloc_flags;
}

bool gfp_pfmemalloc_allowed(gfp_t gfp_mask)
{
	return !!(gfp_to_alloc_flags(gfp_mask) & ALLOC_NO_WATERMARKS);
}

static inline struct page *
__alloc_pages_slowpath(gfp_t gfp_mask, unsigned int order,
	struct zonelist *zonelist, enum zone_type high_zoneidx,
	nodemask_t *nodemask, struct zone *preferred_zone,
	int classzone_idx, int migratetype)
{
	const gfp_t wait = gfp_mask & __GFP_WAIT;
	struct page *page = NULL;
	int alloc_flags;
	unsigned long pages_reclaimed = 0;
	unsigned long did_some_progress;
	enum migrate_mode migration_mode = MIGRATE_ASYNC;
	bool deferred_compaction = false;
	bool contended_compaction = false;

	/*
	 * In the slowpath, we sanity check order to avoid ever trying to
	 * reclaim >= MAX_ORDER areas which will never succeed. Callers may
	 * be using allocators in order of preference for an area that is
	 * too large.
	 */
	if (order >= MAX_ORDER) {
		WARN_ON_ONCE(!(gfp_mask & __GFP_NOWARN));
		return NULL;
	}

	/*
	 * GFP_THISNODE (meaning __GFP_THISNODE, __GFP_NORETRY and
	 * __GFP_NOWARN set) should not cause reclaim since the subsystem
	 * (f.e. slab) using GFP_THISNODE may choose to trigger reclaim
	 * using a larger set of nodes after it has established that the
	 * allowed per node queues are empty and that nodes are
	 * over allocated.
	 */
	if (IS_ENABLED(CONFIG_NUMA) &&
	    (gfp_mask & GFP_THISNODE) == GFP_THISNODE)
		goto nopage;

restart:
	if (!(gfp_mask & __GFP_NO_KSWAPD))
		wake_all_kswapds(order, zonelist, high_zoneidx, preferred_zone);

	/*
	 * OK, we're below the kswapd watermark and have kicked background
	 * reclaim. Now things get more complex, so set up alloc_flags according
	 * to how we want to proceed.
	 */
	alloc_flags = gfp_to_alloc_flags(gfp_mask);

	/*
	 * Find the true preferred zone if the allocation is unconstrained by
	 * cpusets.
	 */
	if (!(alloc_flags & ALLOC_CPUSET) && !nodemask) {
		struct zoneref *preferred_zoneref;
		preferred_zoneref = first_zones_zonelist(zonelist, high_zoneidx,
				NULL,
				&preferred_zone);
		classzone_idx = zonelist_zone_idx(preferred_zoneref);
	}

rebalance:
	/* This is the last chance, in general, before the goto nopage. */
	page = get_page_from_freelist(gfp_mask, nodemask, order, zonelist,
			high_zoneidx, alloc_flags & ~ALLOC_NO_WATERMARKS,
			preferred_zone, classzone_idx, migratetype);
	if (page)
		goto got_pg;

	/* Allocate without watermarks if the context allows */
	if (alloc_flags & ALLOC_NO_WATERMARKS) {
		/*
		 * Ignore mempolicies if ALLOC_NO_WATERMARKS on the grounds
		 * the allocation is high priority and these type of
		 * allocations are system rather than user orientated
		 */
		zonelist = node_zonelist(numa_node_id(), gfp_mask);

		page = __alloc_pages_high_priority(gfp_mask, order,
				zonelist, high_zoneidx, nodemask,
				preferred_zone, classzone_idx, migratetype);
		if (page) {
			goto got_pg;
		}
	}

	/* Atomic allocations - we can't balance anything */
	if (!wait) {
		/*
		 * All existing users of the deprecated __GFP_NOFAIL are
		 * blockable, so warn of any new users that actually allow this
		 * type of allocation to fail.
		 */
		WARN_ON_ONCE(gfp_mask & __GFP_NOFAIL);
		goto nopage;
	}

	/* Avoid recursion of direct reclaim */
	if (current->flags & PF_MEMALLOC)
		goto nopage;

	/* Avoid allocations with no watermarks from looping endlessly */
	if (test_thread_flag(TIF_MEMDIE) && !(gfp_mask & __GFP_NOFAIL))
		goto nopage;

	/*
	 * Try direct compaction. The first pass is asynchronous. Subsequent
	 * attempts after direct reclaim are synchronous
	 */
	page = __alloc_pages_direct_compact(gfp_mask, order, zonelist,
					high_zoneidx, nodemask, alloc_flags,
					preferred_zone,
					classzone_idx, migratetype,
					migration_mode, &contended_compaction,
					&deferred_compaction,
					&did_some_progress);
	if (page)
		goto got_pg;
	migration_mode = MIGRATE_SYNC_LIGHT;

	/*
	 * If compaction is deferred for high-order allocations, it is because
	 * sync compaction recently failed. In this is the case and the caller
	 * requested a movable allocation that does not heavily disrupt the
	 * system then fail the allocation instead of entering direct reclaim.
	 */
	if ((deferred_compaction || contended_compaction) &&
						(gfp_mask & __GFP_NO_KSWAPD))
		goto nopage;

	/* Try direct reclaim and then allocating */
	page = __alloc_pages_direct_reclaim(gfp_mask, order,
					zonelist, high_zoneidx,
					nodemask,
					alloc_flags, preferred_zone,
					classzone_idx, migratetype,
					&did_some_progress);
	if (page)
		goto got_pg;

	/*
	 * If we failed to make any progress reclaiming, then we are
	 * running out of options and have to consider going OOM
	 */
	if (!did_some_progress) {
		if (oom_gfp_allowed(gfp_mask)) {
			if (oom_killer_disabled)
				goto nopage;
			/* Coredumps can quickly deplete all memory reserves */
			if ((current->flags & PF_DUMPCORE) &&
			    !(gfp_mask & __GFP_NOFAIL))
				goto nopage;
			page = __alloc_pages_may_oom(gfp_mask, order,
					zonelist, high_zoneidx,
					nodemask, preferred_zone,
					classzone_idx, migratetype);
			if (page)
				goto got_pg;

			if (!(gfp_mask & __GFP_NOFAIL)) {
				/*
				 * The oom killer is not called for high-order
				 * allocations that may fail, so if no progress
				 * is being made, there are no other options and
				 * retrying is unlikely to help.
				 */
				if (order > PAGE_ALLOC_COSTLY_ORDER)
					goto nopage;
				/*
				 * The oom killer is not called for lowmem
				 * allocations to prevent needlessly killing
				 * innocent tasks.
				 */
				if (high_zoneidx < ZONE_NORMAL)
					goto nopage;
			}

			goto restart;
		}
	}

	/* Check if we should retry the allocation */
	pages_reclaimed += did_some_progress;
	if (should_alloc_retry(gfp_mask, order, did_some_progress,
						pages_reclaimed)) {
		/* Wait for some write requests to complete then retry */
		wait_iff_congested(preferred_zone, BLK_RW_ASYNC, HZ/50);
		goto rebalance;
	} else {
		/*
		 * High-order allocations do not necessarily loop after
		 * direct reclaim and reclaim/compaction depends on compaction
		 * being called after reclaim so call directly if necessary
		 */
		page = __alloc_pages_direct_compact(gfp_mask, order, zonelist,
					high_zoneidx, nodemask, alloc_flags,
					preferred_zone,
					classzone_idx, migratetype,
					migration_mode, &contended_compaction,
					&deferred_compaction,
					&did_some_progress);
		if (page)
			goto got_pg;
	}

nopage:
	warn_alloc_failed(gfp_mask, order, NULL);
	return page;
got_pg:
	if (kmemcheck_enabled)
		kmemcheck_pagealloc_alloc(page, order, gfp_mask);

	return page;
}

/*
 * This is the 'heart' of the zoned buddy allocator.
 */
struct page *
__alloc_pages_nodemask(gfp_t gfp_mask, unsigned int order,
			struct zonelist *zonelist, nodemask_t *nodemask)
{
	enum zone_type high_zoneidx = gfp_zone(gfp_mask);
	struct zone *preferred_zone;
	struct zoneref *preferred_zoneref;
	struct page *page = NULL;
	int migratetype = allocflags_to_migratetype(gfp_mask);
	unsigned int cpuset_mems_cookie;
	int alloc_flags = ALLOC_WMARK_LOW|ALLOC_CPUSET|ALLOC_FAIR;
	struct mem_cgroup *memcg = NULL;
	int classzone_idx;

	gfp_mask &= gfp_allowed_mask;

	lockdep_trace_alloc(gfp_mask);

	might_sleep_if(gfp_mask & __GFP_WAIT);

	if (should_fail_alloc_page(gfp_mask, order))
		return NULL;

	/*
	 * Check the zones suitable for the gfp_mask contain at least one
	 * valid zone. It's possible to have an empty zonelist as a result
	 * of GFP_THISNODE and a memoryless node
	 */
	if (unlikely(!zonelist->_zonerefs->zone))
		return NULL;

	/*
	 * Will only have any effect when __GFP_KMEMCG is set.  This is
	 * verified in the (always inline) callee
	 */
	if (!memcg_kmem_newpage_charge(gfp_mask, &memcg, order))
		return NULL;

retry_cpuset:
	cpuset_mems_cookie = read_mems_allowed_begin();

	/* The preferred zone is used for statistics later */
	preferred_zoneref = first_zones_zonelist(zonelist, high_zoneidx,
				nodemask ? : &cpuset_current_mems_allowed,
				&preferred_zone);
	if (!preferred_zone)
		goto out;
	classzone_idx = zonelist_zone_idx(preferred_zoneref);

#ifdef CONFIG_CMA
	if (allocflags_to_migratetype(gfp_mask) == MIGRATE_MOVABLE)
		alloc_flags |= ALLOC_CMA;
#endif
	/* First allocation attempt */
	page = get_page_from_freelist(gfp_mask|__GFP_HARDWALL, nodemask, order,
			zonelist, high_zoneidx, alloc_flags,
			preferred_zone, classzone_idx, migratetype);
	if (unlikely(!page)) {
		/*
		 * Runtime PM, block IO and its error handling path
		 * can deadlock because I/O on the device might not
		 * complete.
		 */
		gfp_mask = memalloc_noio_flags(gfp_mask);
		page = __alloc_pages_slowpath(gfp_mask, order,
				zonelist, high_zoneidx, nodemask,
				preferred_zone, classzone_idx, migratetype);
	}

	trace_mm_page_alloc(page, order, gfp_mask, migratetype);

out:
	/*
	 * When updating a task's mems_allowed, it is possible to race with
	 * parallel threads in such a way that an allocation can fail while
	 * the mask is being updated. If a page allocation is about to fail,
	 * check if the cpuset changed during allocation and if so, retry.
	 */
	if (unlikely(!page && read_mems_allowed_retry(cpuset_mems_cookie)))
		goto retry_cpuset;

	memcg_kmem_commit_charge(page, memcg, order);

	return page;
}
EXPORT_SYMBOL(__alloc_pages_nodemask);

/*
 * Common helper functions.
 */
unsigned long __get_free_pages(gfp_t gfp_mask, unsigned int order)
{
	struct page *page;

	/*
	 * __get_free_pages() returns a 32-bit address, which cannot represent
	 * a highmem page
	 */
	VM_BUG_ON((gfp_mask & __GFP_HIGHMEM) != 0);

	page = alloc_pages(gfp_mask, order);
	if (!page)
		return 0;
	return (unsigned long) page_address(page);
}
EXPORT_SYMBOL(__get_free_pages);

unsigned long get_zeroed_page(gfp_t gfp_mask)
{
	return __get_free_pages(gfp_mask | __GFP_ZERO, 0);
}
EXPORT_SYMBOL(get_zeroed_page);

void __free_pages(struct page *page, unsigned int order)
{
	if (put_page_testzero(page)) {
		if (order == 0)
			free_hot_cold_page(page, false);
		else
			__free_pages_ok(page, order);
	}
}

EXPORT_SYMBOL(__free_pages);

void free_pages(unsigned long addr, unsigned int order)
{
	if (addr != 0) {
		VM_BUG_ON(!virt_addr_valid((void *)addr));
		__free_pages(virt_to_page((void *)addr), order);
	}
}

EXPORT_SYMBOL(free_pages);

/*
 * __free_memcg_kmem_pages and free_memcg_kmem_pages will free
 * pages allocated with __GFP_KMEMCG.
 *
 * Those pages are accounted to a particular memcg, embedded in the
 * corresponding page_cgroup. To avoid adding a hit in the allocator to search
 * for that information only to find out that it is NULL for users who have no
 * interest in that whatsoever, we provide these functions.
 *
 * The caller knows better which flags it relies on.
 */
void __free_memcg_kmem_pages(struct page *page, unsigned int order)
{
	memcg_kmem_uncharge_pages(page, order);
	__free_pages(page, order);
}

void free_memcg_kmem_pages(unsigned long addr, unsigned int order)
{
	if (addr != 0) {
		VM_BUG_ON(!virt_addr_valid((void *)addr));
		__free_memcg_kmem_pages(virt_to_page((void *)addr), order);
	}
}

static void *make_alloc_exact(unsigned long addr, unsigned order, size_t size)
{
	if (addr) {
		unsigned long alloc_end = addr + (PAGE_SIZE << order);
		unsigned long used = addr + PAGE_ALIGN(size);

		split_page(virt_to_page((void *)addr), order);
		while (used < alloc_end) {
			free_page(used);
			used += PAGE_SIZE;
		}
	}
	return (void *)addr;
}

/**
 * alloc_pages_exact - allocate an exact number physically-contiguous pages.
 * @size: the number of bytes to allocate
 * @gfp_mask: GFP flags for the allocation
 *
 * This function is similar to alloc_pages(), except that it allocates the
 * minimum number of pages to satisfy the request.  alloc_pages() can only
 * allocate memory in power-of-two pages.
 *
 * This function is also limited by MAX_ORDER.
 *
 * Memory allocated by this function must be released by free_pages_exact().
 */
void *alloc_pages_exact(size_t size, gfp_t gfp_mask)
{
	unsigned int order = get_order(size);
	unsigned long addr;

	addr = __get_free_pages(gfp_mask, order);
	return make_alloc_exact(addr, order, size);
}
EXPORT_SYMBOL(alloc_pages_exact);

/**
 * alloc_pages_exact_nid - allocate an exact number of physically-contiguous
 *			   pages on a node.
 * @nid: the preferred node ID where memory should be allocated
 * @size: the number of bytes to allocate
 * @gfp_mask: GFP flags for the allocation
 *
 * Like alloc_pages_exact(), but try to allocate on node nid first before falling
 * back.
 * Note this is not alloc_pages_exact_node() which allocates on a specific node,
 * but is not exact.
 */
void *alloc_pages_exact_nid(int nid, size_t size, gfp_t gfp_mask)
{
	unsigned order = get_order(size);
	struct page *p = alloc_pages_node(nid, gfp_mask, order);
	if (!p)
		return NULL;
	return make_alloc_exact((unsigned long)page_address(p), order, size);
}
EXPORT_SYMBOL(alloc_pages_exact_nid);

/**
 * free_pages_exact - release memory allocated via alloc_pages_exact()
 * @virt: the value returned by alloc_pages_exact.
 * @size: size of allocation, same value as passed to alloc_pages_exact().
 *
 * Release the memory allocated by a previous call to alloc_pages_exact.
 */
void free_pages_exact(void *virt, size_t size)
{
	unsigned long addr = (unsigned long)virt;
	unsigned long end = addr + PAGE_ALIGN(size);

	while (addr < end) {
		free_page(addr);
		addr += PAGE_SIZE;
	}
}
EXPORT_SYMBOL(free_pages_exact);

/**
 * nr_free_zone_pages - count number of pages beyond high watermark
 * @offset: The zone index of the highest zone
 *
 * nr_free_zone_pages() counts the number of counts pages which are beyond the
 * high watermark within all zones at or below a given zone index.  For each
 * zone, the number of pages is calculated as:
 *     managed_pages - high_pages
 */
static unsigned long nr_free_zone_pages(int offset)
{
	struct zoneref *z;
	struct zone *zone;

	/* Just pick one node, since fallback list is circular */
	unsigned long sum = 0;

	struct zonelist *zonelist = node_zonelist(numa_node_id(), GFP_KERNEL);

	for_each_zone_zonelist(zone, z, zonelist, offset) {
		unsigned long size = zone->managed_pages;
		unsigned long high = high_wmark_pages(zone);
		if (size > high)
			sum += size - high;
	}

	return sum;
}

/**
 * nr_free_buffer_pages - count number of pages beyond high watermark
 *
 * nr_free_buffer_pages() counts the number of pages which are beyond the high
 * watermark within ZONE_DMA and ZONE_NORMAL.
 */
unsigned long nr_free_buffer_pages(void)
{
	return nr_free_zone_pages(gfp_zone(GFP_USER));
}
EXPORT_SYMBOL_GPL(nr_free_buffer_pages);

/**
 * nr_free_pagecache_pages - count number of pages beyond high watermark
 *
 * nr_free_pagecache_pages() counts the number of pages which are beyond the
 * high watermark within all zones.
 */
unsigned long nr_free_pagecache_pages(void)
{
	return nr_free_zone_pages(gfp_zone(GFP_HIGHUSER_MOVABLE));
}

static inline void show_node(struct zone *zone)
{
	if (IS_ENABLED(CONFIG_NUMA))
		printk("Node %d ", zone_to_nid(zone));
}

void si_meminfo(struct sysinfo *val)
{
	val->totalram = totalram_pages;
	val->sharedram = 0;
	val->freeram = global_page_state(NR_FREE_PAGES);
	val->bufferram = nr_blockdev_pages();
	val->totalhigh = totalhigh_pages;
	val->freehigh = nr_free_highpages();
	val->mem_unit = PAGE_SIZE;
}

EXPORT_SYMBOL(si_meminfo);

#ifdef CONFIG_NUMA
void si_meminfo_node(struct sysinfo *val, int nid)
{
	int zone_type;		/* needs to be signed */
	unsigned long managed_pages = 0;
	pg_data_t *pgdat = NODE_DATA(nid);

	for (zone_type = 0; zone_type < MAX_NR_ZONES; zone_type++)
		managed_pages += pgdat->node_zones[zone_type].managed_pages;
	val->totalram = managed_pages;
	val->freeram = node_page_state(nid, NR_FREE_PAGES);
#ifdef CONFIG_HIGHMEM
	val->totalhigh = pgdat->node_zones[ZONE_HIGHMEM].managed_pages;
	val->freehigh = zone_page_state(&pgdat->node_zones[ZONE_HIGHMEM],
			NR_FREE_PAGES);
#else
	val->totalhigh = 0;
	val->freehigh = 0;
#endif
	val->mem_unit = PAGE_SIZE;
}
#endif

/*
 * Determine whether the node should be displayed or not, depending on whether
 * SHOW_MEM_FILTER_NODES was passed to show_free_areas().
 */
bool skip_free_areas_node(unsigned int flags, int nid)
{
	bool ret = false;
	unsigned int cpuset_mems_cookie;

	if (!(flags & SHOW_MEM_FILTER_NODES))
		goto out;

	do {
		cpuset_mems_cookie = read_mems_allowed_begin();
		ret = !node_isset(nid, cpuset_current_mems_allowed);
	} while (read_mems_allowed_retry(cpuset_mems_cookie));
out:
	return ret;
}

#define K(x) ((x) << (PAGE_SHIFT-10))

static void show_migration_types(unsigned char type)
{
	static const char types[MIGRATE_TYPES] = {
		[MIGRATE_UNMOVABLE]	= 'U',
		[MIGRATE_RECLAIMABLE]	= 'E',
		[MIGRATE_MOVABLE]	= 'M',
		[MIGRATE_RESERVE]	= 'R',
#ifdef CONFIG_CMA
		[MIGRATE_CMA]		= 'C',
#endif
#ifdef CONFIG_MEMORY_ISOLATION
		[MIGRATE_ISOLATE]	= 'I',
#endif
	};
	char tmp[MIGRATE_TYPES + 1];
	char *p = tmp;
	int i;

	for (i = 0; i < MIGRATE_TYPES; i++) {
		if (type & (1 << i))
			*p++ = types[i];
	}

	*p = '\0';
	printk("(%s) ", tmp);
}

/*
 * Show free area list (used inside shift_scroll-lock stuff)
 * We also calculate the percentage fragmentation. We do this by counting the
 * memory on each free list with the exception of the first item on the list.
 * Suppresses nodes that are not allowed by current's cpuset if
 * SHOW_MEM_FILTER_NODES is passed.
 */
void show_free_areas(unsigned int filter)
{
	int cpu;
	struct zone *zone;

	for_each_populated_zone(zone) {
		if (skip_free_areas_node(filter, zone_to_nid(zone)))
			continue;
		show_node(zone);
		printk("%s per-cpu:\n", zone->name);

		for_each_online_cpu(cpu) {
			struct per_cpu_pageset *pageset;

			pageset = per_cpu_ptr(zone->pageset, cpu);

			printk("CPU %4d: hi:%5d, btch:%4d usd:%4d\n",
			       cpu, pageset->pcp.high,
			       pageset->pcp.batch, pageset->pcp.count);
		}
	}

	printk("active_anon:%lu inactive_anon:%lu isolated_anon:%lu\n"
		" active_file:%lu inactive_file:%lu isolated_file:%lu\n"
		" unevictable:%lu"
		" dirty:%lu writeback:%lu unstable:%lu\n"
		" free:%lu slab_reclaimable:%lu slab_unreclaimable:%lu\n"
		" mapped:%lu shmem:%lu pagetables:%lu bounce:%lu\n"
		" free_cma:%lu\n",
		global_page_state(NR_ACTIVE_ANON),
		global_page_state(NR_INACTIVE_ANON),
		global_page_state(NR_ISOLATED_ANON),
		global_page_state(NR_ACTIVE_FILE),
		global_page_state(NR_INACTIVE_FILE),
		global_page_state(NR_ISOLATED_FILE),
		global_page_state(NR_UNEVICTABLE),
		global_page_state(NR_FILE_DIRTY),
		global_page_state(NR_WRITEBACK),
		global_page_state(NR_UNSTABLE_NFS),
		global_page_state(NR_FREE_PAGES),
		global_page_state(NR_SLAB_RECLAIMABLE),
		global_page_state(NR_SLAB_UNRECLAIMABLE),
		global_page_state(NR_FILE_MAPPED),
		global_page_state(NR_SHMEM),
		global_page_state(NR_PAGETABLE),
		global_page_state(NR_BOUNCE),
		global_page_state(NR_FREE_CMA_PAGES));

	for_each_populated_zone(zone) {
		int i;

		if (skip_free_areas_node(filter, zone_to_nid(zone)))
			continue;
		show_node(zone);
		printk("%s"
			" free:%lukB"
			" min:%lukB"
			" low:%lukB"
			" high:%lukB"
			" active_anon:%lukB"
			" inactive_anon:%lukB"
			" active_file:%lukB"
			" inactive_file:%lukB"
			" unevictable:%lukB"
			" isolated(anon):%lukB"
			" isolated(file):%lukB"
			" present:%lukB"
			" managed:%lukB"
			" mlocked:%lukB"
			" dirty:%lukB"
			" writeback:%lukB"
			" mapped:%lukB"
			" shmem:%lukB"
			" slab_reclaimable:%lukB"
			" slab_unreclaimable:%lukB"
			" kernel_stack:%lukB"
			" pagetables:%lukB"
			" unstable:%lukB"
			" bounce:%lukB"
			" free_cma:%lukB"
			" writeback_tmp:%lukB"
			" pages_scanned:%lu"
			" all_unreclaimable? %s"
			"\n",
			zone->name,
			K(zone_page_state(zone, NR_FREE_PAGES)),
			K(min_wmark_pages(zone)),
			K(low_wmark_pages(zone)),
			K(high_wmark_pages(zone)),
			K(zone_page_state(zone, NR_ACTIVE_ANON)),
			K(zone_page_state(zone, NR_INACTIVE_ANON)),
			K(zone_page_state(zone, NR_ACTIVE_FILE)),
			K(zone_page_state(zone, NR_INACTIVE_FILE)),
			K(zone_page_state(zone, NR_UNEVICTABLE)),
			K(zone_page_state(zone, NR_ISOLATED_ANON)),
			K(zone_page_state(zone, NR_ISOLATED_FILE)),
			K(zone->present_pages),
			K(zone->managed_pages),
			K(zone_page_state(zone, NR_MLOCK)),
			K(zone_page_state(zone, NR_FILE_DIRTY)),
			K(zone_page_state(zone, NR_WRITEBACK)),
			K(zone_page_state(zone, NR_FILE_MAPPED)),
			K(zone_page_state(zone, NR_SHMEM)),
			K(zone_page_state(zone, NR_SLAB_RECLAIMABLE)),
			K(zone_page_state(zone, NR_SLAB_UNRECLAIMABLE)),
			zone_page_state(zone, NR_KERNEL_STACK) *
				THREAD_SIZE / 1024,
			K(zone_page_state(zone, NR_PAGETABLE)),
			K(zone_page_state(zone, NR_UNSTABLE_NFS)),
			K(zone_page_state(zone, NR_BOUNCE)),
			K(zone_page_state(zone, NR_FREE_CMA_PAGES)),
			K(zone_page_state(zone, NR_WRITEBACK_TEMP)),
			K(zone_page_state(zone, NR_PAGES_SCANNED)),
			(!zone_reclaimable(zone) ? "yes" : "no")
			);
		printk("lowmem_reserve[]:");
		for (i = 0; i < MAX_NR_ZONES; i++)
			printk(" %ld", zone->lowmem_reserve[i]);
		printk("\n");
	}

	for_each_populated_zone(zone) {
		unsigned long nr[MAX_ORDER], flags, order, total = 0;
		unsigned char types[MAX_ORDER];

		if (skip_free_areas_node(filter, zone_to_nid(zone)))
			continue;
		show_node(zone);
		printk("%s: ", zone->name);

		spin_lock_irqsave(&zone->lock, flags);
		for (order = 0; order < MAX_ORDER; order++) {
			struct free_area *area = &zone->free_area[order];
			int type;

			nr[order] = area->nr_free;
			total += nr[order] << order;

			types[order] = 0;
			for (type = 0; type < MIGRATE_TYPES; type++) {
				if (!list_empty(&area->free_list[type]))
					types[order] |= 1 << type;
			}
		}
		spin_unlock_irqrestore(&zone->lock, flags);
		for (order = 0; order < MAX_ORDER; order++) {
			printk("%lu*%lukB ", nr[order], K(1UL) << order);
			if (nr[order])
				show_migration_types(types[order]);
		}
		printk("= %lukB\n", K(total));
	}

	hugetlb_show_meminfo();

	printk("%ld total pagecache pages\n", global_page_state(NR_FILE_PAGES));

	show_swap_cache_info();
}

static void zoneref_set_zone(struct zone *zone, struct zoneref *zoneref)
{
	zoneref->zone = zone;
	zoneref->zone_idx = zone_idx(zone);
}

/*
 * Builds allocation fallback zone lists.
 *
 * Add all populated zones of a node to the zonelist.
 */
static int build_zonelists_node(pg_data_t *pgdat, struct zonelist *zonelist,
				int nr_zones)
{
	struct zone *zone;
	enum zone_type zone_type = MAX_NR_ZONES;

	do {
		zone_type--;
		zone = pgdat->node_zones + zone_type;
		if (populated_zone(zone)) {
			zoneref_set_zone(zone,
				&zonelist->_zonerefs[nr_zones++]);
			check_highest_zone(zone_type);
		}
	} while (zone_type);

	return nr_zones;
}


/*
 *  zonelist_order:
 *  0 = automatic detection of better ordering.
 *  1 = order by ([node] distance, -zonetype)
 *  2 = order by (-zonetype, [node] distance)
 *
 *  If not NUMA, ZONELIST_ORDER_ZONE and ZONELIST_ORDER_NODE will create
 *  the same zonelist. So only NUMA can configure this param.
 */
#define ZONELIST_ORDER_DEFAULT  0
#define ZONELIST_ORDER_NODE     1
#define ZONELIST_ORDER_ZONE     2

/* zonelist order in the kernel.
 * set_zonelist_order() will set this to NODE or ZONE.
 */
static int current_zonelist_order = ZONELIST_ORDER_DEFAULT;
static char zonelist_order_name[3][8] = {"Default", "Node", "Zone"};


#ifdef CONFIG_NUMA
/* The value user specified ....changed by config */
static int user_zonelist_order = ZONELIST_ORDER_DEFAULT;
/* string for sysctl */
#define NUMA_ZONELIST_ORDER_LEN	16
char numa_zonelist_order[16] = "default";

/*
 * interface for configure zonelist ordering.
 * command line option "numa_zonelist_order"
 *	= "[dD]efault	- default, automatic configuration.
 *	= "[nN]ode 	- order by node locality, then by zone within node
 *	= "[zZ]one      - order by zone, then by locality within zone
 */

static int __parse_numa_zonelist_order(char *s)
{
	if (*s == 'd' || *s == 'D') {
		user_zonelist_order = ZONELIST_ORDER_DEFAULT;
	} else if (*s == 'n' || *s == 'N') {
		user_zonelist_order = ZONELIST_ORDER_NODE;
	} else if (*s == 'z' || *s == 'Z') {
		user_zonelist_order = ZONELIST_ORDER_ZONE;
	} else {
		printk(KERN_WARNING
			"Ignoring invalid numa_zonelist_order value:  "
			"%s\n", s);
		return -EINVAL;
	}
	return 0;
}

static __init int setup_numa_zonelist_order(char *s)
{
	int ret;

	if (!s)
		return 0;

	ret = __parse_numa_zonelist_order(s);
	if (ret == 0)
		strlcpy(numa_zonelist_order, s, NUMA_ZONELIST_ORDER_LEN);

	return ret;
}
early_param("numa_zonelist_order", setup_numa_zonelist_order);

/*
 * sysctl handler for numa_zonelist_order
 */
int numa_zonelist_order_handler(ctl_table *table, int write,
		void __user *buffer, size_t *length,
		loff_t *ppos)
{
	char saved_string[NUMA_ZONELIST_ORDER_LEN];
	int ret;
	static DEFINE_MUTEX(zl_order_mutex);

	mutex_lock(&zl_order_mutex);
	if (write) {
		if (strlen((char *)table->data) >= NUMA_ZONELIST_ORDER_LEN) {
			ret = -EINVAL;
			goto out;
		}
		strcpy(saved_string, (char *)table->data);
	}
	ret = proc_dostring(table, write, buffer, length, ppos);
	if (ret)
		goto out;
	if (write) {
		int oldval = user_zonelist_order;

		ret = __parse_numa_zonelist_order((char *)table->data);
		if (ret) {
			/*
			 * bogus value.  restore saved string
			 */
			strncpy((char *)table->data, saved_string,
				NUMA_ZONELIST_ORDER_LEN);
			user_zonelist_order = oldval;
		} else if (oldval != user_zonelist_order) {
			mutex_lock(&zonelists_mutex);
			build_all_zonelists(NULL, NULL);
			mutex_unlock(&zonelists_mutex);
		}
	}
out:
	mutex_unlock(&zl_order_mutex);
	return ret;
}


#define MAX_NODE_LOAD (nr_online_nodes)
static int node_load[MAX_NUMNODES];

/**
 * find_next_best_node - find the next node that should appear in a given node's fallback list
 * @node: node whose fallback list we're appending
 * @used_node_mask: nodemask_t of already used nodes
 *
 * We use a number of factors to determine which is the next node that should
 * appear on a given node's fallback list.  The node should not have appeared
 * already in @node's fallback list, and it should be the next closest node
 * according to the distance array (which contains arbitrary distance values
 * from each node to each node in the system), and should also prefer nodes
 * with no CPUs, since presumably they'll have very little allocation pressure
 * on them otherwise.
 * It returns -1 if no node is found.
 */
static int find_next_best_node(int node, nodemask_t *used_node_mask)
{
	int n, val;
	int min_val = INT_MAX;
	int best_node = NUMA_NO_NODE;
	const struct cpumask *tmp = cpumask_of_node(0);

	/* Use the local node if we haven't already */
	if (!node_isset(node, *used_node_mask)) {
		node_set(node, *used_node_mask);
		return node;
	}

	for_each_node_state(n, N_MEMORY) {

		/* Don't want a node to appear more than once */
		if (node_isset(n, *used_node_mask))
			continue;

		/* Use the distance array to find the distance */
		val = node_distance(node, n);

		/* Penalize nodes under us ("prefer the next node") */
		val += (n < node);

		/* Give preference to headless and unused nodes */
		tmp = cpumask_of_node(n);
		if (!cpumask_empty(tmp))
			val += PENALTY_FOR_NODE_WITH_CPUS;

		/* Slight preference for less loaded node */
		val *= (MAX_NODE_LOAD*MAX_NUMNODES);
		val += node_load[n];

		if (val < min_val) {
			min_val = val;
			best_node = n;
		}
	}

	if (best_node >= 0)
		node_set(best_node, *used_node_mask);

	return best_node;
}


/*
 * Build zonelists ordered by node and zones within node.
 * This results in maximum locality--normal zone overflows into local
 * DMA zone, if any--but risks exhausting DMA zone.
 */
static void build_zonelists_in_node_order(pg_data_t *pgdat, int node)
{
	int j;
	struct zonelist *zonelist;

	zonelist = &pgdat->node_zonelists[0];
	for (j = 0; zonelist->_zonerefs[j].zone != NULL; j++)
		;
	j = build_zonelists_node(NODE_DATA(node), zonelist, j);
	zonelist->_zonerefs[j].zone = NULL;
	zonelist->_zonerefs[j].zone_idx = 0;
}

/*
 * Build gfp_thisnode zonelists
 */
static void build_thisnode_zonelists(pg_data_t *pgdat)
{
	int j;
	struct zonelist *zonelist;

	zonelist = &pgdat->node_zonelists[1];
	j = build_zonelists_node(pgdat, zonelist, 0);
	zonelist->_zonerefs[j].zone = NULL;
	zonelist->_zonerefs[j].zone_idx = 0;
}

/*
 * Build zonelists ordered by zone and nodes within zones.
 * This results in conserving DMA zone[s] until all Normal memory is
 * exhausted, but results in overflowing to remote node while memory
 * may still exist in local DMA zone.
 */
static int node_order[MAX_NUMNODES];

static void build_zonelists_in_zone_order(pg_data_t *pgdat, int nr_nodes)
{
	int pos, j, node;
	int zone_type;		/* needs to be signed */
	struct zone *z;
	struct zonelist *zonelist;

	zonelist = &pgdat->node_zonelists[0];
	pos = 0;
	for (zone_type = MAX_NR_ZONES - 1; zone_type >= 0; zone_type--) {
		for (j = 0; j < nr_nodes; j++) {
			node = node_order[j];
			z = &NODE_DATA(node)->node_zones[zone_type];
			if (populated_zone(z)) {
				zoneref_set_zone(z,
					&zonelist->_zonerefs[pos++]);
				check_highest_zone(zone_type);
			}
		}
	}
	zonelist->_zonerefs[pos].zone = NULL;
	zonelist->_zonerefs[pos].zone_idx = 0;
}

static int default_zonelist_order(void)
{
	int nid, zone_type;
	unsigned long low_kmem_size, total_size;
	struct zone *z;
	int average_size;
	/*
	 * ZONE_DMA and ZONE_DMA32 can be very small area in the system.
	 * If they are really small and used heavily, the system can fall
	 * into OOM very easily.
	 * This function detect ZONE_DMA/DMA32 size and configures zone order.
	 */
	/* Is there ZONE_NORMAL ? (ex. ppc has only DMA zone..) */
	low_kmem_size = 0;
	total_size = 0;
	for_each_online_node(nid) {
		for (zone_type = 0; zone_type < MAX_NR_ZONES; zone_type++) {
			z = &NODE_DATA(nid)->node_zones[zone_type];
			if (populated_zone(z)) {
				if (zone_type < ZONE_NORMAL)
					low_kmem_size += z->managed_pages;
				total_size += z->managed_pages;
			} else if (zone_type == ZONE_NORMAL) {
				/*
				 * If any node has only lowmem, then node order
				 * is preferred to allow kernel allocations
				 * locally; otherwise, they can easily infringe
				 * on other nodes when there is an abundance of
				 * lowmem available to allocate from.
				 */
				return ZONELIST_ORDER_NODE;
			}
		}
	}
	if (!low_kmem_size ||  /* there are no DMA area. */
	    low_kmem_size > total_size/2) /* DMA/DMA32 is big. */
		return ZONELIST_ORDER_NODE;
	/*
	 * look into each node's config.
	 * If there is a node whose DMA/DMA32 memory is very big area on
	 * local memory, NODE_ORDER may be suitable.
	 */
	average_size = total_size /
				(nodes_weight(node_states[N_MEMORY]) + 1);
	for_each_online_node(nid) {
		low_kmem_size = 0;
		total_size = 0;
		for (zone_type = 0; zone_type < MAX_NR_ZONES; zone_type++) {
			z = &NODE_DATA(nid)->node_zones[zone_type];
			if (populated_zone(z)) {
				if (zone_type < ZONE_NORMAL)
					low_kmem_size += z->present_pages;
				total_size += z->present_pages;
			}
		}
		if (low_kmem_size &&
		    total_size > average_size && /* ignore small node */
		    low_kmem_size > total_size * 70/100)
			return ZONELIST_ORDER_NODE;
	}
	return ZONELIST_ORDER_ZONE;
}

static void set_zonelist_order(void)
{
	if (user_zonelist_order == ZONELIST_ORDER_DEFAULT)
		current_zonelist_order = default_zonelist_order();
	else
		current_zonelist_order = user_zonelist_order;
}

static void build_zonelists(pg_data_t *pgdat)
{
	int j, node, load;
	enum zone_type i;
	nodemask_t used_mask;
	int local_node, prev_node;
	struct zonelist *zonelist;
	int order = current_zonelist_order;

	/* initialize zonelists */
	for (i = 0; i < MAX_ZONELISTS; i++) {
		zonelist = pgdat->node_zonelists + i;
		zonelist->_zonerefs[0].zone = NULL;
		zonelist->_zonerefs[0].zone_idx = 0;
	}

	/* NUMA-aware ordering of nodes */
	local_node = pgdat->node_id;
	load = nr_online_nodes;
	prev_node = local_node;
	nodes_clear(used_mask);

	memset(node_order, 0, sizeof(node_order));
	j = 0;

	while ((node = find_next_best_node(local_node, &used_mask)) >= 0) {
		/*
		 * We don't want to pressure a particular node.
		 * So adding penalty to the first node in same
		 * distance group to make it round-robin.
		 */
		if (node_distance(local_node, node) !=
		    node_distance(local_node, prev_node))
			node_load[node] = load;

		prev_node = node;
		load--;
		if (order == ZONELIST_ORDER_NODE)
			build_zonelists_in_node_order(pgdat, node);
		else
			node_order[j++] = node;	/* remember order */
	}

	if (order == ZONELIST_ORDER_ZONE) {
		/* calculate node order -- i.e., DMA last! */
		build_zonelists_in_zone_order(pgdat, j);
	}

	build_thisnode_zonelists(pgdat);
}

/* Construct the zonelist performance cache - see further mmzone.h */
static void build_zonelist_cache(pg_data_t *pgdat)
{
	struct zonelist *zonelist;
	struct zonelist_cache *zlc;
	struct zoneref *z;

	zonelist = &pgdat->node_zonelists[0];
	zonelist->zlcache_ptr = zlc = &zonelist->zlcache;
	bitmap_zero(zlc->fullzones, MAX_ZONES_PER_ZONELIST);
	for (z = zonelist->_zonerefs; z->zone; z++)
		zlc->z_to_n[z - zonelist->_zonerefs] = zonelist_node_idx(z);
}

#ifdef CONFIG_HAVE_MEMORYLESS_NODES
/*
 * Return node id of node used for "local" allocations.
 * I.e., first node id of first zone in arg node's generic zonelist.
 * Used for initializing percpu 'numa_mem', which is used primarily
 * for kernel allocations, so use GFP_KERNEL flags to locate zonelist.
 */
int local_memory_node(int node)
{
	struct zone *zone;

	(void)first_zones_zonelist(node_zonelist(node, GFP_KERNEL),
				   gfp_zone(GFP_KERNEL),
				   NULL,
				   &zone);
	return zone->node;
}
#endif

#else	/* CONFIG_NUMA */

static void set_zonelist_order(void)
{
	current_zonelist_order = ZONELIST_ORDER_ZONE;
}

static void build_zonelists(pg_data_t *pgdat)
{
	int node, local_node;
	enum zone_type j;
	struct zonelist *zonelist;

	local_node = pgdat->node_id;

	zonelist = &pgdat->node_zonelists[0];
	j = build_zonelists_node(pgdat, zonelist, 0);

	/*
	 * Now we build the zonelist so that it contains the zones
	 * of all the other nodes.
	 * We don't want to pressure a particular node, so when
	 * building the zones for node N, we make sure that the
	 * zones coming right after the local ones are those from
	 * node N+1 (modulo N)
	 */
	for (node = local_node + 1; node < MAX_NUMNODES; node++) {
		if (!node_online(node))
			continue;
		j = build_zonelists_node(NODE_DATA(node), zonelist, j);
	}
	for (node = 0; node < local_node; node++) {
		if (!node_online(node))
			continue;
		j = build_zonelists_node(NODE_DATA(node), zonelist, j);
	}

	zonelist->_zonerefs[j].zone = NULL;
	zonelist->_zonerefs[j].zone_idx = 0;
}

/* non-NUMA variant of zonelist performance cache - just NULL zlcache_ptr */
static void build_zonelist_cache(pg_data_t *pgdat)
{
	pgdat->node_zonelists[0].zlcache_ptr = NULL;
}

#endif	/* CONFIG_NUMA */

/*
 * Boot pageset table. One per cpu which is going to be used for all
 * zones and all nodes. The parameters will be set in such a way
 * that an item put on a list will immediately be handed over to
 * the buddy list. This is safe since pageset manipulation is done
 * with interrupts disabled.
 *
 * The boot_pagesets must be kept even after bootup is complete for
 * unused processors and/or zones. They do play a role for bootstrapping
 * hotplugged processors.
 *
 * zoneinfo_show() and maybe other functions do
 * not check if the processor is online before following the pageset pointer.
 * Other parts of the kernel may not check if the zone is available.
 */
static void setup_pageset(struct per_cpu_pageset *p, unsigned long batch);
static DEFINE_PER_CPU(struct per_cpu_pageset, boot_pageset);
static void setup_zone_pageset(struct zone *zone);

/*
 * Global mutex to protect against size modification of zonelists
 * as well as to serialize pageset setup for the new populated zone.
 */
DEFINE_MUTEX(zonelists_mutex);

/* return values int ....just for stop_machine() */
static int __build_all_zonelists(void *data)
{
	int nid;
	int cpu;
	pg_data_t *self = data;

#ifdef CONFIG_NUMA
	memset(node_load, 0, sizeof(node_load));
#endif

	if (self && !node_online(self->node_id)) {
		build_zonelists(self);
		build_zonelist_cache(self);
	}

	for_each_online_node(nid) {
		pg_data_t *pgdat = NODE_DATA(nid);

		build_zonelists(pgdat);
		build_zonelist_cache(pgdat);
	}

	/*
	 * Initialize the boot_pagesets that are going to be used
	 * for bootstrapping processors. The real pagesets for
	 * each zone will be allocated later when the per cpu
	 * allocator is available.
	 *
	 * boot_pagesets are used also for bootstrapping offline
	 * cpus if the system is already booted because the pagesets
	 * are needed to initialize allocators on a specific cpu too.
	 * F.e. the percpu allocator needs the page allocator which
	 * needs the percpu allocator in order to allocate its pagesets
	 * (a chicken-egg dilemma).
	 */
	for_each_possible_cpu(cpu) {
		setup_pageset(&per_cpu(boot_pageset, cpu), 0);

#ifdef CONFIG_HAVE_MEMORYLESS_NODES
		/*
		 * We now know the "local memory node" for each node--
		 * i.e., the node of the first zone in the generic zonelist.
		 * Set up numa_mem percpu variable for on-line cpus.  During
		 * boot, only the boot cpu should be on-line;  we'll init the
		 * secondary cpus' numa_mem as they come on-line.  During
		 * node/memory hotplug, we'll fixup all on-line cpus.
		 */
		if (cpu_online(cpu))
			set_cpu_numa_mem(cpu, local_memory_node(cpu_to_node(cpu)));
#endif
	}

	return 0;
}

/*
 * Called with zonelists_mutex held always
 * unless system_state == SYSTEM_BOOTING.
 */
void __ref build_all_zonelists(pg_data_t *pgdat, struct zone *zone)
{
	set_zonelist_order();

	if (system_state == SYSTEM_BOOTING) {
		__build_all_zonelists(NULL);
		mminit_verify_zonelist();
		cpuset_init_current_mems_allowed();
	} else {
#ifdef CONFIG_MEMORY_HOTPLUG
		if (zone)
			setup_zone_pageset(zone);
#endif
		/* we have to stop all cpus to guarantee there is no user
		   of zonelist */
		stop_machine(__build_all_zonelists, pgdat, NULL);
		/* cpuset refresh routine should be here */
	}
	vm_total_pages = nr_free_pagecache_pages();
	/*
	 * Disable grouping by mobility if the number of pages in the
	 * system is too low to allow the mechanism to work. It would be
	 * more accurate, but expensive to check per-zone. This check is
	 * made on memory-hotadd so a system can start with mobility
	 * disabled and enable it later
	 */
	if (vm_total_pages < (pageblock_nr_pages * MIGRATE_TYPES))
		page_group_by_mobility_disabled = 1;
	else
		page_group_by_mobility_disabled = 0;

	printk("Built %i zonelists in %s order, mobility grouping %s.  "
		"Total pages: %ld\n",
			nr_online_nodes,
			zonelist_order_name[current_zonelist_order],
			page_group_by_mobility_disabled ? "off" : "on",
			vm_total_pages);
#ifdef CONFIG_NUMA
	printk("Policy zone: %s\n", zone_names[policy_zone]);
#endif
}

/*
 * Helper functions to size the waitqueue hash table.
 * Essentially these want to choose hash table sizes sufficiently
 * large so that collisions trying to wait on pages are rare.
 * But in fact, the number of active page waitqueues on typical
 * systems is ridiculously low, less than 200. So this is even
 * conservative, even though it seems large.
 *
 * The constant PAGES_PER_WAITQUEUE specifies the ratio of pages to
 * waitqueues, i.e. the size of the waitq table given the number of pages.
 */
#define PAGES_PER_WAITQUEUE	256

#ifndef CONFIG_MEMORY_HOTPLUG
static inline unsigned long wait_table_hash_nr_entries(unsigned long pages)
{
	unsigned long size = 1;

	pages /= PAGES_PER_WAITQUEUE;

	while (size < pages)
		size <<= 1;

	/*
	 * Once we have dozens or even hundreds of threads sleeping
	 * on IO we've got bigger problems than wait queue collision.
	 * Limit the size of the wait table to a reasonable size.
	 */
	size = min(size, 4096UL);

	return max(size, 4UL);
}
#else
/*
 * A zone's size might be changed by hot-add, so it is not possible to determine
 * a suitable size for its wait_table.  So we use the maximum size now.
 *
 * The max wait table size = 4096 x sizeof(wait_queue_head_t).   ie:
 *
 *    i386 (preemption config)    : 4096 x 16 = 64Kbyte.
 *    ia64, x86-64 (no preemption): 4096 x 20 = 80Kbyte.
 *    ia64, x86-64 (preemption)   : 4096 x 24 = 96Kbyte.
 *
 * The maximum entries are prepared when a zone's memory is (512K + 256) pages
 * or more by the traditional way. (See above).  It equals:
 *
 *    i386, x86-64, powerpc(4K page size) : =  ( 2G + 1M)byte.
 *    ia64(16K page size)                 : =  ( 8G + 4M)byte.
 *    powerpc (64K page size)             : =  (32G +16M)byte.
 */
static inline unsigned long wait_table_hash_nr_entries(unsigned long pages)
{
	return 4096UL;
}
#endif

/*
 * This is an integer logarithm so that shifts can be used later
 * to extract the more random high bits from the multiplicative
 * hash function before the remainder is taken.
 */
static inline unsigned long wait_table_bits(unsigned long size)
{
	return ffz(~size);
}

/*
 * Check if a pageblock contains reserved pages
 */
static int pageblock_is_reserved(unsigned long start_pfn, unsigned long end_pfn)
{
	unsigned long pfn;

	for (pfn = start_pfn; pfn < end_pfn; pfn++) {
		if (!pfn_valid_within(pfn) || PageReserved(pfn_to_page(pfn)))
			return 1;
	}
	return 0;
}

/*
 * Mark a number of pageblocks as MIGRATE_RESERVE. The number
 * of blocks reserved is based on min_wmark_pages(zone). The memory within
 * the reserve will tend to store contiguous free pages. Setting min_free_kbytes
 * higher will lead to a bigger reserve which will get freed as contiguous
 * blocks as reclaim kicks in
 */
static void setup_zone_migrate_reserve(struct zone *zone)
{
	unsigned long start_pfn, pfn, end_pfn, block_end_pfn;
	struct page *page;
	unsigned long block_migratetype;
	int reserve;
	int old_reserve;

	/*
	 * Get the start pfn, end pfn and the number of blocks to reserve
	 * We have to be careful to be aligned to pageblock_nr_pages to
	 * make sure that we always check pfn_valid for the first page in
	 * the block.
	 */
	start_pfn = zone->zone_start_pfn;
	end_pfn = zone_end_pfn(zone);
	start_pfn = roundup(start_pfn, pageblock_nr_pages);
	reserve = roundup(min_wmark_pages(zone), pageblock_nr_pages) >>
							pageblock_order;

	/*
	 * Reserve blocks are generally in place to help high-order atomic
	 * allocations that are short-lived. A min_free_kbytes value that
	 * would result in more than 2 reserve blocks for atomic allocations
	 * is assumed to be in place to help anti-fragmentation for the
	 * future allocation of hugepages at runtime.
	 */
	reserve = min(2, reserve);
	old_reserve = zone->nr_migrate_reserve_block;

	/* When memory hot-add, we almost always need to do nothing */
	if (reserve == old_reserve)
		return;
	zone->nr_migrate_reserve_block = reserve;

	for (pfn = start_pfn; pfn < end_pfn; pfn += pageblock_nr_pages) {
		if (!pfn_valid(pfn))
			continue;
		page = pfn_to_page(pfn);

		/* Watch out for overlapping nodes */
		if (page_to_nid(page) != zone_to_nid(zone))
			continue;

		block_migratetype = get_pageblock_migratetype(page);

		/* Only test what is necessary when the reserves are not met */
		if (reserve > 0) {
			/*
			 * Blocks with reserved pages will never free, skip
			 * them.
			 */
			block_end_pfn = min(pfn + pageblock_nr_pages, end_pfn);
			if (pageblock_is_reserved(pfn, block_end_pfn))
				continue;

			/* If this block is reserved, account for it */
			if (block_migratetype == MIGRATE_RESERVE) {
				reserve--;
				continue;
			}

			/* Suitable for reserving if this block is movable */
			if (block_migratetype == MIGRATE_MOVABLE) {
				set_pageblock_migratetype(page,
							MIGRATE_RESERVE);
				move_freepages_block(zone, page,
							MIGRATE_RESERVE);
				reserve--;
				continue;
			}
		} else if (!old_reserve) {
			/*
			 * At boot time we don't need to scan the whole zone
			 * for turning off MIGRATE_RESERVE.
			 */
			break;
		}

		/*
		 * If the reserve is met and this is a previous reserved block,
		 * take it back
		 */
		if (block_migratetype == MIGRATE_RESERVE) {
			set_pageblock_migratetype(page, MIGRATE_MOVABLE);
			move_freepages_block(zone, page, MIGRATE_MOVABLE);
		}
	}
}

/*
 * Initially all pages are reserved - free ones are freed
 * up by free_all_bootmem() once the early boot process is
 * done. Non-atomic initialization, single-pass.
 */
void __meminit memmap_init_zone(unsigned long size, int nid, unsigned long zone,
		unsigned long start_pfn, enum memmap_context context)
{
	struct page *page;
	unsigned long end_pfn = start_pfn + size;
	unsigned long pfn;
	struct zone *z;

	if (highest_memmap_pfn < end_pfn - 1)
		highest_memmap_pfn = end_pfn - 1;

	z = &NODE_DATA(nid)->node_zones[zone];
	for (pfn = start_pfn; pfn < end_pfn; pfn++) {
		/*
		 * There can be holes in boot-time mem_map[]s
		 * handed to this function.  They do not
		 * exist on hotplugged memory.
		 */
		if (context == MEMMAP_EARLY) {
			if (!early_pfn_valid(pfn))
				continue;
			if (!early_pfn_in_nid(pfn, nid))
				continue;
		}
		page = pfn_to_page(pfn);
		set_page_links(page, zone, nid, pfn);
		mminit_verify_page_links(page, zone, nid, pfn);
		init_page_count(page);
		page_mapcount_reset(page);
		page_cpupid_reset_last(page);
		SetPageReserved(page);
		/*
		 * Mark the block movable so that blocks are reserved for
		 * movable at startup. This will force kernel allocations
		 * to reserve their blocks rather than leaking throughout
		 * the address space during boot when many long-lived
		 * kernel allocations are made. Later some blocks near
		 * the start are marked MIGRATE_RESERVE by
		 * setup_zone_migrate_reserve()
		 *
		 * bitmap is created for zone's valid pfn range. but memmap
		 * can be created for invalid pages (for alignment)
		 * check here not to call set_pageblock_migratetype() against
		 * pfn out of zone.
		 */
		if ((z->zone_start_pfn <= pfn)
		    && (pfn < zone_end_pfn(z))
		    && !(pfn & (pageblock_nr_pages - 1)))
			set_pageblock_migratetype(page, MIGRATE_MOVABLE);

		INIT_LIST_HEAD(&page->lru);
#ifdef WANT_PAGE_VIRTUAL
		/* The shift won't overflow because ZONE_NORMAL is below 4G. */
		if (!is_highmem_idx(zone))
			set_page_address(page, __va(pfn << PAGE_SHIFT));
#endif
	}
}

static void __meminit zone_init_free_lists(struct zone *zone)
{
	unsigned int order, t;
	for_each_migratetype_order(order, t) {
		INIT_LIST_HEAD(&zone->free_area[order].free_list[t]);
		zone->free_area[order].nr_free = 0;
	}
}

#ifndef __HAVE_ARCH_MEMMAP_INIT
#define memmap_init(size, nid, zone, start_pfn) \
	memmap_init_zone((size), (nid), (zone), (start_pfn), MEMMAP_EARLY)
#endif

static int zone_batchsize(struct zone *zone)
{
#ifdef CONFIG_MMU
	int batch;

	/*
	 * The per-cpu-pages pools are set to around 1000th of the
	 * size of the zone.  But no more than 1/2 of a meg.
	 *
	 * OK, so we don't know how big the cache is.  So guess.
	 */
	batch = zone->managed_pages / 1024;
	if (batch * PAGE_SIZE > 512 * 1024)
		batch = (512 * 1024) / PAGE_SIZE;
	batch /= 4;		/* We effectively *= 4 below */
	if (batch < 1)
		batch = 1;

	/*
	 * Clamp the batch to a 2^n - 1 value. Having a power
	 * of 2 value was found to be more likely to have
	 * suboptimal cache aliasing properties in some cases.
	 *
	 * For example if 2 tasks are alternately allocating
	 * batches of pages, one task can end up with a lot
	 * of pages of one half of the possible page colors
	 * and the other with pages of the other colors.
	 */
	batch = rounddown_pow_of_two(batch + batch/2) - 1;

	return batch;

#else
	/* The deferral and batching of frees should be suppressed under NOMMU
	 * conditions.
	 *
	 * The problem is that NOMMU needs to be able to allocate large chunks
	 * of contiguous memory as there's no hardware page translation to
	 * assemble apparent contiguous memory from discontiguous pages.
	 *
	 * Queueing large contiguous runs of pages for batching, however,
	 * causes the pages to actually be freed in smaller chunks.  As there
	 * can be a significant delay between the individual batches being
	 * recycled, this leads to the once large chunks of space being
	 * fragmented and becoming unavailable for high-order allocations.
	 */
	return 0;
#endif
}

/*
 * pcp->high and pcp->batch values are related and dependent on one another:
 * ->batch must never be higher then ->high.
 * The following function updates them in a safe manner without read side
 * locking.
 *
 * Any new users of pcp->batch and pcp->high should ensure they can cope with
 * those fields changing asynchronously (acording the the above rule).
 *
 * mutex_is_locked(&pcp_batch_high_lock) required when calling this function
 * outside of boot time (or some other assurance that no concurrent updaters
 * exist).
 */
static void pageset_update(struct per_cpu_pages *pcp, unsigned long high,
		unsigned long batch)
{
       /* start with a fail safe value for batch */
	pcp->batch = 1;
	smp_wmb();

       /* Update high, then batch, in order */
	pcp->high = high;
	smp_wmb();

	pcp->batch = batch;
}

/* a companion to pageset_set_high() */
static void pageset_set_batch(struct per_cpu_pageset *p, unsigned long batch)
{
	pageset_update(&p->pcp, 6 * batch, max(1UL, 1 * batch));
}

static void pageset_init(struct per_cpu_pageset *p)
{
	struct per_cpu_pages *pcp;
	int migratetype;

	memset(p, 0, sizeof(*p));

	pcp = &p->pcp;
	pcp->count = 0;
	for (migratetype = 0; migratetype < MIGRATE_PCPTYPES; migratetype++)
		INIT_LIST_HEAD(&pcp->lists[migratetype]);
}

static void setup_pageset(struct per_cpu_pageset *p, unsigned long batch)
{
	pageset_init(p);
	pageset_set_batch(p, batch);
}

/*
 * pageset_set_high() sets the high water mark for hot per_cpu_pagelist
 * to the value high for the pageset p.
 */
static void pageset_set_high(struct per_cpu_pageset *p,
				unsigned long high)
{
	unsigned long batch = max(1UL, high / 4);
	if ((high / 4) > (PAGE_SHIFT * 8))
		batch = PAGE_SHIFT * 8;

	pageset_update(&p->pcp, high, batch);
}

static void pageset_set_high_and_batch(struct zone *zone,
				       struct per_cpu_pageset *pcp)
{
	if (percpu_pagelist_fraction)
		pageset_set_high(pcp,
			(zone->managed_pages /
				percpu_pagelist_fraction));
	else
		pageset_set_batch(pcp, zone_batchsize(zone));
}

static void __meminit zone_pageset_init(struct zone *zone, int cpu)
{
	struct per_cpu_pageset *pcp = per_cpu_ptr(zone->pageset, cpu);

	pageset_init(pcp);
	pageset_set_high_and_batch(zone, pcp);
}

static void __meminit setup_zone_pageset(struct zone *zone)
{
	int cpu;
	zone->pageset = alloc_percpu(struct per_cpu_pageset);
	for_each_possible_cpu(cpu)
		zone_pageset_init(zone, cpu);
}

/*
 * Allocate per cpu pagesets and initialize them.
 * Before this call only boot pagesets were available.
 */
void __init setup_per_cpu_pageset(void)
{
	struct zone *zone;

	for_each_populated_zone(zone)
		setup_zone_pageset(zone);
}

static noinline __init_refok
int zone_wait_table_init(struct zone *zone, unsigned long zone_size_pages)
{
	int i;
	size_t alloc_size;

	/*
	 * The per-page waitqueue mechanism uses hashed waitqueues
	 * per zone.
	 */
	zone->wait_table_hash_nr_entries =
		 wait_table_hash_nr_entries(zone_size_pages);
	zone->wait_table_bits =
		wait_table_bits(zone->wait_table_hash_nr_entries);
	alloc_size = zone->wait_table_hash_nr_entries
					* sizeof(wait_queue_head_t);

	if (!slab_is_available()) {
		zone->wait_table = (wait_queue_head_t *)
			memblock_virt_alloc_node_nopanic(
				alloc_size, zone->zone_pgdat->node_id);
	} else {
		/*
		 * This case means that a zone whose size was 0 gets new memory
		 * via memory hot-add.
		 * But it may be the case that a new node was hot-added.  In
		 * this case vmalloc() will not be able to use this new node's
		 * memory - this wait_table must be initialized to use this new
		 * node itself as well.
		 * To use this new node's memory, further consideration will be
		 * necessary.
		 */
		zone->wait_table = vmalloc(alloc_size);
	}
	if (!zone->wait_table)
		return -ENOMEM;

	for (i = 0; i < zone->wait_table_hash_nr_entries; ++i)
		init_waitqueue_head(zone->wait_table + i);

	return 0;
}

static __meminit void zone_pcp_init(struct zone *zone)
{
	/*
	 * per cpu subsystem is not up at this point. The following code
	 * relies on the ability of the linker to provide the
	 * offset of a (static) per cpu variable into the per cpu area.
	 */
	zone->pageset = &boot_pageset;

	if (populated_zone(zone))
		printk(KERN_DEBUG "  %s zone: %lu pages, LIFO batch:%u\n",
			zone->name, zone->present_pages,
					 zone_batchsize(zone));
}

int __meminit init_currently_empty_zone(struct zone *zone,
					unsigned long zone_start_pfn,
					unsigned long size,
					enum memmap_context context)
{
	struct pglist_data *pgdat = zone->zone_pgdat;
	int ret;
	ret = zone_wait_table_init(zone, size);
	if (ret)
		return ret;
	pgdat->nr_zones = zone_idx(zone) + 1;

	zone->zone_start_pfn = zone_start_pfn;

	mminit_dprintk(MMINIT_TRACE, "memmap_init",
			"Initialising map node %d zone %lu pfns %lu -> %lu\n",
			pgdat->node_id,
			(unsigned long)zone_idx(zone),
			zone_start_pfn, (zone_start_pfn + size));

	zone_init_free_lists(zone);

	return 0;
}

#ifdef CONFIG_HAVE_MEMBLOCK_NODE_MAP
#ifndef CONFIG_HAVE_ARCH_EARLY_PFN_TO_NID
/*
 * Required by SPARSEMEM. Given a PFN, return what node the PFN is on.
 * Architectures may implement their own version but if add_active_range()
 * was used and there are no special requirements, this is a convenient
 * alternative
 */
int __meminit __early_pfn_to_nid(unsigned long pfn)
{
	unsigned long start_pfn, end_pfn;
	int nid;
	/*
	 * NOTE: The following SMP-unsafe globals are only used early in boot
	 * when the kernel is running single-threaded.
	 */
	static unsigned long __meminitdata last_start_pfn, last_end_pfn;
	static int __meminitdata last_nid;

	if (last_start_pfn <= pfn && pfn < last_end_pfn)
		return last_nid;

	nid = memblock_search_pfn_nid(pfn, &start_pfn, &end_pfn);
	if (nid != -1) {
		last_start_pfn = start_pfn;
		last_end_pfn = end_pfn;
		last_nid = nid;
	}

	return nid;
}
#endif /* CONFIG_HAVE_ARCH_EARLY_PFN_TO_NID */

int __meminit early_pfn_to_nid(unsigned long pfn)
{
	int nid;

	nid = __early_pfn_to_nid(pfn);
	if (nid >= 0)
		return nid;
	/* just returns 0 */
	return 0;
}

#ifdef CONFIG_NODES_SPAN_OTHER_NODES
bool __meminit early_pfn_in_nid(unsigned long pfn, int node)
{
	int nid;

	nid = __early_pfn_to_nid(pfn);
	if (nid >= 0 && nid != node)
		return false;
	return true;
}
#endif

/**
 * free_bootmem_with_active_regions - Call memblock_free_early_nid for each active range
 * @nid: The node to free memory on. If MAX_NUMNODES, all nodes are freed.
 * @max_low_pfn: The highest PFN that will be passed to memblock_free_early_nid
 *
 * If an architecture guarantees that all ranges registered with
 * add_active_ranges() contain no holes and may be freed, this
 * this function may be used instead of calling memblock_free_early_nid()
 * manually.
 */
void __init free_bootmem_with_active_regions(int nid, unsigned long max_low_pfn)
{
	unsigned long start_pfn, end_pfn;
	int i, this_nid;

	for_each_mem_pfn_range(i, nid, &start_pfn, &end_pfn, &this_nid) {
		start_pfn = min(start_pfn, max_low_pfn);
		end_pfn = min(end_pfn, max_low_pfn);

		if (start_pfn < end_pfn)
			memblock_free_early_nid(PFN_PHYS(start_pfn),
					(end_pfn - start_pfn) << PAGE_SHIFT,
					this_nid);
	}
}

/**
 * sparse_memory_present_with_active_regions - Call memory_present for each active range
 * @nid: The node to call memory_present for. If MAX_NUMNODES, all nodes will be used.
 *
 * If an architecture guarantees that all ranges registered with
 * add_active_ranges() contain no holes and may be freed, this
 * function may be used instead of calling memory_present() manually.
 */
void __init sparse_memory_present_with_active_regions(int nid)
{
	unsigned long start_pfn, end_pfn;
	int i, this_nid;

	for_each_mem_pfn_range(i, nid, &start_pfn, &end_pfn, &this_nid)
		memory_present(this_nid, start_pfn, end_pfn);
}

/**
 * get_pfn_range_for_nid - Return the start and end page frames for a node
 * @nid: The nid to return the range for. If MAX_NUMNODES, the min and max PFN are returned.
 * @start_pfn: Passed by reference. On return, it will have the node start_pfn.
 * @end_pfn: Passed by reference. On return, it will have the node end_pfn.
 *
 * It returns the start and end page frame of a node based on information
 * provided by an arch calling add_active_range(). If called for a node
 * with no available memory, a warning is printed and the start and end
 * PFNs will be 0.
 */
void __meminit get_pfn_range_for_nid(unsigned int nid,
			unsigned long *start_pfn, unsigned long *end_pfn)
{
	unsigned long this_start_pfn, this_end_pfn;
	int i;

	*start_pfn = -1UL;
	*end_pfn = 0;

	for_each_mem_pfn_range(i, nid, &this_start_pfn, &this_end_pfn, NULL) {
		*start_pfn = min(*start_pfn, this_start_pfn);
		*end_pfn = max(*end_pfn, this_end_pfn);
	}

	if (*start_pfn == -1UL)
		*start_pfn = 0;
}

/*
 * This finds a zone that can be used for ZONE_MOVABLE pages. The
 * assumption is made that zones within a node are ordered in monotonic
 * increasing memory addresses so that the "highest" populated zone is used
 */
static void __init find_usable_zone_for_movable(void)
{
	int zone_index;
	for (zone_index = MAX_NR_ZONES - 1; zone_index >= 0; zone_index--) {
		if (zone_index == ZONE_MOVABLE)
			continue;

		if (arch_zone_highest_possible_pfn[zone_index] >
				arch_zone_lowest_possible_pfn[zone_index])
			break;
	}

	VM_BUG_ON(zone_index == -1);
	movable_zone = zone_index;
}

/*
 * The zone ranges provided by the architecture do not include ZONE_MOVABLE
 * because it is sized independent of architecture. Unlike the other zones,
 * the starting point for ZONE_MOVABLE is not fixed. It may be different
 * in each node depending on the size of each node and how evenly kernelcore
 * is distributed. This helper function adjusts the zone ranges
 * provided by the architecture for a given node by using the end of the
 * highest usable zone for ZONE_MOVABLE. This preserves the assumption that
 * zones within a node are in order of monotonic increases memory addresses
 */
static void __meminit adjust_zone_range_for_zone_movable(int nid,
					unsigned long zone_type,
					unsigned long node_start_pfn,
					unsigned long node_end_pfn,
					unsigned long *zone_start_pfn,
					unsigned long *zone_end_pfn)
{
	/* Only adjust if ZONE_MOVABLE is on this node */
	if (zone_movable_pfn[nid]) {
		/* Size ZONE_MOVABLE */
		if (zone_type == ZONE_MOVABLE) {
			*zone_start_pfn = zone_movable_pfn[nid];
			*zone_end_pfn = min(node_end_pfn,
				arch_zone_highest_possible_pfn[movable_zone]);

		/* Adjust for ZONE_MOVABLE starting within this range */
		} else if (*zone_start_pfn < zone_movable_pfn[nid] &&
				*zone_end_pfn > zone_movable_pfn[nid]) {
			*zone_end_pfn = zone_movable_pfn[nid];

		/* Check if this whole range is within ZONE_MOVABLE */
		} else if (*zone_start_pfn >= zone_movable_pfn[nid])
			*zone_start_pfn = *zone_end_pfn;
	}
}

/*
 * Return the number of pages a zone spans in a node, including holes
 * present_pages = zone_spanned_pages_in_node() - zone_absent_pages_in_node()
 */
static unsigned long __meminit zone_spanned_pages_in_node(int nid,
					unsigned long zone_type,
					unsigned long node_start_pfn,
					unsigned long node_end_pfn,
					unsigned long *ignored)
{
	unsigned long zone_start_pfn, zone_end_pfn;

	/* Get the start and end of the zone */
	zone_start_pfn = arch_zone_lowest_possible_pfn[zone_type];
	zone_end_pfn = arch_zone_highest_possible_pfn[zone_type];
	adjust_zone_range_for_zone_movable(nid, zone_type,
				node_start_pfn, node_end_pfn,
				&zone_start_pfn, &zone_end_pfn);

	/* Check that this node has pages within the zone's required range */
	if (zone_end_pfn < node_start_pfn || zone_start_pfn > node_end_pfn)
		return 0;

	/* Move the zone boundaries inside the node if necessary */
	zone_end_pfn = min(zone_end_pfn, node_end_pfn);
	zone_start_pfn = max(zone_start_pfn, node_start_pfn);

	/* Return the spanned pages */
	return zone_end_pfn - zone_start_pfn;
}

/*
 * Return the number of holes in a range on a node. If nid is MAX_NUMNODES,
 * then all holes in the requested range will be accounted for.
 */
unsigned long __meminit __absent_pages_in_range(int nid,
				unsigned long range_start_pfn,
				unsigned long range_end_pfn)
{
	unsigned long nr_absent = range_end_pfn - range_start_pfn;
	unsigned long start_pfn, end_pfn;
	int i;

	for_each_mem_pfn_range(i, nid, &start_pfn, &end_pfn, NULL) {
		start_pfn = clamp(start_pfn, range_start_pfn, range_end_pfn);
		end_pfn = clamp(end_pfn, range_start_pfn, range_end_pfn);
		nr_absent -= end_pfn - start_pfn;
	}
	return nr_absent;
}

/**
 * absent_pages_in_range - Return number of page frames in holes within a range
 * @start_pfn: The start PFN to start searching for holes
 * @end_pfn: The end PFN to stop searching for holes
 *
 * It returns the number of pages frames in memory holes within a range.
 */
unsigned long __init absent_pages_in_range(unsigned long start_pfn,
							unsigned long end_pfn)
{
	return __absent_pages_in_range(MAX_NUMNODES, start_pfn, end_pfn);
}

/* Return the number of page frames in holes in a zone on a node */
static unsigned long __meminit zone_absent_pages_in_node(int nid,
					unsigned long zone_type,
					unsigned long node_start_pfn,
					unsigned long node_end_pfn,
					unsigned long *ignored)
{
	unsigned long zone_low = arch_zone_lowest_possible_pfn[zone_type];
	unsigned long zone_high = arch_zone_highest_possible_pfn[zone_type];
	unsigned long zone_start_pfn, zone_end_pfn;

	zone_start_pfn = clamp(node_start_pfn, zone_low, zone_high);
	zone_end_pfn = clamp(node_end_pfn, zone_low, zone_high);

	adjust_zone_range_for_zone_movable(nid, zone_type,
			node_start_pfn, node_end_pfn,
			&zone_start_pfn, &zone_end_pfn);
	return __absent_pages_in_range(nid, zone_start_pfn, zone_end_pfn);
}

#else /* CONFIG_HAVE_MEMBLOCK_NODE_MAP */
static inline unsigned long __meminit zone_spanned_pages_in_node(int nid,
					unsigned long zone_type,
					unsigned long node_start_pfn,
					unsigned long node_end_pfn,
					unsigned long *zones_size)
{
	return zones_size[zone_type];
}

static inline unsigned long __meminit zone_absent_pages_in_node(int nid,
						unsigned long zone_type,
						unsigned long node_start_pfn,
						unsigned long node_end_pfn,
						unsigned long *zholes_size)
{
	if (!zholes_size)
		return 0;

	return zholes_size[zone_type];
}

#endif /* CONFIG_HAVE_MEMBLOCK_NODE_MAP */

static void __meminit calculate_node_totalpages(struct pglist_data *pgdat,
						unsigned long node_start_pfn,
						unsigned long node_end_pfn,
						unsigned long *zones_size,
						unsigned long *zholes_size)
{
	unsigned long realtotalpages, totalpages = 0;
	enum zone_type i;

	for (i = 0; i < MAX_NR_ZONES; i++)
		totalpages += zone_spanned_pages_in_node(pgdat->node_id, i,
							 node_start_pfn,
							 node_end_pfn,
							 zones_size);
	pgdat->node_spanned_pages = totalpages;

	realtotalpages = totalpages;
	for (i = 0; i < MAX_NR_ZONES; i++)
		realtotalpages -=
			zone_absent_pages_in_node(pgdat->node_id, i,
						  node_start_pfn, node_end_pfn,
						  zholes_size);
	pgdat->node_present_pages = realtotalpages;
	printk(KERN_DEBUG "On node %d totalpages: %lu\n", pgdat->node_id,
							realtotalpages);
}

#ifndef CONFIG_SPARSEMEM
/*
 * Calculate the size of the zone->blockflags rounded to an unsigned long
 * Start by making sure zonesize is a multiple of pageblock_order by rounding
 * up. Then use 1 NR_PAGEBLOCK_BITS worth of bits per pageblock, finally
 * round what is now in bits to nearest long in bits, then return it in
 * bytes.
 */
static unsigned long __init usemap_size(unsigned long zone_start_pfn, unsigned long zonesize)
{
	unsigned long usemapsize;

	zonesize += zone_start_pfn & (pageblock_nr_pages-1);
	usemapsize = roundup(zonesize, pageblock_nr_pages);
	usemapsize = usemapsize >> pageblock_order;
	usemapsize *= NR_PAGEBLOCK_BITS;
	usemapsize = roundup(usemapsize, 8 * sizeof(unsigned long));

	return usemapsize / 8;
}

static void __init setup_usemap(struct pglist_data *pgdat,
				struct zone *zone,
				unsigned long zone_start_pfn,
				unsigned long zonesize)
{
	unsigned long usemapsize = usemap_size(zone_start_pfn, zonesize);
	zone->pageblock_flags = NULL;
	if (usemapsize)
		zone->pageblock_flags =
			memblock_virt_alloc_node_nopanic(usemapsize,
							 pgdat->node_id);
}
#else
static inline void setup_usemap(struct pglist_data *pgdat, struct zone *zone,
				unsigned long zone_start_pfn, unsigned long zonesize) {}
#endif /* CONFIG_SPARSEMEM */

#ifdef CONFIG_HUGETLB_PAGE_SIZE_VARIABLE

/* Initialise the number of pages represented by NR_PAGEBLOCK_BITS */
void __paginginit set_pageblock_order(void)
{
	unsigned int order;

	/* Check that pageblock_nr_pages has not already been setup */
	if (pageblock_order)
		return;

	if (HPAGE_SHIFT > PAGE_SHIFT)
		order = HUGETLB_PAGE_ORDER;
	else
		order = MAX_ORDER - 1;

	/*
	 * Assume the largest contiguous order of interest is a huge page.
	 * This value may be variable depending on boot parameters on IA64 and
	 * powerpc.
	 */
	pageblock_order = order;
}
#else /* CONFIG_HUGETLB_PAGE_SIZE_VARIABLE */

/*
 * When CONFIG_HUGETLB_PAGE_SIZE_VARIABLE is not set, set_pageblock_order()
 * is unused as pageblock_order is set at compile-time. See
 * include/linux/pageblock-flags.h for the values of pageblock_order based on
 * the kernel config
 */
void __paginginit set_pageblock_order(void)
{
}

#endif /* CONFIG_HUGETLB_PAGE_SIZE_VARIABLE */

static unsigned long __paginginit calc_memmap_size(unsigned long spanned_pages,
						   unsigned long present_pages)
{
	unsigned long pages = spanned_pages;

	/*
	 * Provide a more accurate estimation if there are holes within
	 * the zone and SPARSEMEM is in use. If there are holes within the
	 * zone, each populated memory region may cost us one or two extra
	 * memmap pages due to alignment because memmap pages for each
	 * populated regions may not naturally algined on page boundary.
	 * So the (present_pages >> 4) heuristic is a tradeoff for that.
	 */
	if (spanned_pages > present_pages + (present_pages >> 4) &&
	    IS_ENABLED(CONFIG_SPARSEMEM))
		pages = present_pages;

	return PAGE_ALIGN(pages * sizeof(struct page)) >> PAGE_SHIFT;
}

/*
 * Set up the zone data structures:
 *   - mark all pages reserved
 *   - mark all memory queues empty
 *   - clear the memory bitmaps
 *
 * NOTE: pgdat should get zeroed by caller.
 */
static void __paginginit free_area_init_core(struct pglist_data *pgdat,
		unsigned long node_start_pfn, unsigned long node_end_pfn,
		unsigned long *zones_size, unsigned long *zholes_size)
{
	enum zone_type j;
	int nid = pgdat->node_id;
	unsigned long zone_start_pfn = pgdat->node_start_pfn;
	int ret;

	pgdat_resize_init(pgdat);
#ifdef CONFIG_NUMA_BALANCING
	spin_lock_init(&pgdat->numabalancing_migrate_lock);
	pgdat->numabalancing_migrate_nr_pages = 0;
	pgdat->numabalancing_migrate_next_window = jiffies;
#endif
	init_waitqueue_head(&pgdat->kswapd_wait);
	init_waitqueue_head(&pgdat->pfmemalloc_wait);
	pgdat_page_cgroup_init(pgdat);

	for (j = 0; j < MAX_NR_ZONES; j++) {
		struct zone *zone = pgdat->node_zones + j;
		unsigned long size, realsize, freesize, memmap_pages;

		size = zone_spanned_pages_in_node(nid, j, node_start_pfn,
						  node_end_pfn, zones_size);
		realsize = freesize = size - zone_absent_pages_in_node(nid, j,
								node_start_pfn,
								node_end_pfn,
								zholes_size);

		/*
		 * Adjust freesize so that it accounts for how much memory
		 * is used by this zone for memmap. This affects the watermark
		 * and per-cpu initialisations
		 */
		memmap_pages = calc_memmap_size(size, realsize);
		if (freesize >= memmap_pages) {
			freesize -= memmap_pages;
			if (memmap_pages)
				printk(KERN_DEBUG
				       "  %s zone: %lu pages used for memmap\n",
				       zone_names[j], memmap_pages);
		} else
			printk(KERN_WARNING
				"  %s zone: %lu pages exceeds freesize %lu\n",
				zone_names[j], memmap_pages, freesize);

		/* Account for reserved pages */
		if (j == 0 && freesize > dma_reserve) {
			freesize -= dma_reserve;
			printk(KERN_DEBUG "  %s zone: %lu pages reserved\n",
					zone_names[0], dma_reserve);
		}

		if (!is_highmem_idx(j))
			nr_kernel_pages += freesize;
		/* Charge for highmem memmap if there are enough kernel pages */
		else if (nr_kernel_pages > memmap_pages * 2)
			nr_kernel_pages -= memmap_pages;
		nr_all_pages += freesize;

		zone->spanned_pages = size;
		zone->present_pages = realsize;
		/*
		 * Set an approximate value for lowmem here, it will be adjusted
		 * when the bootmem allocator frees pages into the buddy system.
		 * And all highmem pages will be managed by the buddy system.
		 */
		zone->managed_pages = is_highmem_idx(j) ? realsize : freesize;
#ifdef CONFIG_NUMA
		zone->node = nid;
		zone->min_unmapped_pages = (freesize*sysctl_min_unmapped_ratio)
						/ 100;
		zone->min_slab_pages = (freesize * sysctl_min_slab_ratio) / 100;
#endif
		zone->name = zone_names[j];
		spin_lock_init(&zone->lock);
		spin_lock_init(&zone->lru_lock);
		zone_seqlock_init(zone);
		zone->zone_pgdat = pgdat;
		zone_pcp_init(zone);

		/* For bootup, initialized properly in watermark setup */
		mod_zone_page_state(zone, NR_ALLOC_BATCH, zone->managed_pages);

		lruvec_init(&zone->lruvec);
		if (!size)
			continue;

		set_pageblock_order();
		setup_usemap(pgdat, zone, zone_start_pfn, size);
		ret = init_currently_empty_zone(zone, zone_start_pfn,
						size, MEMMAP_EARLY);
		BUG_ON(ret);
		memmap_init(size, nid, j, zone_start_pfn);
		zone_start_pfn += size;
	}
}

static void __init_refok alloc_node_mem_map(struct pglist_data *pgdat)
{
	/* Skip empty nodes */
	if (!pgdat->node_spanned_pages)
		return;

#ifdef CONFIG_FLAT_NODE_MEM_MAP
	/* ia64 gets its own node_mem_map, before this, without bootmem */
	if (!pgdat->node_mem_map) {
		unsigned long size, start, end;
		struct page *map;

		/*
		 * The zone's endpoints aren't required to be MAX_ORDER
		 * aligned but the node_mem_map endpoints must be in order
		 * for the buddy allocator to function correctly.
		 */
		start = pgdat->node_start_pfn & ~(MAX_ORDER_NR_PAGES - 1);
		end = pgdat_end_pfn(pgdat);
		end = ALIGN(end, MAX_ORDER_NR_PAGES);
		size =  (end - start) * sizeof(struct page);
		map = alloc_remap(pgdat->node_id, size);
		if (!map)
			map = memblock_virt_alloc_node_nopanic(size,
							       pgdat->node_id);
		pgdat->node_mem_map = map + (pgdat->node_start_pfn - start);
	}
#ifndef CONFIG_NEED_MULTIPLE_NODES
	/*
	 * With no DISCONTIG, the global mem_map is just set as node 0's
	 */
	if (pgdat == NODE_DATA(0)) {
		mem_map = NODE_DATA(0)->node_mem_map;
#ifdef CONFIG_HAVE_MEMBLOCK_NODE_MAP
		if (page_to_pfn(mem_map) != pgdat->node_start_pfn)
			mem_map -= (pgdat->node_start_pfn - ARCH_PFN_OFFSET);
#endif /* CONFIG_HAVE_MEMBLOCK_NODE_MAP */
	}
#endif
#endif /* CONFIG_FLAT_NODE_MEM_MAP */
}

void __paginginit free_area_init_node(int nid, unsigned long *zones_size,
		unsigned long node_start_pfn, unsigned long *zholes_size)
{
	pg_data_t *pgdat = NODE_DATA(nid);
	unsigned long start_pfn = 0;
	unsigned long end_pfn = 0;

	/* pg_data_t should be reset to zero when it's allocated */
	WARN_ON(pgdat->nr_zones || pgdat->classzone_idx);

	pgdat->node_id = nid;
	pgdat->node_start_pfn = node_start_pfn;
	if (node_state(nid, N_MEMORY))
		init_zone_allows_reclaim(nid);
#ifdef CONFIG_HAVE_MEMBLOCK_NODE_MAP
	get_pfn_range_for_nid(nid, &start_pfn, &end_pfn);
#endif
	calculate_node_totalpages(pgdat, start_pfn, end_pfn,
				  zones_size, zholes_size);

	alloc_node_mem_map(pgdat);
#ifdef CONFIG_FLAT_NODE_MEM_MAP
	printk(KERN_DEBUG "free_area_init_node: node %d, pgdat %08lx, node_mem_map %08lx\n",
		nid, (unsigned long)pgdat,
		(unsigned long)pgdat->node_mem_map);
#endif

	free_area_init_core(pgdat, start_pfn, end_pfn,
			    zones_size, zholes_size);
}

#ifdef CONFIG_HAVE_MEMBLOCK_NODE_MAP

#if MAX_NUMNODES > 1
/*
 * Figure out the number of possible node ids.
 */
void __init setup_nr_node_ids(void)
{
	unsigned int node;
	unsigned int highest = 0;

	for_each_node_mask(node, node_possible_map)
		highest = node;
	nr_node_ids = highest + 1;
}
#endif

/**
 * node_map_pfn_alignment - determine the maximum internode alignment
 *
 * This function should be called after node map is populated and sorted.
 * It calculates the maximum power of two alignment which can distinguish
 * all the nodes.
 *
 * For example, if all nodes are 1GiB and aligned to 1GiB, the return value
 * would indicate 1GiB alignment with (1 << (30 - PAGE_SHIFT)).  If the
 * nodes are shifted by 256MiB, 256MiB.  Note that if only the last node is
 * shifted, 1GiB is enough and this function will indicate so.
 *
 * This is used to test whether pfn -> nid mapping of the chosen memory
 * model has fine enough granularity to avoid incorrect mapping for the
 * populated node map.
 *
 * Returns the determined alignment in pfn's.  0 if there is no alignment
 * requirement (single node).
 */
unsigned long __init node_map_pfn_alignment(void)
{
	unsigned long accl_mask = 0, last_end = 0;
	unsigned long start, end, mask;
	int last_nid = -1;
	int i, nid;

	for_each_mem_pfn_range(i, MAX_NUMNODES, &start, &end, &nid) {
		if (!start || last_nid < 0 || last_nid == nid) {
			last_nid = nid;
			last_end = end;
			continue;
		}

		/*
		 * Start with a mask granular enough to pin-point to the
		 * start pfn and tick off bits one-by-one until it becomes
		 * too coarse to separate the current node from the last.
		 */
		mask = ~((1 << __ffs(start)) - 1);
		while (mask && last_end <= (start & (mask << 1)))
			mask <<= 1;

		/* accumulate all internode masks */
		accl_mask |= mask;
	}

	/* convert mask to number of pages */
	return ~accl_mask + 1;
}

/* Find the lowest pfn for a node */
static unsigned long __init find_min_pfn_for_node(int nid)
{
	unsigned long min_pfn = ULONG_MAX;
	unsigned long start_pfn;
	int i;

	for_each_mem_pfn_range(i, nid, &start_pfn, NULL, NULL)
		min_pfn = min(min_pfn, start_pfn);

	if (min_pfn == ULONG_MAX) {
		printk(KERN_WARNING
			"Could not find start_pfn for node %d\n", nid);
		return 0;
	}

	return min_pfn;
}

/**
 * find_min_pfn_with_active_regions - Find the minimum PFN registered
 *
 * It returns the minimum PFN based on information provided via
 * add_active_range().
 */
unsigned long __init find_min_pfn_with_active_regions(void)
{
	return find_min_pfn_for_node(MAX_NUMNODES);
}

/*
 * early_calculate_totalpages()
 * Sum pages in active regions for movable zone.
 * Populate N_MEMORY for calculating usable_nodes.
 */
static unsigned long __init early_calculate_totalpages(void)
{
	unsigned long totalpages = 0;
	unsigned long start_pfn, end_pfn;
	int i, nid;

	for_each_mem_pfn_range(i, MAX_NUMNODES, &start_pfn, &end_pfn, &nid) {
		unsigned long pages = end_pfn - start_pfn;

		totalpages += pages;
		if (pages)
			node_set_state(nid, N_MEMORY);
	}
	return totalpages;
}

/*
 * Find the PFN the Movable zone begins in each node. Kernel memory
 * is spread evenly between nodes as long as the nodes have enough
 * memory. When they don't, some nodes will have more kernelcore than
 * others
 */
static void __init find_zone_movable_pfns_for_nodes(void)
{
	int i, nid;
	unsigned long usable_startpfn;
	unsigned long kernelcore_node, kernelcore_remaining;
	/* save the state before borrow the nodemask */
	nodemask_t saved_node_state = node_states[N_MEMORY];
	unsigned long totalpages = early_calculate_totalpages();
	int usable_nodes = nodes_weight(node_states[N_MEMORY]);
	struct memblock_type *type = &memblock.memory;

	/* Need to find movable_zone earlier when movable_node is specified. */
	find_usable_zone_for_movable();

	/*
	 * If movable_node is specified, ignore kernelcore and movablecore
	 * options.
	 */
	if (movable_node_is_enabled()) {
		for (i = 0; i < type->cnt; i++) {
			if (!memblock_is_hotpluggable(&type->regions[i]))
				continue;

			nid = type->regions[i].nid;

			usable_startpfn = PFN_DOWN(type->regions[i].base);
			zone_movable_pfn[nid] = zone_movable_pfn[nid] ?
				min(usable_startpfn, zone_movable_pfn[nid]) :
				usable_startpfn;
		}

		goto out2;
	}

	/*
	 * If movablecore=nn[KMG] was specified, calculate what size of
	 * kernelcore that corresponds so that memory usable for
	 * any allocation type is evenly spread. If both kernelcore
	 * and movablecore are specified, then the value of kernelcore
	 * will be used for required_kernelcore if it's greater than
	 * what movablecore would have allowed.
	 */
	if (required_movablecore) {
		unsigned long corepages;

		/*
		 * Round-up so that ZONE_MOVABLE is at least as large as what
		 * was requested by the user
		 */
		required_movablecore =
			roundup(required_movablecore, MAX_ORDER_NR_PAGES);
		corepages = totalpages - required_movablecore;

		required_kernelcore = max(required_kernelcore, corepages);
	}

	/* If kernelcore was not specified, there is no ZONE_MOVABLE */
	if (!required_kernelcore)
		goto out;

	/* usable_startpfn is the lowest possible pfn ZONE_MOVABLE can be at */
	usable_startpfn = arch_zone_lowest_possible_pfn[movable_zone];

restart:
	/* Spread kernelcore memory as evenly as possible throughout nodes */
	kernelcore_node = required_kernelcore / usable_nodes;
	for_each_node_state(nid, N_MEMORY) {
		unsigned long start_pfn, end_pfn;

		/*
		 * Recalculate kernelcore_node if the division per node
		 * now exceeds what is necessary to satisfy the requested
		 * amount of memory for the kernel
		 */
		if (required_kernelcore < kernelcore_node)
			kernelcore_node = required_kernelcore / usable_nodes;

		/*
		 * As the map is walked, we track how much memory is usable
		 * by the kernel using kernelcore_remaining. When it is
		 * 0, the rest of the node is usable by ZONE_MOVABLE
		 */
		kernelcore_remaining = kernelcore_node;

		/* Go through each range of PFNs within this node */
		for_each_mem_pfn_range(i, nid, &start_pfn, &end_pfn, NULL) {
			unsigned long size_pages;

			start_pfn = max(start_pfn, zone_movable_pfn[nid]);
			if (start_pfn >= end_pfn)
				continue;

			/* Account for what is only usable for kernelcore */
			if (start_pfn < usable_startpfn) {
				unsigned long kernel_pages;
				kernel_pages = min(end_pfn, usable_startpfn)
								- start_pfn;

				kernelcore_remaining -= min(kernel_pages,
							kernelcore_remaining);
				required_kernelcore -= min(kernel_pages,
							required_kernelcore);

				/* Continue if range is now fully accounted */
				if (end_pfn <= usable_startpfn) {

					/*
					 * Push zone_movable_pfn to the end so
					 * that if we have to rebalance
					 * kernelcore across nodes, we will
					 * not double account here
					 */
					zone_movable_pfn[nid] = end_pfn;
					continue;
				}
				start_pfn = usable_startpfn;
			}

			/*
			 * The usable PFN range for ZONE_MOVABLE is from
			 * start_pfn->end_pfn. Calculate size_pages as the
			 * number of pages used as kernelcore
			 */
			size_pages = end_pfn - start_pfn;
			if (size_pages > kernelcore_remaining)
				size_pages = kernelcore_remaining;
			zone_movable_pfn[nid] = start_pfn + size_pages;

			/*
			 * Some kernelcore has been met, update counts and
			 * break if the kernelcore for this node has been
			 * satisfied
			 */
			required_kernelcore -= min(required_kernelcore,
								size_pages);
			kernelcore_remaining -= size_pages;
			if (!kernelcore_remaining)
				break;
		}
	}

	/*
	 * If there is still required_kernelcore, we do another pass with one
	 * less node in the count. This will push zone_movable_pfn[nid] further
	 * along on the nodes that still have memory until kernelcore is
	 * satisfied
	 */
	usable_nodes--;
	if (usable_nodes && required_kernelcore > usable_nodes)
		goto restart;

out2:
	/* Align start of ZONE_MOVABLE on all nids to MAX_ORDER_NR_PAGES */
	for (nid = 0; nid < MAX_NUMNODES; nid++)
		zone_movable_pfn[nid] =
			roundup(zone_movable_pfn[nid], MAX_ORDER_NR_PAGES);

out:
	/* restore the node_state */
	node_states[N_MEMORY] = saved_node_state;
}

/* Any regular or high memory on that node ? */
static void check_for_memory(pg_data_t *pgdat, int nid)
{
	enum zone_type zone_type;

	if (N_MEMORY == N_NORMAL_MEMORY)
		return;

	for (zone_type = 0; zone_type <= ZONE_MOVABLE - 1; zone_type++) {
		struct zone *zone = &pgdat->node_zones[zone_type];
		if (populated_zone(zone)) {
			node_set_state(nid, N_HIGH_MEMORY);
			if (N_NORMAL_MEMORY != N_HIGH_MEMORY &&
			    zone_type <= ZONE_NORMAL)
				node_set_state(nid, N_NORMAL_MEMORY);
			break;
		}
	}
}

/**
 * free_area_init_nodes - Initialise all pg_data_t and zone data
 * @max_zone_pfn: an array of max PFNs for each zone
 *
 * This will call free_area_init_node() for each active node in the system.
 * Using the page ranges provided by add_active_range(), the size of each
 * zone in each node and their holes is calculated. If the maximum PFN
 * between two adjacent zones match, it is assumed that the zone is empty.
 * For example, if arch_max_dma_pfn == arch_max_dma32_pfn, it is assumed
 * that arch_max_dma32_pfn has no pages. It is also assumed that a zone
 * starts where the previous one ended. For example, ZONE_DMA32 starts
 * at arch_max_dma_pfn.
 */
void __init free_area_init_nodes(unsigned long *max_zone_pfn)
{
	unsigned long start_pfn, end_pfn;
	int i, nid;

	/* Record where the zone boundaries are */
	memset(arch_zone_lowest_possible_pfn, 0,
				sizeof(arch_zone_lowest_possible_pfn));
	memset(arch_zone_highest_possible_pfn, 0,
				sizeof(arch_zone_highest_possible_pfn));
	arch_zone_lowest_possible_pfn[0] = find_min_pfn_with_active_regions();
	arch_zone_highest_possible_pfn[0] = max_zone_pfn[0];
	for (i = 1; i < MAX_NR_ZONES; i++) {
		if (i == ZONE_MOVABLE)
			continue;
		arch_zone_lowest_possible_pfn[i] =
			arch_zone_highest_possible_pfn[i-1];
		arch_zone_highest_possible_pfn[i] =
			max(max_zone_pfn[i], arch_zone_lowest_possible_pfn[i]);
	}
	arch_zone_lowest_possible_pfn[ZONE_MOVABLE] = 0;
	arch_zone_highest_possible_pfn[ZONE_MOVABLE] = 0;

	/* Find the PFNs that ZONE_MOVABLE begins at in each node */
	memset(zone_movable_pfn, 0, sizeof(zone_movable_pfn));
	find_zone_movable_pfns_for_nodes();

	/* Print out the zone ranges */
	printk("Zone ranges:\n");
	for (i = 0; i < MAX_NR_ZONES; i++) {
		if (i == ZONE_MOVABLE)
			continue;
		printk(KERN_CONT "  %-8s ", zone_names[i]);
		if (arch_zone_lowest_possible_pfn[i] ==
				arch_zone_highest_possible_pfn[i])
			printk(KERN_CONT "empty\n");
		else
			printk(KERN_CONT "[mem %0#10lx-%0#10lx]\n",
				arch_zone_lowest_possible_pfn[i] << PAGE_SHIFT,
				(arch_zone_highest_possible_pfn[i]
					<< PAGE_SHIFT) - 1);
	}

	/* Print out the PFNs ZONE_MOVABLE begins at in each node */
	printk("Movable zone start for each node\n");
	for (i = 0; i < MAX_NUMNODES; i++) {
		if (zone_movable_pfn[i])
			printk("  Node %d: %#010lx\n", i,
			       zone_movable_pfn[i] << PAGE_SHIFT);
	}

	/* Print out the early node map */
	printk("Early memory node ranges\n");
	for_each_mem_pfn_range(i, MAX_NUMNODES, &start_pfn, &end_pfn, &nid)
		printk("  node %3d: [mem %#010lx-%#010lx]\n", nid,
		       start_pfn << PAGE_SHIFT, (end_pfn << PAGE_SHIFT) - 1);

	/* Initialise every node */
	mminit_verify_pageflags_layout();
	setup_nr_node_ids();
	for_each_online_node(nid) {
		pg_data_t *pgdat = NODE_DATA(nid);
		free_area_init_node(nid, NULL,
				find_min_pfn_for_node(nid), NULL);

		/* Any memory on that node */
		if (pgdat->node_present_pages)
			node_set_state(nid, N_MEMORY);
		check_for_memory(pgdat, nid);
	}
}

static int __init cmdline_parse_core(char *p, unsigned long *core)
{
	unsigned long long coremem;
	if (!p)
		return -EINVAL;

	coremem = memparse(p, &p);
	*core = coremem >> PAGE_SHIFT;

	/* Paranoid check that UL is enough for the coremem value */
	WARN_ON((coremem >> PAGE_SHIFT) > ULONG_MAX);

	return 0;
}

/*
 * kernelcore=size sets the amount of memory for use for allocations that
 * cannot be reclaimed or migrated.
 */
static int __init cmdline_parse_kernelcore(char *p)
{
	return cmdline_parse_core(p, &required_kernelcore);
}

/*
 * movablecore=size sets the amount of memory for use for allocations that
 * can be reclaimed or migrated.
 */
static int __init cmdline_parse_movablecore(char *p)
{
	return cmdline_parse_core(p, &required_movablecore);
}

early_param("kernelcore", cmdline_parse_kernelcore);
early_param("movablecore", cmdline_parse_movablecore);

#endif /* CONFIG_HAVE_MEMBLOCK_NODE_MAP */

void adjust_managed_page_count(struct page *page, long count)
{
	spin_lock(&managed_page_count_lock);
	page_zone(page)->managed_pages += count;
	totalram_pages += count;
#ifdef CONFIG_HIGHMEM
	if (PageHighMem(page))
		totalhigh_pages += count;
#endif
	spin_unlock(&managed_page_count_lock);
}
EXPORT_SYMBOL(adjust_managed_page_count);

unsigned long free_reserved_area(void *start, void *end, int poison, char *s)
{
	void *pos;
	unsigned long pages = 0;

	start = (void *)PAGE_ALIGN((unsigned long)start);
	end = (void *)((unsigned long)end & PAGE_MASK);
	for (pos = start; pos < end; pos += PAGE_SIZE, pages++) {
		if ((unsigned int)poison <= 0xFF)
			memset(pos, poison, PAGE_SIZE);
		free_reserved_page(virt_to_page(pos));
	}

	if (pages && s)
		pr_info("Freeing %s memory: %ldK (%p - %p)\n",
			s, pages << (PAGE_SHIFT - 10), start, end);

	return pages;
}
EXPORT_SYMBOL(free_reserved_area);

#ifdef	CONFIG_HIGHMEM
void free_highmem_page(struct page *page)
{
	__free_reserved_page(page);
	totalram_pages++;
	page_zone(page)->managed_pages++;
	totalhigh_pages++;
}
#endif


void __init mem_init_print_info(const char *str)
{
	unsigned long physpages, codesize, datasize, rosize, bss_size;
	unsigned long init_code_size, init_data_size;

	physpages = get_num_physpages();
	codesize = _etext - _stext;
	datasize = _edata - _sdata;
	rosize = __end_rodata - __start_rodata;
	bss_size = __bss_stop - __bss_start;
	init_data_size = __init_end - __init_begin;
	init_code_size = _einittext - _sinittext;

	/*
	 * Detect special cases and adjust section sizes accordingly:
	 * 1) .init.* may be embedded into .data sections
	 * 2) .init.text.* may be out of [__init_begin, __init_end],
	 *    please refer to arch/tile/kernel/vmlinux.lds.S.
	 * 3) .rodata.* may be embedded into .text or .data sections.
	 */
#define adj_init_size(start, end, size, pos, adj) \
	do { \
		if (start <= pos && pos < end && size > adj) \
			size -= adj; \
	} while (0)

	adj_init_size(__init_begin, __init_end, init_data_size,
		     _sinittext, init_code_size);
	adj_init_size(_stext, _etext, codesize, _sinittext, init_code_size);
	adj_init_size(_sdata, _edata, datasize, __init_begin, init_data_size);
	adj_init_size(_stext, _etext, codesize, __start_rodata, rosize);
	adj_init_size(_sdata, _edata, datasize, __start_rodata, rosize);

#undef	adj_init_size

	printk("Memory: %luK/%luK available "
	       "(%luK kernel code, %luK rwdata, %luK rodata, "
	       "%luK init, %luK bss, %luK reserved"
#ifdef	CONFIG_HIGHMEM
	       ", %luK highmem"
#endif
	       "%s%s)\n",
	       nr_free_pages() << (PAGE_SHIFT-10), physpages << (PAGE_SHIFT-10),
	       codesize >> 10, datasize >> 10, rosize >> 10,
	       (init_data_size + init_code_size) >> 10, bss_size >> 10,
	       (physpages - totalram_pages) << (PAGE_SHIFT-10),
#ifdef	CONFIG_HIGHMEM
	       totalhigh_pages << (PAGE_SHIFT-10),
#endif
	       str ? ", " : "", str ? str : "");
}

/**
 * set_dma_reserve - set the specified number of pages reserved in the first zone
 * @new_dma_reserve: The number of pages to mark reserved
 *
 * The per-cpu batchsize and zone watermarks are determined by present_pages.
 * In the DMA zone, a significant percentage may be consumed by kernel image
 * and other unfreeable allocations which can skew the watermarks badly. This
 * function may optionally be used to account for unfreeable pages in the
 * first zone (e.g., ZONE_DMA). The effect will be lower watermarks and
 * smaller per-cpu batchsize.
 */
void __init set_dma_reserve(unsigned long new_dma_reserve)
{
	dma_reserve = new_dma_reserve;
}

void __init free_area_init(unsigned long *zones_size)
{
	free_area_init_node(0, zones_size,
			__pa(PAGE_OFFSET) >> PAGE_SHIFT, NULL);
}

static int page_alloc_cpu_notify(struct notifier_block *self,
				 unsigned long action, void *hcpu)
{
	int cpu = (unsigned long)hcpu;

	if (action == CPU_DEAD || action == CPU_DEAD_FROZEN) {
		lru_add_drain_cpu(cpu);
		drain_pages(cpu);

		/*
		 * Spill the event counters of the dead processor
		 * into the current processors event counters.
		 * This artificially elevates the count of the current
		 * processor.
		 */
		vm_events_fold_cpu(cpu);

		/*
		 * Zero the differential counters of the dead processor
		 * so that the vm statistics are consistent.
		 *
		 * This is only okay since the processor is dead and cannot
		 * race with what we are doing.
		 */
		cpu_vm_stats_fold(cpu);
	}
	return NOTIFY_OK;
}

void __init page_alloc_init(void)
{
	hotcpu_notifier(page_alloc_cpu_notify, 0);
	local_irq_lock_init(pa_lock);
}

/*
 * calculate_totalreserve_pages - called when sysctl_lower_zone_reserve_ratio
 *	or min_free_kbytes changes.
 */
static void calculate_totalreserve_pages(void)
{
	struct pglist_data *pgdat;
	unsigned long reserve_pages = 0;
	enum zone_type i, j;

	for_each_online_pgdat(pgdat) {
		for (i = 0; i < MAX_NR_ZONES; i++) {
			struct zone *zone = pgdat->node_zones + i;
			long max = 0;

			/* Find valid and maximum lowmem_reserve in the zone */
			for (j = i; j < MAX_NR_ZONES; j++) {
				if (zone->lowmem_reserve[j] > max)
					max = zone->lowmem_reserve[j];
			}

			/* we treat the high watermark as reserved pages. */
			max += high_wmark_pages(zone);

			if (max > zone->managed_pages)
				max = zone->managed_pages;
			reserve_pages += max;
			/*
			 * Lowmem reserves are not available to
			 * GFP_HIGHUSER page cache allocations and
			 * kswapd tries to balance zones to their high
			 * watermark.  As a result, neither should be
			 * regarded as dirtyable memory, to prevent a
			 * situation where reclaim has to clean pages
			 * in order to balance the zones.
			 */
			zone->dirty_balance_reserve = max;
		}
	}
	dirty_balance_reserve = reserve_pages;
	totalreserve_pages = reserve_pages;
}

/*
 * setup_per_zone_lowmem_reserve - called whenever
 *	sysctl_lower_zone_reserve_ratio changes.  Ensures that each zone
 *	has a correct pages reserved value, so an adequate number of
 *	pages are left in the zone after a successful __alloc_pages().
 */
static void setup_per_zone_lowmem_reserve(void)
{
	struct pglist_data *pgdat;
	enum zone_type j, idx;

	for_each_online_pgdat(pgdat) {
		for (j = 0; j < MAX_NR_ZONES; j++) {
			struct zone *zone = pgdat->node_zones + j;
			unsigned long managed_pages = zone->managed_pages;

			zone->lowmem_reserve[j] = 0;

			idx = j;
			while (idx) {
				struct zone *lower_zone;

				idx--;

				if (sysctl_lowmem_reserve_ratio[idx] < 1)
					sysctl_lowmem_reserve_ratio[idx] = 1;

				lower_zone = pgdat->node_zones + idx;
				lower_zone->lowmem_reserve[j] = managed_pages /
					sysctl_lowmem_reserve_ratio[idx];
				managed_pages += lower_zone->managed_pages;
			}
		}
	}

	/* update totalreserve_pages */
	calculate_totalreserve_pages();
}

static void __setup_per_zone_wmarks(void)
{
	unsigned long pages_min = min_free_kbytes >> (PAGE_SHIFT - 10);
	unsigned long lowmem_pages = 0;
	struct zone *zone;
	unsigned long flags;

	/* Calculate total number of !ZONE_HIGHMEM pages */
	for_each_zone(zone) {
		if (!is_highmem(zone))
			lowmem_pages += zone->managed_pages;
	}

	for_each_zone(zone) {
		u64 tmp;

		spin_lock_irqsave(&zone->lock, flags);
		tmp = (u64)pages_min * zone->managed_pages;
		do_div(tmp, lowmem_pages);
		if (is_highmem(zone)) {
			/*
			 * __GFP_HIGH and PF_MEMALLOC allocations usually don't
			 * need highmem pages, so cap pages_min to a small
			 * value here.
			 *
			 * The WMARK_HIGH-WMARK_LOW and (WMARK_LOW-WMARK_MIN)
			 * deltas controls asynch page reclaim, and so should
			 * not be capped for highmem.
			 */
			unsigned long min_pages;

			min_pages = zone->managed_pages / 1024;
			min_pages = clamp(min_pages, SWAP_CLUSTER_MAX, 128UL);
			zone->watermark[WMARK_MIN] = min_pages;
		} else {
			/*
			 * If it's a lowmem zone, reserve a number of pages
			 * proportionate to the zone's size.
			 */
			zone->watermark[WMARK_MIN] = tmp;
		}

		zone->watermark[WMARK_LOW]  = min_wmark_pages(zone) + (tmp >> 2);
		zone->watermark[WMARK_HIGH] = min_wmark_pages(zone) + (tmp >> 1);

		__mod_zone_page_state(zone, NR_ALLOC_BATCH,
			high_wmark_pages(zone) - low_wmark_pages(zone) -
			atomic_long_read(&zone->vm_stat[NR_ALLOC_BATCH]));

		setup_zone_migrate_reserve(zone);
		spin_unlock_irqrestore(&zone->lock, flags);
	}

	/* update totalreserve_pages */
	calculate_totalreserve_pages();
}

/**
 * setup_per_zone_wmarks - called when min_free_kbytes changes
 * or when memory is hot-{added|removed}
 *
 * Ensures that the watermark[min,low,high] values for each zone are set
 * correctly with respect to min_free_kbytes.
 */
void setup_per_zone_wmarks(void)
{
	mutex_lock(&zonelists_mutex);
	__setup_per_zone_wmarks();
	mutex_unlock(&zonelists_mutex);
}

/*
 * The inactive anon list should be small enough that the VM never has to
 * do too much work, but large enough that each inactive page has a chance
 * to be referenced again before it is swapped out.
 *
 * The inactive_anon ratio is the target ratio of ACTIVE_ANON to
 * INACTIVE_ANON pages on this zone's LRU, maintained by the
 * pageout code. A zone->inactive_ratio of 3 means 3:1 or 25% of
 * the anonymous pages are kept on the inactive list.
 *
 * total     target    max
 * memory    ratio     inactive anon
 * -------------------------------------
 *   10MB       1         5MB
 *  100MB       1        50MB
 *    1GB       3       250MB
 *   10GB      10       0.9GB
 *  100GB      31         3GB
 *    1TB     101        10GB
 *   10TB     320        32GB
 */
static void __meminit calculate_zone_inactive_ratio(struct zone *zone)
{
	unsigned int gb, ratio;

	/* Zone size in gigabytes */
	gb = zone->managed_pages >> (30 - PAGE_SHIFT);
	if (gb)
		ratio = int_sqrt(10 * gb);
	else
		ratio = 1;

	zone->inactive_ratio = ratio;
}

static void __meminit setup_per_zone_inactive_ratio(void)
{
	struct zone *zone;

	for_each_zone(zone)
		calculate_zone_inactive_ratio(zone);
}

/*
 * Initialise min_free_kbytes.
 *
 * For small machines we want it small (128k min).  For large machines
 * we want it large (64MB max).  But it is not linear, because network
 * bandwidth does not increase linearly with machine size.  We use
 *
 *	min_free_kbytes = 4 * sqrt(lowmem_kbytes), for better accuracy:
 *	min_free_kbytes = sqrt(lowmem_kbytes * 16)
 *
 * which yields
 *
 * 16MB:	512k
 * 32MB:	724k
 * 64MB:	1024k
 * 128MB:	1448k
 * 256MB:	2048k
 * 512MB:	2896k
 * 1024MB:	4096k
 * 2048MB:	5792k
 * 4096MB:	8192k
 * 8192MB:	11584k
 * 16384MB:	16384k
 */
int __meminit init_per_zone_wmark_min(void)
{
	unsigned long lowmem_kbytes;
	int new_min_free_kbytes;

	lowmem_kbytes = nr_free_buffer_pages() * (PAGE_SIZE >> 10);
	new_min_free_kbytes = int_sqrt(lowmem_kbytes * 16);

	if (new_min_free_kbytes > user_min_free_kbytes) {
		min_free_kbytes = new_min_free_kbytes;
		if (min_free_kbytes < 128)
			min_free_kbytes = 128;
		if (min_free_kbytes > 65536)
			min_free_kbytes = 65536;
	} else {
		pr_warn("min_free_kbytes is not updated to %d because user defined value %d is preferred\n",
				new_min_free_kbytes, user_min_free_kbytes);
	}
	setup_per_zone_wmarks();
	refresh_zone_stat_thresholds();
	setup_per_zone_lowmem_reserve();
	setup_per_zone_inactive_ratio();
	return 0;
}
module_init(init_per_zone_wmark_min)

/*
 * min_free_kbytes_sysctl_handler - just a wrapper around proc_dointvec() so
 *	that we can call two helper functions whenever min_free_kbytes
 *	changes.
 */
int min_free_kbytes_sysctl_handler(ctl_table *table, int write,
	void __user *buffer, size_t *length, loff_t *ppos)
{
	int rc;

	rc = proc_dointvec_minmax(table, write, buffer, length, ppos);
	if (rc)
		return rc;

	if (write) {
		user_min_free_kbytes = min_free_kbytes;
		setup_per_zone_wmarks();
	}
	return 0;
}

#ifdef CONFIG_NUMA
int sysctl_min_unmapped_ratio_sysctl_handler(ctl_table *table, int write,
	void __user *buffer, size_t *length, loff_t *ppos)
{
	struct zone *zone;
	int rc;

	rc = proc_dointvec_minmax(table, write, buffer, length, ppos);
	if (rc)
		return rc;

	for_each_zone(zone)
		zone->min_unmapped_pages = (zone->managed_pages *
				sysctl_min_unmapped_ratio) / 100;
	return 0;
}

int sysctl_min_slab_ratio_sysctl_handler(ctl_table *table, int write,
	void __user *buffer, size_t *length, loff_t *ppos)
{
	struct zone *zone;
	int rc;

	rc = proc_dointvec_minmax(table, write, buffer, length, ppos);
	if (rc)
		return rc;

	for_each_zone(zone)
		zone->min_slab_pages = (zone->managed_pages *
				sysctl_min_slab_ratio) / 100;
	return 0;
}
#endif

/*
 * lowmem_reserve_ratio_sysctl_handler - just a wrapper around
 *	proc_dointvec() so that we can call setup_per_zone_lowmem_reserve()
 *	whenever sysctl_lowmem_reserve_ratio changes.
 *
 * The reserve ratio obviously has absolutely no relation with the
 * minimum watermarks. The lowmem reserve ratio can only make sense
 * if in function of the boot time zone sizes.
 */
int lowmem_reserve_ratio_sysctl_handler(ctl_table *table, int write,
	void __user *buffer, size_t *length, loff_t *ppos)
{
	proc_dointvec_minmax(table, write, buffer, length, ppos);
	setup_per_zone_lowmem_reserve();
	return 0;
}

/*
 * percpu_pagelist_fraction - changes the pcp->high for each zone on each
 * cpu.  It is the fraction of total pages in each zone that a hot per cpu
 * pagelist can have before it gets flushed back to buddy allocator.
 */
int percpu_pagelist_fraction_sysctl_handler(ctl_table *table, int write,
	void __user *buffer, size_t *length, loff_t *ppos)
{
	struct zone *zone;
	int old_percpu_pagelist_fraction;
	int ret;

	mutex_lock(&pcp_batch_high_lock);
	old_percpu_pagelist_fraction = percpu_pagelist_fraction;

	ret = proc_dointvec_minmax(table, write, buffer, length, ppos);
	if (!write || ret < 0)
		goto out;

	/* Sanity checking to avoid pcp imbalance */
	if (percpu_pagelist_fraction &&
	    percpu_pagelist_fraction < MIN_PERCPU_PAGELIST_FRACTION) {
		percpu_pagelist_fraction = old_percpu_pagelist_fraction;
		ret = -EINVAL;
		goto out;
	}

	/* No change? */
	if (percpu_pagelist_fraction == old_percpu_pagelist_fraction)
		goto out;

	for_each_populated_zone(zone) {
		unsigned int cpu;

		for_each_possible_cpu(cpu)
			pageset_set_high_and_batch(zone,
					per_cpu_ptr(zone->pageset, cpu));
	}
out:
	mutex_unlock(&pcp_batch_high_lock);
	return ret;
}

int hashdist = HASHDIST_DEFAULT;

#ifdef CONFIG_NUMA
static int __init set_hashdist(char *str)
{
	if (!str)
		return 0;
	hashdist = simple_strtoul(str, &str, 0);
	return 1;
}
__setup("hashdist=", set_hashdist);
#endif

/*
 * allocate a large system hash table from bootmem
 * - it is assumed that the hash table must contain an exact power-of-2
 *   quantity of entries
 * - limit is the number of hash buckets, not the total allocation size
 */
void *__init alloc_large_system_hash(const char *tablename,
				     unsigned long bucketsize,
				     unsigned long numentries,
				     int scale,
				     int flags,
				     unsigned int *_hash_shift,
				     unsigned int *_hash_mask,
				     unsigned long low_limit,
				     unsigned long high_limit)
{
	unsigned long long max = high_limit;
	unsigned long log2qty, size;
	void *table = NULL;

	/* allow the kernel cmdline to have a say */
	if (!numentries) {
		/* round applicable memory size up to nearest megabyte */
		numentries = nr_kernel_pages;

		/* It isn't necessary when PAGE_SIZE >= 1MB */
		if (PAGE_SHIFT < 20)
			numentries = round_up(numentries, (1<<20)/PAGE_SIZE);

		/* limit to 1 bucket per 2^scale bytes of low memory */
		if (scale > PAGE_SHIFT)
			numentries >>= (scale - PAGE_SHIFT);
		else
			numentries <<= (PAGE_SHIFT - scale);

		/* Make sure we've got at least a 0-order allocation.. */
		if (unlikely(flags & HASH_SMALL)) {
			/* Makes no sense without HASH_EARLY */
			WARN_ON(!(flags & HASH_EARLY));
			if (!(numentries >> *_hash_shift)) {
				numentries = 1UL << *_hash_shift;
				BUG_ON(!numentries);
			}
		} else if (unlikely((numentries * bucketsize) < PAGE_SIZE))
			numentries = PAGE_SIZE / bucketsize;
	}
	numentries = roundup_pow_of_two(numentries);

	/* limit allocation size to 1/16 total memory by default */
	if (max == 0) {
		max = ((unsigned long long)nr_all_pages << PAGE_SHIFT) >> 4;
		do_div(max, bucketsize);
	}
	max = min(max, 0x80000000ULL);

	if (numentries < low_limit)
		numentries = low_limit;
	if (numentries > max)
		numentries = max;

	log2qty = ilog2(numentries);

	do {
		size = bucketsize << log2qty;
		if (flags & HASH_EARLY)
			table = memblock_virt_alloc_nopanic(size, 0);
		else if (hashdist)
			table = __vmalloc(size, GFP_ATOMIC, PAGE_KERNEL);
		else {
			/*
			 * If bucketsize is not a power-of-two, we may free
			 * some pages at the end of hash table which
			 * alloc_pages_exact() automatically does
			 */
			if (get_order(size) < MAX_ORDER) {
				table = alloc_pages_exact(size, GFP_ATOMIC);
				kmemleak_alloc(table, size, 1, GFP_ATOMIC);
			}
		}
	} while (!table && size > PAGE_SIZE && --log2qty);

	if (!table)
		panic("Failed to allocate %s hash table\n", tablename);

	printk(KERN_INFO "%s hash table entries: %ld (order: %d, %lu bytes)\n",
	       tablename,
	       (1UL << log2qty),
	       ilog2(size) - PAGE_SHIFT,
	       size);

	if (_hash_shift)
		*_hash_shift = log2qty;
	if (_hash_mask)
		*_hash_mask = (1 << log2qty) - 1;

	return table;
}

/* Return a pointer to the bitmap storing bits affecting a block of pages */
static inline unsigned long *get_pageblock_bitmap(struct zone *zone,
							unsigned long pfn)
{
#ifdef CONFIG_SPARSEMEM
	return __pfn_to_section(pfn)->pageblock_flags;
#else
	return zone->pageblock_flags;
#endif /* CONFIG_SPARSEMEM */
}

static inline int pfn_to_bitidx(struct zone *zone, unsigned long pfn)
{
#ifdef CONFIG_SPARSEMEM
	pfn &= (PAGES_PER_SECTION-1);
	return (pfn >> pageblock_order) * NR_PAGEBLOCK_BITS;
#else
	pfn = pfn - round_down(zone->zone_start_pfn, pageblock_nr_pages);
	return (pfn >> pageblock_order) * NR_PAGEBLOCK_BITS;
#endif /* CONFIG_SPARSEMEM */
}

/**
 * get_pageblock_flags_group - Return the requested group of flags for the pageblock_nr_pages block of pages
 * @page: The page within the block of interest
 * @start_bitidx: The first bit of interest to retrieve
 * @end_bitidx: The last bit of interest
 * returns pageblock_bits flags
 */
unsigned long get_pfnblock_flags_mask(struct page *page, unsigned long pfn,
					unsigned long end_bitidx,
					unsigned long mask)
{
	struct zone *zone;
	unsigned long *bitmap;
	unsigned long bitidx, word_bitidx;
	unsigned long word;

	zone = page_zone(page);
	bitmap = get_pageblock_bitmap(zone, pfn);
	bitidx = pfn_to_bitidx(zone, pfn);
	word_bitidx = bitidx / BITS_PER_LONG;
	bitidx &= (BITS_PER_LONG-1);

	word = bitmap[word_bitidx];
	bitidx += end_bitidx;
	return (word >> (BITS_PER_LONG - bitidx - 1)) & mask;
}

/**
 * set_pfnblock_flags_mask - Set the requested group of flags for a pageblock_nr_pages block of pages
 * @page: The page within the block of interest
 * @start_bitidx: The first bit of interest
 * @end_bitidx: The last bit of interest
 * @flags: The flags to set
 */
void set_pfnblock_flags_mask(struct page *page, unsigned long flags,
					unsigned long pfn,
					unsigned long end_bitidx,
					unsigned long mask)
{
	struct zone *zone;
	unsigned long *bitmap;
	unsigned long bitidx, word_bitidx;
	unsigned long old_word, word;

	BUILD_BUG_ON(NR_PAGEBLOCK_BITS != 4);

	zone = page_zone(page);
	bitmap = get_pageblock_bitmap(zone, pfn);
	bitidx = pfn_to_bitidx(zone, pfn);
	word_bitidx = bitidx / BITS_PER_LONG;
	bitidx &= (BITS_PER_LONG-1);

	VM_BUG_ON_PAGE(!zone_spans_pfn(zone, pfn), page);

	bitidx += end_bitidx;
	mask <<= (BITS_PER_LONG - bitidx - 1);
	flags <<= (BITS_PER_LONG - bitidx - 1);

	word = ACCESS_ONCE(bitmap[word_bitidx]);
	for (;;) {
		old_word = cmpxchg(&bitmap[word_bitidx], word, (word & ~mask) | flags);
		if (word == old_word)
			break;
		word = old_word;
	}
}

/*
 * This function checks whether pageblock includes unmovable pages or not.
 * If @count is not zero, it is okay to include less @count unmovable pages
 *
 * PageLRU check without isolation or lru_lock could race so that
 * MIGRATE_MOVABLE block might include unmovable pages. It means you can't
 * expect this function should be exact.
 */
bool has_unmovable_pages(struct zone *zone, struct page *page, int count,
			 bool skip_hwpoisoned_pages)
{
	unsigned long pfn, iter, found;
	int mt;

	/*
	 * For avoiding noise data, lru_add_drain_all() should be called
	 * If ZONE_MOVABLE, the zone never contains unmovable pages
	 */
	if (zone_idx(zone) == ZONE_MOVABLE)
		return false;
	mt = get_pageblock_migratetype(page);
	if (mt == MIGRATE_MOVABLE || is_migrate_cma(mt))
		return false;

	pfn = page_to_pfn(page);
	for (found = 0, iter = 0; iter < pageblock_nr_pages; iter++) {
		unsigned long check = pfn + iter;

		if (!pfn_valid_within(check))
			continue;

		page = pfn_to_page(check);

		/*
		 * Hugepages are not in LRU lists, but they're movable.
		 * We need not scan over tail pages bacause we don't
		 * handle each tail page individually in migration.
		 */
		if (PageHuge(page)) {
			iter = round_up(iter + 1, 1<<compound_order(page)) - 1;
			continue;
		}

		/*
		 * We can't use page_count without pin a page
		 * because another CPU can free compound page.
		 * This check already skips compound tails of THP
		 * because their page->_count is zero at all time.
		 */
		if (!atomic_read(&page->_count)) {
			if (PageBuddy(page))
				iter += (1 << page_order(page)) - 1;
			continue;
		}

		/*
		 * The HWPoisoned page may be not in buddy system, and
		 * page_count() is not 0.
		 */
		if (skip_hwpoisoned_pages && PageHWPoison(page))
			continue;

		if (!PageLRU(page))
			found++;
		/*
		 * If there are RECLAIMABLE pages, we need to check it.
		 * But now, memory offline itself doesn't call shrink_slab()
		 * and it still to be fixed.
		 */
		/*
		 * If the page is not RAM, page_count()should be 0.
		 * we don't need more check. This is an _used_ not-movable page.
		 *
		 * The problematic thing here is PG_reserved pages. PG_reserved
		 * is set to both of a memory hole page and a _used_ kernel
		 * page at boot.
		 */
		if (found > count)
			return true;
	}
	return false;
}

bool is_pageblock_removable_nolock(struct page *page)
{
	struct zone *zone;
	unsigned long pfn;

	/*
	 * We have to be careful here because we are iterating over memory
	 * sections which are not zone aware so we might end up outside of
	 * the zone but still within the section.
	 * We have to take care about the node as well. If the node is offline
	 * its NODE_DATA will be NULL - see page_zone.
	 */
	if (!node_online(page_to_nid(page)))
		return false;

	zone = page_zone(page);
	pfn = page_to_pfn(page);
	if (!zone_spans_pfn(zone, pfn))
		return false;

	return !has_unmovable_pages(zone, page, 0, true);
}

#ifdef CONFIG_CMA

static unsigned long pfn_max_align_down(unsigned long pfn)
{
	return pfn & ~(max_t(unsigned long, MAX_ORDER_NR_PAGES,
			     pageblock_nr_pages) - 1);
}

static unsigned long pfn_max_align_up(unsigned long pfn)
{
	return ALIGN(pfn, max_t(unsigned long, MAX_ORDER_NR_PAGES,
				pageblock_nr_pages));
}

/* [start, end) must belong to a single zone. */
static int __alloc_contig_migrate_range(struct compact_control *cc,
					unsigned long start, unsigned long end)
{
	/* This function is based on compact_zone() from compaction.c. */
	unsigned long nr_reclaimed;
	unsigned long pfn = start;
	unsigned int tries = 0;
	int ret = 0;

	migrate_prep();

	while (pfn < end || !list_empty(&cc->migratepages)) {
		if (fatal_signal_pending(current)) {
			ret = -EINTR;
			break;
		}

		if (list_empty(&cc->migratepages)) {
			cc->nr_migratepages = 0;
			pfn = isolate_migratepages_range(cc->zone, cc,
							 pfn, end, true);
			if (!pfn) {
				ret = -EINTR;
				break;
			}
			tries = 0;
		} else if (++tries == 5) {
			ret = ret < 0 ? ret : -EBUSY;
			break;
		}

		nr_reclaimed = reclaim_clean_pages_from_list(cc->zone,
							&cc->migratepages);
		cc->nr_migratepages -= nr_reclaimed;

		ret = migrate_pages(&cc->migratepages, alloc_migrate_target,
				    NULL, 0, cc->mode, MR_CMA);
	}
	if (ret < 0) {
		putback_movable_pages(&cc->migratepages);
		return ret;
	}
	return 0;
}

/**
 * alloc_contig_range() -- tries to allocate given range of pages
 * @start:	start PFN to allocate
 * @end:	one-past-the-last PFN to allocate
 * @migratetype:	migratetype of the underlaying pageblocks (either
 *			#MIGRATE_MOVABLE or #MIGRATE_CMA).  All pageblocks
 *			in range must have the same migratetype and it must
 *			be either of the two.
 *
 * The PFN range does not have to be pageblock or MAX_ORDER_NR_PAGES
 * aligned, however it's the caller's responsibility to guarantee that
 * we are the only thread that changes migrate type of pageblocks the
 * pages fall in.
 *
 * The PFN range must belong to a single zone.
 *
 * Returns zero on success or negative error code.  On success all
 * pages which PFN is in [start, end) are allocated for the caller and
 * need to be freed with free_contig_range().
 */
int alloc_contig_range(unsigned long start, unsigned long end,
		       unsigned migratetype)
{
	unsigned long outer_start, outer_end;
	int ret = 0, order;

	struct compact_control cc = {
		.nr_migratepages = 0,
		.order = -1,
		.zone = page_zone(pfn_to_page(start)),
		.mode = MIGRATE_SYNC,
		.ignore_skip_hint = true,
	};
	INIT_LIST_HEAD(&cc.migratepages);

	/*
	 * What we do here is we mark all pageblocks in range as
	 * MIGRATE_ISOLATE.  Because pageblock and max order pages may
	 * have different sizes, and due to the way page allocator
	 * work, we align the range to biggest of the two pages so
	 * that page allocator won't try to merge buddies from
	 * different pageblocks and change MIGRATE_ISOLATE to some
	 * other migration type.
	 *
	 * Once the pageblocks are marked as MIGRATE_ISOLATE, we
	 * migrate the pages from an unaligned range (ie. pages that
	 * we are interested in).  This will put all the pages in
	 * range back to page allocator as MIGRATE_ISOLATE.
	 *
	 * When this is done, we take the pages in range from page
	 * allocator removing them from the buddy system.  This way
	 * page allocator will never consider using them.
	 *
	 * This lets us mark the pageblocks back as
	 * MIGRATE_CMA/MIGRATE_MOVABLE so that free pages in the
	 * aligned range but not in the unaligned, original range are
	 * put back to page allocator so that buddy can use them.
	 */

	ret = start_isolate_page_range(pfn_max_align_down(start),
				       pfn_max_align_up(end), migratetype,
				       false);
	if (ret)
		return ret;

	ret = __alloc_contig_migrate_range(&cc, start, end);
	if (ret)
		goto done;

	/*
	 * Pages from [start, end) are within a MAX_ORDER_NR_PAGES
	 * aligned blocks that are marked as MIGRATE_ISOLATE.  What's
	 * more, all pages in [start, end) are free in page allocator.
	 * What we are going to do is to allocate all pages from
	 * [start, end) (that is remove them from page allocator).
	 *
	 * The only problem is that pages at the beginning and at the
	 * end of interesting range may be not aligned with pages that
	 * page allocator holds, ie. they can be part of higher order
	 * pages.  Because of this, we reserve the bigger range and
	 * once this is done free the pages we are not interested in.
	 *
	 * We don't have to hold zone->lock here because the pages are
	 * isolated thus they won't get removed from buddy.
	 */

	lru_add_drain_all();
	drain_all_pages();

	order = 0;
	outer_start = start;
	while (!PageBuddy(pfn_to_page(outer_start))) {
		if (++order >= MAX_ORDER) {
			ret = -EBUSY;
			goto done;
		}
		outer_start &= ~0UL << order;
	}

	/* Make sure the range is really isolated. */
	if (test_pages_isolated(outer_start, end, false)) {
		pr_warn("alloc_contig_range test_pages_isolated(%lx, %lx) failed\n",
		       outer_start, end);
		ret = -EBUSY;
		goto done;
	}


	/* Grab isolated pages from freelists. */
	outer_end = isolate_freepages_range(&cc, outer_start, end);
	if (!outer_end) {
		ret = -EBUSY;
		goto done;
	}

	/* Free head and tail (if any) */
	if (start != outer_start)
		free_contig_range(outer_start, start - outer_start);
	if (end != outer_end)
		free_contig_range(end, outer_end - end);

done:
	undo_isolate_page_range(pfn_max_align_down(start),
				pfn_max_align_up(end), migratetype);
	return ret;
}

void free_contig_range(unsigned long pfn, unsigned nr_pages)
{
	unsigned int count = 0;

	for (; nr_pages--; pfn++) {
		struct page *page = pfn_to_page(pfn);

		count += page_count(page) != 1;
		__free_page(page);
	}
	WARN(count != 0, "%d pages are still in use!\n", count);
}
#endif

#ifdef CONFIG_MEMORY_HOTPLUG
/*
 * The zone indicated has a new number of managed_pages; batch sizes and percpu
 * page high values need to be recalulated.
 */
void __meminit zone_pcp_update(struct zone *zone)
{
	unsigned cpu;
	mutex_lock(&pcp_batch_high_lock);
	for_each_possible_cpu(cpu)
		pageset_set_high_and_batch(zone,
				per_cpu_ptr(zone->pageset, cpu));
	mutex_unlock(&pcp_batch_high_lock);
}
#endif

void zone_pcp_reset(struct zone *zone)
{
	unsigned long flags;
	int cpu;
	struct per_cpu_pageset *pset;

	/* avoid races with drain_pages()  */
	local_lock_irqsave(pa_lock, flags);
	if (zone->pageset != &boot_pageset) {
		for_each_online_cpu(cpu) {
			pset = per_cpu_ptr(zone->pageset, cpu);
			drain_zonestat(zone, pset);
		}
		free_percpu(zone->pageset);
		zone->pageset = &boot_pageset;
	}
	local_unlock_irqrestore(pa_lock, flags);
}

#ifdef CONFIG_MEMORY_HOTREMOVE
/*
 * All pages in the range must be isolated before calling this.
 */
void
__offline_isolated_pages(unsigned long start_pfn, unsigned long end_pfn)
{
	struct page *page;
	struct zone *zone;
	unsigned int order, i;
	unsigned long pfn;
	unsigned long flags;
	/* find the first valid pfn */
	for (pfn = start_pfn; pfn < end_pfn; pfn++)
		if (pfn_valid(pfn))
			break;
	if (pfn == end_pfn)
		return;
	zone = page_zone(pfn_to_page(pfn));
	spin_lock_irqsave(&zone->lock, flags);
	pfn = start_pfn;
	while (pfn < end_pfn) {
		if (!pfn_valid(pfn)) {
			pfn++;
			continue;
		}
		page = pfn_to_page(pfn);
		/*
		 * The HWPoisoned page may be not in buddy system, and
		 * page_count() is not 0.
		 */
		if (unlikely(!PageBuddy(page) && PageHWPoison(page))) {
			pfn++;
			SetPageReserved(page);
			continue;
		}

		BUG_ON(page_count(page));
		BUG_ON(!PageBuddy(page));
		order = page_order(page);
#ifdef CONFIG_DEBUG_VM
		printk(KERN_INFO "remove from free list %lx %d %lx\n",
		       pfn, 1 << order, end_pfn);
#endif
		list_del(&page->lru);
		rmv_page_order(page);
		zone->free_area[order].nr_free--;
		for (i = 0; i < (1 << order); i++)
			SetPageReserved((page+i));
		pfn += (1 << order);
	}
	spin_unlock_irqrestore(&zone->lock, flags);
}
#endif

#ifdef CONFIG_MEMORY_FAILURE
bool is_free_buddy_page(struct page *page)
{
	struct zone *zone = page_zone(page);
	unsigned long pfn = page_to_pfn(page);
	unsigned long flags;
	unsigned int order;

	spin_lock_irqsave(&zone->lock, flags);
	for (order = 0; order < MAX_ORDER; order++) {
		struct page *page_head = page - (pfn & ((1 << order) - 1));

		if (PageBuddy(page_head) && page_order(page_head) >= order)
			break;
	}
	spin_unlock_irqrestore(&zone->lock, flags);

	return order < MAX_ORDER;
}
#endif

static const struct trace_print_flags pageflag_names[] = {
	{1UL << PG_locked,		"locked"	},
	{1UL << PG_error,		"error"		},
	{1UL << PG_referenced,		"referenced"	},
	{1UL << PG_uptodate,		"uptodate"	},
	{1UL << PG_dirty,		"dirty"		},
	{1UL << PG_lru,			"lru"		},
	{1UL << PG_active,		"active"	},
	{1UL << PG_slab,		"slab"		},
	{1UL << PG_owner_priv_1,	"owner_priv_1"	},
	{1UL << PG_arch_1,		"arch_1"	},
	{1UL << PG_reserved,		"reserved"	},
	{1UL << PG_private,		"private"	},
	{1UL << PG_private_2,		"private_2"	},
	{1UL << PG_writeback,		"writeback"	},
#ifdef CONFIG_PAGEFLAGS_EXTENDED
	{1UL << PG_head,		"head"		},
	{1UL << PG_tail,		"tail"		},
#else
	{1UL << PG_compound,		"compound"	},
#endif
	{1UL << PG_swapcache,		"swapcache"	},
	{1UL << PG_mappedtodisk,	"mappedtodisk"	},
	{1UL << PG_reclaim,		"reclaim"	},
	{1UL << PG_swapbacked,		"swapbacked"	},
	{1UL << PG_unevictable,		"unevictable"	},
#ifdef CONFIG_MMU
	{1UL << PG_mlocked,		"mlocked"	},
#endif
#ifdef CONFIG_ARCH_USES_PG_UNCACHED
	{1UL << PG_uncached,		"uncached"	},
#endif
#ifdef CONFIG_MEMORY_FAILURE
	{1UL << PG_hwpoison,		"hwpoison"	},
#endif
#ifdef CONFIG_TRANSPARENT_HUGEPAGE
	{1UL << PG_compound_lock,	"compound_lock"	},
#endif
};

static void dump_page_flags(unsigned long flags)
{
	const char *delim = "";
	unsigned long mask;
	int i;

	BUILD_BUG_ON(ARRAY_SIZE(pageflag_names) != __NR_PAGEFLAGS);

	printk(KERN_ALERT "page flags: %#lx(", flags);

	/* remove zone id */
	flags &= (1UL << NR_PAGEFLAGS) - 1;

	for (i = 0; i < ARRAY_SIZE(pageflag_names) && flags; i++) {

		mask = pageflag_names[i].mask;
		if ((flags & mask) != mask)
			continue;

		flags &= ~mask;
		printk("%s%s", delim, pageflag_names[i].name);
		delim = "|";
	}

	/* check for left over flags */
	if (flags)
		printk("%s%#lx", delim, flags);

	printk(")\n");
}

void dump_page_badflags(struct page *page, char *reason, unsigned long badflags)
{
	printk(KERN_ALERT
	       "page:%p count:%d mapcount:%d mapping:%p index:%#lx\n",
		page, atomic_read(&page->_count), page_mapcount(page),
		page->mapping, page->index);
	dump_page_flags(page->flags);
	if (reason)
		pr_alert("page dumped because: %s\n", reason);
	if (page->flags & badflags) {
		pr_alert("bad because of flags:\n");
		dump_page_flags(page->flags & badflags);
	}
	mem_cgroup_print_bad_page(page);
}

void dump_page(struct page *page, char *reason)
{
	dump_page_badflags(page, reason, 0);
}
EXPORT_SYMBOL_GPL(dump_page);<|MERGE_RESOLUTION|>--- conflicted
+++ resolved
@@ -689,19 +689,13 @@
 					struct list_head *list)
 {
 	int to_free = count;
-<<<<<<< HEAD
 	unsigned long flags;
+	unsigned long nr_scanned;
 
 	spin_lock_irqsave(&zone->lock, flags);
-	zone->pages_scanned = 0;
-=======
-	unsigned long nr_scanned;
-
-	spin_lock(&zone->lock);
 	nr_scanned = zone_page_state(zone, NR_PAGES_SCANNED);
 	if (nr_scanned)
 		__mod_zone_page_state(zone, NR_PAGES_SCANNED, -nr_scanned);
->>>>>>> 016ea480
 
 	while (!list_empty(list)) {
 		struct page *page = list_first_entry(list, struct page, lru);
@@ -763,19 +757,7 @@
 		do {
 			page = list_last_entry(list, struct page, lru);
 			list_del(&page->lru);
-<<<<<<< HEAD
 			list_add(&page->lru, dst);
-=======
-			mt = get_freepage_migratetype(page);
-			/* MIGRATE_MOVABLE list may include MIGRATE_RESERVEs */
-			__free_one_page(page, page_to_pfn(page), zone, 0, mt);
-			trace_mm_page_pcpu_drain(page, 0, mt);
-			if (likely(!is_migrate_isolate_page(page))) {
-				__mod_zone_page_state(zone, NR_FREE_PAGES, 1);
-				if (is_migrate_cma(mt))
-					__mod_zone_page_state(zone, NR_FREE_CMA_PAGES, 1);
-			}
->>>>>>> 016ea480
 		} while (--to_free && --batch_free && !list_empty(list));
 	}
 }
@@ -785,18 +767,13 @@
 				unsigned int order,
 				int migratetype)
 {
-<<<<<<< HEAD
 	unsigned long flags;
 
 	spin_lock_irqsave(&zone->lock, flags);
-	zone->pages_scanned = 0;
-=======
 	unsigned long nr_scanned;
-	spin_lock(&zone->lock);
 	nr_scanned = zone_page_state(zone, NR_PAGES_SCANNED);
 	if (nr_scanned)
 		__mod_zone_page_state(zone, NR_PAGES_SCANNED, -nr_scanned);
->>>>>>> 016ea480
 
 	__free_one_page(page, pfn, zone, order, migratetype);
 	if (unlikely(!is_migrate_isolate(migratetype)))
@@ -840,21 +817,12 @@
 	if (!free_pages_prepare(page, order))
 		return;
 
-<<<<<<< HEAD
+        migratetype = get_pfnblock_migratetype(page, pfn);
 	local_lock_irqsave(pa_lock, flags);
-=======
-	migratetype = get_pfnblock_migratetype(page, pfn);
-	local_irq_save(flags);
->>>>>>> 016ea480
 	__count_vm_events(PGFREE, 1 << order);
 	set_freepage_migratetype(page, migratetype);
-<<<<<<< HEAD
-	free_one_page(page_zone(page), page, order, migratetype);
+        free_one_page(page_zone(page), page, pfn, order, migratetype);
 	local_unlock_irqrestore(pa_lock, flags);
-=======
-	free_one_page(page_zone(page), page, pfn, order, migratetype);
-	local_irq_restore(flags);
->>>>>>> 016ea480
 }
 
 void __init __free_pages_bootmem(struct page *page, unsigned int order)
