/*
 *  linux/mm/page_alloc.c
 *
 *  Manages the free list, the system allocates free pages here.
 *  Note that kmalloc() lives in slab.c
 *
 *  Copyright (C) 1991, 1992, 1993, 1994  Linus Torvalds
 *  Swap reorganised 29.12.95, Stephen Tweedie
 *  Support of BIGMEM added by Gerhard Wichert, Siemens AG, July 1999
 *  Reshaped it to be a zoned allocator, Ingo Molnar, Red Hat, 1999
 *  Discontiguous memory support, Kanoj Sarcar, SGI, Nov 1999
 *  Zone balancing, Kanoj Sarcar, SGI, Jan 2000
 *  Per cpu hot/cold page lists, bulk allocation, Martin J. Bligh, Sept 2002
 *          (lots of bits borrowed from Ingo Molnar & Andrew Morton)
 */

#include <linux/stddef.h>
#include <linux/mm.h>
#include <linux/swap.h>
#include <linux/interrupt.h>
#include <linux/pagemap.h>
#include <linux/jiffies.h>
#include <linux/bootmem.h>
#include <linux/memblock.h>
#include <linux/compiler.h>
#include <linux/kernel.h>
#include <linux/kmemcheck.h>
#include <linux/module.h>
#include <linux/suspend.h>
#include <linux/pagevec.h>
#include <linux/blkdev.h>
#include <linux/slab.h>
#include <linux/ratelimit.h>
#include <linux/oom.h>
#include <linux/notifier.h>
#include <linux/topology.h>
#include <linux/sysctl.h>
#include <linux/cpu.h>
#include <linux/cpuset.h>
#include <linux/memory_hotplug.h>
#include <linux/nodemask.h>
#include <linux/vmalloc.h>
#include <linux/vmstat.h>
#include <linux/mempolicy.h>
#include <linux/stop_machine.h>
#include <linux/sort.h>
#include <linux/pfn.h>
#include <linux/backing-dev.h>
#include <linux/fault-inject.h>
#include <linux/page-isolation.h>
#include <linux/page_cgroup.h>
#include <linux/debugobjects.h>
#include <linux/kmemleak.h>
#include <linux/compaction.h>
#include <trace/events/kmem.h>
#include <linux/ftrace_event.h>
#include <linux/memcontrol.h>
#include <linux/prefetch.h>
#include <linux/mm_inline.h>
#include <linux/migrate.h>
#include <linux/page-debug-flags.h>
#include <linux/hugetlb.h>
#include <linux/sched/rt.h>
#include <linux/locallock.h>

#include <asm/sections.h>
#include <asm/tlbflush.h>
#include <asm/div64.h>
#include "internal.h"

/* prevent >1 _updater_ of zone percpu pageset ->high and ->batch fields */
static DEFINE_MUTEX(pcp_batch_high_lock);
#define MIN_PERCPU_PAGELIST_FRACTION	(8)

#ifdef CONFIG_USE_PERCPU_NUMA_NODE_ID
DEFINE_PER_CPU(int, numa_node);
EXPORT_PER_CPU_SYMBOL(numa_node);
#endif

#ifdef CONFIG_HAVE_MEMORYLESS_NODES
/*
 * N.B., Do NOT reference the '_numa_mem_' per cpu variable directly.
 * It will not be defined when CONFIG_HAVE_MEMORYLESS_NODES is not defined.
 * Use the accessor functions set_numa_mem(), numa_mem_id() and cpu_to_mem()
 * defined in <linux/topology.h>.
 */
DEFINE_PER_CPU(int, _numa_mem_);		/* Kernel "local memory" node */
EXPORT_PER_CPU_SYMBOL(_numa_mem_);
#endif

/*
 * Array of node states.
 */
nodemask_t node_states[NR_NODE_STATES] __read_mostly = {
	[N_POSSIBLE] = NODE_MASK_ALL,
	[N_ONLINE] = { { [0] = 1UL } },
#ifndef CONFIG_NUMA
	[N_NORMAL_MEMORY] = { { [0] = 1UL } },
#ifdef CONFIG_HIGHMEM
	[N_HIGH_MEMORY] = { { [0] = 1UL } },
#endif
#ifdef CONFIG_MOVABLE_NODE
	[N_MEMORY] = { { [0] = 1UL } },
#endif
	[N_CPU] = { { [0] = 1UL } },
#endif	/* NUMA */
};
EXPORT_SYMBOL(node_states);

/* Protect totalram_pages and zone->managed_pages */
static DEFINE_SPINLOCK(managed_page_count_lock);

unsigned long totalram_pages __read_mostly;
unsigned long totalreserve_pages __read_mostly;
/*
 * When calculating the number of globally allowed dirty pages, there
 * is a certain number of per-zone reserves that should not be
 * considered dirtyable memory.  This is the sum of those reserves
 * over all existing zones that contribute dirtyable memory.
 */
unsigned long dirty_balance_reserve __read_mostly;

int percpu_pagelist_fraction;
gfp_t gfp_allowed_mask __read_mostly = GFP_BOOT_MASK;

#ifdef CONFIG_PM_SLEEP
/*
 * The following functions are used by the suspend/hibernate code to temporarily
 * change gfp_allowed_mask in order to avoid using I/O during memory allocations
 * while devices are suspended.  To avoid races with the suspend/hibernate code,
 * they should always be called with pm_mutex held (gfp_allowed_mask also should
 * only be modified with pm_mutex held, unless the suspend/hibernate code is
 * guaranteed not to run in parallel with that modification).
 */

static gfp_t saved_gfp_mask;

void pm_restore_gfp_mask(void)
{
	WARN_ON(!mutex_is_locked(&pm_mutex));
	if (saved_gfp_mask) {
		gfp_allowed_mask = saved_gfp_mask;
		saved_gfp_mask = 0;
	}
}

void pm_restrict_gfp_mask(void)
{
	WARN_ON(!mutex_is_locked(&pm_mutex));
	WARN_ON(saved_gfp_mask);
	saved_gfp_mask = gfp_allowed_mask;
	gfp_allowed_mask &= ~GFP_IOFS;
}

bool pm_suspended_storage(void)
{
	if ((gfp_allowed_mask & GFP_IOFS) == GFP_IOFS)
		return false;
	return true;
}
#endif /* CONFIG_PM_SLEEP */

#ifdef CONFIG_HUGETLB_PAGE_SIZE_VARIABLE
int pageblock_order __read_mostly;
#endif

static void __free_pages_ok(struct page *page, unsigned int order);

/*
 * results with 256, 32 in the lowmem_reserve sysctl:
 *	1G machine -> (16M dma, 800M-16M normal, 1G-800M high)
 *	1G machine -> (16M dma, 784M normal, 224M high)
 *	NORMAL allocation will leave 784M/256 of ram reserved in the ZONE_DMA
 *	HIGHMEM allocation will leave 224M/32 of ram reserved in ZONE_NORMAL
 *	HIGHMEM allocation will (224M+784M)/256 of ram reserved in ZONE_DMA
 *
 * TBD: should special case ZONE_DMA32 machines here - in those we normally
 * don't need any ZONE_NORMAL reservation
 */
int sysctl_lowmem_reserve_ratio[MAX_NR_ZONES-1] = {
#ifdef CONFIG_ZONE_DMA
	 256,
#endif
#ifdef CONFIG_ZONE_DMA32
	 256,
#endif
#ifdef CONFIG_HIGHMEM
	 32,
#endif
	 32,
};

EXPORT_SYMBOL(totalram_pages);

static char * const zone_names[MAX_NR_ZONES] = {
#ifdef CONFIG_ZONE_DMA
	 "DMA",
#endif
#ifdef CONFIG_ZONE_DMA32
	 "DMA32",
#endif
	 "Normal",
#ifdef CONFIG_HIGHMEM
	 "HighMem",
#endif
	 "Movable",
};

int min_free_kbytes = 1024;
int user_min_free_kbytes = -1;

static unsigned long __meminitdata nr_kernel_pages;
static unsigned long __meminitdata nr_all_pages;
static unsigned long __meminitdata dma_reserve;

#ifdef CONFIG_HAVE_MEMBLOCK_NODE_MAP
static unsigned long __meminitdata arch_zone_lowest_possible_pfn[MAX_NR_ZONES];
static unsigned long __meminitdata arch_zone_highest_possible_pfn[MAX_NR_ZONES];
static unsigned long __initdata required_kernelcore;
static unsigned long __initdata required_movablecore;
static unsigned long __meminitdata zone_movable_pfn[MAX_NUMNODES];

/* movable_zone is the "real" zone pages in ZONE_MOVABLE are taken from */
int movable_zone;
EXPORT_SYMBOL(movable_zone);
#endif /* CONFIG_HAVE_MEMBLOCK_NODE_MAP */

#if MAX_NUMNODES > 1
int nr_node_ids __read_mostly = MAX_NUMNODES;
int nr_online_nodes __read_mostly = 1;
EXPORT_SYMBOL(nr_node_ids);
EXPORT_SYMBOL(nr_online_nodes);
#endif

static DEFINE_LOCAL_IRQ_LOCK(pa_lock);

#ifdef CONFIG_PREEMPT_RT_BASE
# define cpu_lock_irqsave(cpu, flags)		\
	local_lock_irqsave_on(pa_lock, flags, cpu)
# define cpu_unlock_irqrestore(cpu, flags)	\
	local_unlock_irqrestore_on(pa_lock, flags, cpu)
#else
# define cpu_lock_irqsave(cpu, flags)		local_irq_save(flags)
# define cpu_unlock_irqrestore(cpu, flags)	local_irq_restore(flags)
#endif

int page_group_by_mobility_disabled __read_mostly;

void set_pageblock_migratetype(struct page *page, int migratetype)
{
	if (unlikely(page_group_by_mobility_disabled &&
		     migratetype < MIGRATE_PCPTYPES))
		migratetype = MIGRATE_UNMOVABLE;

	set_pageblock_flags_group(page, (unsigned long)migratetype,
					PB_migrate, PB_migrate_end);
}

bool oom_killer_disabled __read_mostly;

#ifdef CONFIG_DEBUG_VM
static int page_outside_zone_boundaries(struct zone *zone, struct page *page)
{
	int ret = 0;
	unsigned seq;
	unsigned long pfn = page_to_pfn(page);
	unsigned long sp, start_pfn;

	do {
		seq = zone_span_seqbegin(zone);
		start_pfn = zone->zone_start_pfn;
		sp = zone->spanned_pages;
		if (!zone_spans_pfn(zone, pfn))
			ret = 1;
	} while (zone_span_seqretry(zone, seq));

	if (ret)
		pr_err("page %lu outside zone [ %lu - %lu ]\n",
			pfn, start_pfn, start_pfn + sp);

	return ret;
}

static int page_is_consistent(struct zone *zone, struct page *page)
{
	if (!pfn_valid_within(page_to_pfn(page)))
		return 0;
	if (zone != page_zone(page))
		return 0;

	return 1;
}
/*
 * Temporary debugging check for pages not lying within a given zone.
 */
static int bad_range(struct zone *zone, struct page *page)
{
	if (page_outside_zone_boundaries(zone, page))
		return 1;
	if (!page_is_consistent(zone, page))
		return 1;

	return 0;
}
#else
static inline int bad_range(struct zone *zone, struct page *page)
{
	return 0;
}
#endif

static void bad_page(struct page *page, char *reason, unsigned long bad_flags)
{
	static unsigned long resume;
	static unsigned long nr_shown;
	static unsigned long nr_unshown;

	/* Don't complain about poisoned pages */
	if (PageHWPoison(page)) {
		page_mapcount_reset(page); /* remove PageBuddy */
		return;
	}

	/*
	 * Allow a burst of 60 reports, then keep quiet for that minute;
	 * or allow a steady drip of one report per second.
	 */
	if (nr_shown == 60) {
		if (time_before(jiffies, resume)) {
			nr_unshown++;
			goto out;
		}
		if (nr_unshown) {
			printk(KERN_ALERT
			      "BUG: Bad page state: %lu messages suppressed\n",
				nr_unshown);
			nr_unshown = 0;
		}
		nr_shown = 0;
	}
	if (nr_shown++ == 0)
		resume = jiffies + 60 * HZ;

	printk(KERN_ALERT "BUG: Bad page state in process %s  pfn:%05lx\n",
		current->comm, page_to_pfn(page));
	dump_page_badflags(page, reason, bad_flags);

	print_modules();
	dump_stack();
out:
	/* Leave bad fields for debug, except PageBuddy could make trouble */
	page_mapcount_reset(page); /* remove PageBuddy */
	add_taint(TAINT_BAD_PAGE, LOCKDEP_NOW_UNRELIABLE);
}

/*
 * Higher-order pages are called "compound pages".  They are structured thusly:
 *
 * The first PAGE_SIZE page is called the "head page".
 *
 * The remaining PAGE_SIZE pages are called "tail pages".
 *
 * All pages have PG_compound set.  All tail pages have their ->first_page
 * pointing at the head page.
 *
 * The first tail page's ->lru.next holds the address of the compound page's
 * put_page() function.  Its ->lru.prev holds the order of allocation.
 * This usage means that zero-order pages may not be compound.
 */

static void free_compound_page(struct page *page)
{
	__free_pages_ok(page, compound_order(page));
}

void prep_compound_page(struct page *page, unsigned long order)
{
	int i;
	int nr_pages = 1 << order;

	set_compound_page_dtor(page, free_compound_page);
	set_compound_order(page, order);
	__SetPageHead(page);
	for (i = 1; i < nr_pages; i++) {
		struct page *p = page + i;
		set_page_count(p, 0);
		p->first_page = page;
		/* Make sure p->first_page is always valid for PageTail() */
		smp_wmb();
		__SetPageTail(p);
	}
}

/* update __split_huge_page_refcount if you change this function */
static int destroy_compound_page(struct page *page, unsigned long order)
{
	int i;
	int nr_pages = 1 << order;
	int bad = 0;

	if (unlikely(compound_order(page) != order)) {
		bad_page(page, "wrong compound order", 0);
		bad++;
	}

	__ClearPageHead(page);

	for (i = 1; i < nr_pages; i++) {
		struct page *p = page + i;

		if (unlikely(!PageTail(p))) {
			bad_page(page, "PageTail not set", 0);
			bad++;
		} else if (unlikely(p->first_page != page)) {
			bad_page(page, "first_page not consistent", 0);
			bad++;
		}
		__ClearPageTail(p);
	}

	return bad;
}

static inline void prep_zero_page(struct page *page, int order, gfp_t gfp_flags)
{
	int i;

	/*
	 * clear_highpage() will use KM_USER0, so it's a bug to use __GFP_ZERO
	 * and __GFP_HIGHMEM from hard or soft interrupt context.
	 */
	VM_BUG_ON((gfp_flags & __GFP_HIGHMEM) && in_interrupt());
	for (i = 0; i < (1 << order); i++)
		clear_highpage(page + i);
}

#ifdef CONFIG_DEBUG_PAGEALLOC
unsigned int _debug_guardpage_minorder;

static int __init debug_guardpage_minorder_setup(char *buf)
{
	unsigned long res;

	if (kstrtoul(buf, 10, &res) < 0 ||  res > MAX_ORDER / 2) {
		printk(KERN_ERR "Bad debug_guardpage_minorder value\n");
		return 0;
	}
	_debug_guardpage_minorder = res;
	printk(KERN_INFO "Setting debug_guardpage_minorder to %lu\n", res);
	return 0;
}
__setup("debug_guardpage_minorder=", debug_guardpage_minorder_setup);

static inline void set_page_guard_flag(struct page *page)
{
	__set_bit(PAGE_DEBUG_FLAG_GUARD, &page->debug_flags);
}

static inline void clear_page_guard_flag(struct page *page)
{
	__clear_bit(PAGE_DEBUG_FLAG_GUARD, &page->debug_flags);
}
#else
static inline void set_page_guard_flag(struct page *page) { }
static inline void clear_page_guard_flag(struct page *page) { }
#endif

static inline void set_page_order(struct page *page, int order)
{
	set_page_private(page, order);
	__SetPageBuddy(page);
}

static inline void rmv_page_order(struct page *page)
{
	__ClearPageBuddy(page);
	set_page_private(page, 0);
}

/*
 * Locate the struct page for both the matching buddy in our
 * pair (buddy1) and the combined O(n+1) page they form (page).
 *
 * 1) Any buddy B1 will have an order O twin B2 which satisfies
 * the following equation:
 *     B2 = B1 ^ (1 << O)
 * For example, if the starting buddy (buddy2) is #8 its order
 * 1 buddy is #10:
 *     B2 = 8 ^ (1 << 1) = 8 ^ 2 = 10
 *
 * 2) Any buddy B will have an order O+1 parent P which
 * satisfies the following equation:
 *     P = B & ~(1 << O)
 *
 * Assumption: *_mem_map is contiguous at least up to MAX_ORDER
 */
static inline unsigned long
__find_buddy_index(unsigned long page_idx, unsigned int order)
{
	return page_idx ^ (1 << order);
}

/*
 * This function checks whether a page is free && is the buddy
 * we can do coalesce a page and its buddy if
 * (a) the buddy is not in a hole &&
 * (b) the buddy is in the buddy system &&
 * (c) a page and its buddy have the same order &&
 * (d) a page and its buddy are in the same zone.
 *
 * For recording whether a page is in the buddy system, we set ->_mapcount
 * PAGE_BUDDY_MAPCOUNT_VALUE.
 * Setting, clearing, and testing _mapcount PAGE_BUDDY_MAPCOUNT_VALUE is
 * serialized by zone->lock.
 *
 * For recording page's order, we use page_private(page).
 */
static inline int page_is_buddy(struct page *page, struct page *buddy,
								int order)
{
	if (!pfn_valid_within(page_to_pfn(buddy)))
		return 0;

	if (page_zone_id(page) != page_zone_id(buddy))
		return 0;

	if (page_is_guard(buddy) && page_order(buddy) == order) {
		VM_BUG_ON_PAGE(page_count(buddy) != 0, buddy);
		return 1;
	}

	if (PageBuddy(buddy) && page_order(buddy) == order) {
		VM_BUG_ON_PAGE(page_count(buddy) != 0, buddy);
		return 1;
	}
	return 0;
}

/*
 * Freeing function for a buddy system allocator.
 *
 * The concept of a buddy system is to maintain direct-mapped table
 * (containing bit values) for memory blocks of various "orders".
 * The bottom level table contains the map for the smallest allocatable
 * units of memory (here, pages), and each level above it describes
 * pairs of units from the levels below, hence, "buddies".
 * At a high level, all that happens here is marking the table entry
 * at the bottom level available, and propagating the changes upward
 * as necessary, plus some accounting needed to play nicely with other
 * parts of the VM system.
 * At each level, we keep a list of pages, which are heads of continuous
 * free pages of length of (1 << order) and marked with _mapcount
 * PAGE_BUDDY_MAPCOUNT_VALUE. Page's order is recorded in page_private(page)
 * field.
 * So when we are allocating or freeing one, we can derive the state of the
 * other.  That is, if we allocate a small block, and both were
 * free, the remainder of the region must be split into blocks.
 * If a block is freed, and its buddy is also free, then this
 * triggers coalescing into a block of larger size.
 *
 * -- nyc
 */

static inline void __free_one_page(struct page *page,
		struct zone *zone, unsigned int order,
		int migratetype)
{
	unsigned long page_idx;
	unsigned long combined_idx;
	unsigned long uninitialized_var(buddy_idx);
	struct page *buddy;

	VM_BUG_ON(!zone_is_initialized(zone));

	if (unlikely(PageCompound(page)))
		if (unlikely(destroy_compound_page(page, order)))
			return;

	VM_BUG_ON(migratetype == -1);

	page_idx = page_to_pfn(page) & ((1 << MAX_ORDER) - 1);

	VM_BUG_ON_PAGE(page_idx & ((1 << order) - 1), page);
	VM_BUG_ON_PAGE(bad_range(zone, page), page);

	while (order < MAX_ORDER-1) {
		buddy_idx = __find_buddy_index(page_idx, order);
		buddy = page + (buddy_idx - page_idx);
		if (!page_is_buddy(page, buddy, order))
			break;
		/*
		 * Our buddy is free or it is CONFIG_DEBUG_PAGEALLOC guard page,
		 * merge with it and move up one order.
		 */
		if (page_is_guard(buddy)) {
			clear_page_guard_flag(buddy);
			set_page_private(page, 0);
			__mod_zone_freepage_state(zone, 1 << order,
						  migratetype);
		} else {
			list_del(&buddy->lru);
			zone->free_area[order].nr_free--;
			rmv_page_order(buddy);
		}
		combined_idx = buddy_idx & page_idx;
		page = page + (combined_idx - page_idx);
		page_idx = combined_idx;
		order++;
	}
	set_page_order(page, order);

	/*
	 * If this is not the largest possible page, check if the buddy
	 * of the next-highest order is free. If it is, it's possible
	 * that pages are being freed that will coalesce soon. In case,
	 * that is happening, add the free page to the tail of the list
	 * so it's less likely to be used soon and more likely to be merged
	 * as a higher order page
	 */
	if ((order < MAX_ORDER-2) && pfn_valid_within(page_to_pfn(buddy))) {
		struct page *higher_page, *higher_buddy;
		combined_idx = buddy_idx & page_idx;
		higher_page = page + (combined_idx - page_idx);
		buddy_idx = __find_buddy_index(combined_idx, order + 1);
		higher_buddy = higher_page + (buddy_idx - combined_idx);
		if (page_is_buddy(higher_page, higher_buddy, order + 1)) {
			list_add_tail(&page->lru,
				&zone->free_area[order].free_list[migratetype]);
			goto out;
		}
	}

	list_add(&page->lru, &zone->free_area[order].free_list[migratetype]);
out:
	zone->free_area[order].nr_free++;
}

static inline int free_pages_check(struct page *page)
{
	char *bad_reason = NULL;
	unsigned long bad_flags = 0;

	if (unlikely(page_mapcount(page)))
		bad_reason = "nonzero mapcount";
	if (unlikely(page->mapping != NULL))
		bad_reason = "non-NULL mapping";
	if (unlikely(atomic_read(&page->_count) != 0))
		bad_reason = "nonzero _count";
	if (unlikely(page->flags & PAGE_FLAGS_CHECK_AT_FREE)) {
		bad_reason = "PAGE_FLAGS_CHECK_AT_FREE flag(s) set";
		bad_flags = PAGE_FLAGS_CHECK_AT_FREE;
	}
	if (unlikely(mem_cgroup_bad_page_check(page)))
		bad_reason = "cgroup check failed";
	if (unlikely(bad_reason)) {
		bad_page(page, bad_reason, bad_flags);
		return 1;
	}
	page_cpupid_reset_last(page);
	if (page->flags & PAGE_FLAGS_CHECK_AT_PREP)
		page->flags &= ~PAGE_FLAGS_CHECK_AT_PREP;
	return 0;
}

/*
 * Frees a number of pages which have been collected from the pcp lists.
 * Assumes all pages on list are in same zone, and of same order.
 * count is the number of pages to free.
 *
 * If the zone was previously in an "all pages pinned" state then look to
 * see if this freeing clears that state.
 *
 * And clear the zone's pages_scanned counter, to hold off the "all pages are
 * pinned" detection logic.
 */
static void free_pcppages_bulk(struct zone *zone, int count,
					struct list_head *list)
{
	int to_free = count;
	unsigned long flags;

	spin_lock_irqsave(&zone->lock, flags);
	zone->pages_scanned = 0;

	while (!list_empty(list)) {
		struct page *page = list_first_entry(list, struct page, lru);
		int mt; /* migratetype of the to-be-freed page */

		/* must delete as __free_one_page list manipulates */
		list_del(&page->lru);

		mt = get_freepage_migratetype(page);
		/* MIGRATE_MOVABLE list may include MIGRATE_RESERVEs */
		__free_one_page(page, zone, 0, mt);
		trace_mm_page_pcpu_drain(page, 0, mt);
		if (likely(!is_migrate_isolate_page(page))) {
			__mod_zone_page_state(zone, NR_FREE_PAGES, 1);
			if (is_migrate_cma(mt))
				__mod_zone_page_state(zone, NR_FREE_CMA_PAGES, 1);
		}

		to_free--;
	}
	WARN_ON(to_free != 0);
	spin_unlock_irqrestore(&zone->lock, flags);
}

/*
 * Moves a number of pages from the PCP lists to free list which
 * is freed outside of the locked region.
 *
 * Assumes all pages on list are in same zone, and of same order.
 * count is the number of pages to free.
 */
static void isolate_pcp_pages(int to_free, struct per_cpu_pages *src,
		struct list_head *dst)
{
	int migratetype = 0, batch_free = 0;

	while (to_free) {
		struct page *page;
		struct list_head *list;

		/*
		 * Remove pages from lists in a round-robin fashion. A
		 * batch_free count is maintained that is incremented when an
		 * empty list is encountered.  This is so more pages are freed
		 * off fuller lists instead of spinning excessively around empty
		 * lists
		 */
		do {
			batch_free++;
			if (++migratetype == MIGRATE_PCPTYPES)
				migratetype = 0;
			list = &src->lists[migratetype];
		} while (list_empty(list));

		/* This is the only non-empty list. Free them all. */
		if (batch_free == MIGRATE_PCPTYPES)
			batch_free = to_free;

		do {
			page = list_last_entry(list, struct page, lru);
			list_del(&page->lru);
			list_add(&page->lru, dst);
		} while (--to_free && --batch_free && !list_empty(list));
	}
}

static void free_one_page(struct zone *zone, struct page *page, int order,
				int migratetype)
{
	unsigned long flags;

	spin_lock_irqsave(&zone->lock, flags);
	zone->pages_scanned = 0;

	__free_one_page(page, zone, order, migratetype);
	if (unlikely(!is_migrate_isolate(migratetype)))
		__mod_zone_freepage_state(zone, 1 << order, migratetype);
	spin_unlock_irqrestore(&zone->lock, flags);
}

static bool free_pages_prepare(struct page *page, unsigned int order)
{
	int i;
	int bad = 0;

	trace_mm_page_free(page, order);
	kmemcheck_free_shadow(page, order);

	if (PageAnon(page))
		page->mapping = NULL;
	for (i = 0; i < (1 << order); i++)
		bad += free_pages_check(page + i);
	if (bad)
		return false;

	if (!PageHighMem(page)) {
		debug_check_no_locks_freed(page_address(page),
					   PAGE_SIZE << order);
		debug_check_no_obj_freed(page_address(page),
					   PAGE_SIZE << order);
	}
	arch_free_page(page, order);
	kernel_map_pages(page, 1 << order, 0);

	return true;
}

static void __free_pages_ok(struct page *page, unsigned int order)
{
	unsigned long flags;
	int migratetype;

	if (!free_pages_prepare(page, order))
		return;

	local_lock_irqsave(pa_lock, flags);
	__count_vm_events(PGFREE, 1 << order);
	migratetype = get_pageblock_migratetype(page);
	set_freepage_migratetype(page, migratetype);
	free_one_page(page_zone(page), page, order, migratetype);
	local_unlock_irqrestore(pa_lock, flags);
}

void __init __free_pages_bootmem(struct page *page, unsigned int order)
{
	unsigned int nr_pages = 1 << order;
	struct page *p = page;
	unsigned int loop;

	prefetchw(p);
	for (loop = 0; loop < (nr_pages - 1); loop++, p++) {
		prefetchw(p + 1);
		__ClearPageReserved(p);
		set_page_count(p, 0);
	}
	__ClearPageReserved(p);
	set_page_count(p, 0);

	page_zone(page)->managed_pages += nr_pages;
	set_page_refcounted(page);
	__free_pages(page, order);
}

#ifdef CONFIG_CMA
/* Free whole pageblock and set its migration type to MIGRATE_CMA. */
void __init init_cma_reserved_pageblock(struct page *page)
{
	unsigned i = pageblock_nr_pages;
	struct page *p = page;

	do {
		__ClearPageReserved(p);
		set_page_count(p, 0);
	} while (++p, --i);

	set_pageblock_migratetype(page, MIGRATE_CMA);

	if (pageblock_order >= MAX_ORDER) {
		i = pageblock_nr_pages;
		p = page;
		do {
			set_page_refcounted(p);
			__free_pages(p, MAX_ORDER - 1);
			p += MAX_ORDER_NR_PAGES;
		} while (i -= MAX_ORDER_NR_PAGES);
	} else {
		set_page_refcounted(page);
		__free_pages(page, pageblock_order);
	}

	adjust_managed_page_count(page, pageblock_nr_pages);
}
#endif

/*
 * The order of subdivision here is critical for the IO subsystem.
 * Please do not alter this order without good reasons and regression
 * testing. Specifically, as large blocks of memory are subdivided,
 * the order in which smaller blocks are delivered depends on the order
 * they're subdivided in this function. This is the primary factor
 * influencing the order in which pages are delivered to the IO
 * subsystem according to empirical testing, and this is also justified
 * by considering the behavior of a buddy system containing a single
 * large block of memory acted on by a series of small allocations.
 * This behavior is a critical factor in sglist merging's success.
 *
 * -- nyc
 */
static inline void expand(struct zone *zone, struct page *page,
	int low, int high, struct free_area *area,
	int migratetype)
{
	unsigned long size = 1 << high;

	while (high > low) {
		area--;
		high--;
		size >>= 1;
		VM_BUG_ON_PAGE(bad_range(zone, &page[size]), &page[size]);

#ifdef CONFIG_DEBUG_PAGEALLOC
		if (high < debug_guardpage_minorder()) {
			/*
			 * Mark as guard pages (or page), that will allow to
			 * merge back to allocator when buddy will be freed.
			 * Corresponding page table entries will not be touched,
			 * pages will stay not present in virtual address space
			 */
			INIT_LIST_HEAD(&page[size].lru);
			set_page_guard_flag(&page[size]);
			set_page_private(&page[size], high);
			/* Guard pages are not available for any usage */
			__mod_zone_freepage_state(zone, -(1 << high),
						  migratetype);
			continue;
		}
#endif
		list_add(&page[size].lru, &area->free_list[migratetype]);
		area->nr_free++;
		set_page_order(&page[size], high);
	}
}

/*
 * This page is about to be returned from the page allocator
 */
static inline int check_new_page(struct page *page)
{
	char *bad_reason = NULL;
	unsigned long bad_flags = 0;

	if (unlikely(page_mapcount(page)))
		bad_reason = "nonzero mapcount";
	if (unlikely(page->mapping != NULL))
		bad_reason = "non-NULL mapping";
	if (unlikely(atomic_read(&page->_count) != 0))
		bad_reason = "nonzero _count";
	if (unlikely(page->flags & PAGE_FLAGS_CHECK_AT_PREP)) {
		bad_reason = "PAGE_FLAGS_CHECK_AT_PREP flag set";
		bad_flags = PAGE_FLAGS_CHECK_AT_PREP;
	}
	if (unlikely(mem_cgroup_bad_page_check(page)))
		bad_reason = "cgroup check failed";
	if (unlikely(bad_reason)) {
		bad_page(page, bad_reason, bad_flags);
		return 1;
	}
	return 0;
}

static int prep_new_page(struct page *page, int order, gfp_t gfp_flags)
{
	int i;

	for (i = 0; i < (1 << order); i++) {
		struct page *p = page + i;
		if (unlikely(check_new_page(p)))
			return 1;
	}

	set_page_private(page, 0);
	set_page_refcounted(page);

	arch_alloc_page(page, order);
	kernel_map_pages(page, 1 << order, 1);

	if (gfp_flags & __GFP_ZERO)
		prep_zero_page(page, order, gfp_flags);

	if (order && (gfp_flags & __GFP_COMP))
		prep_compound_page(page, order);

	return 0;
}

/*
 * Go through the free lists for the given migratetype and remove
 * the smallest available page from the freelists
 */
static inline
struct page *__rmqueue_smallest(struct zone *zone, unsigned int order,
						int migratetype)
{
	unsigned int current_order;
	struct free_area *area;
	struct page *page;

	/* Find a page of the appropriate size in the preferred list */
	for (current_order = order; current_order < MAX_ORDER; ++current_order) {
		area = &(zone->free_area[current_order]);
		if (list_empty(&area->free_list[migratetype]))
			continue;

		page = list_entry(area->free_list[migratetype].next,
							struct page, lru);
		list_del(&page->lru);
		rmv_page_order(page);
		area->nr_free--;
		expand(zone, page, order, current_order, area, migratetype);
		set_freepage_migratetype(page, migratetype);
		return page;
	}

	return NULL;
}


/*
 * This array describes the order lists are fallen back to when
 * the free lists for the desirable migrate type are depleted
 */
static int fallbacks[MIGRATE_TYPES][4] = {
	[MIGRATE_UNMOVABLE]   = { MIGRATE_RECLAIMABLE, MIGRATE_MOVABLE,     MIGRATE_RESERVE },
	[MIGRATE_RECLAIMABLE] = { MIGRATE_UNMOVABLE,   MIGRATE_MOVABLE,     MIGRATE_RESERVE },
#ifdef CONFIG_CMA
	[MIGRATE_MOVABLE]     = { MIGRATE_CMA,         MIGRATE_RECLAIMABLE, MIGRATE_UNMOVABLE, MIGRATE_RESERVE },
	[MIGRATE_CMA]         = { MIGRATE_RESERVE }, /* Never used */
#else
	[MIGRATE_MOVABLE]     = { MIGRATE_RECLAIMABLE, MIGRATE_UNMOVABLE,   MIGRATE_RESERVE },
#endif
	[MIGRATE_RESERVE]     = { MIGRATE_RESERVE }, /* Never used */
#ifdef CONFIG_MEMORY_ISOLATION
	[MIGRATE_ISOLATE]     = { MIGRATE_RESERVE }, /* Never used */
#endif
};

/*
 * Move the free pages in a range to the free lists of the requested type.
 * Note that start_page and end_pages are not aligned on a pageblock
 * boundary. If alignment is required, use move_freepages_block()
 */
int move_freepages(struct zone *zone,
			  struct page *start_page, struct page *end_page,
			  int migratetype)
{
	struct page *page;
	unsigned long order;
	int pages_moved = 0;

#ifndef CONFIG_HOLES_IN_ZONE
	/*
	 * page_zone is not safe to call in this context when
	 * CONFIG_HOLES_IN_ZONE is set. This bug check is probably redundant
	 * anyway as we check zone boundaries in move_freepages_block().
	 * Remove at a later date when no bug reports exist related to
	 * grouping pages by mobility
	 */
	BUG_ON(page_zone(start_page) != page_zone(end_page));
#endif

	for (page = start_page; page <= end_page;) {
		/* Make sure we are not inadvertently changing nodes */
		VM_BUG_ON_PAGE(page_to_nid(page) != zone_to_nid(zone), page);

		if (!pfn_valid_within(page_to_pfn(page))) {
			page++;
			continue;
		}

		if (!PageBuddy(page)) {
			page++;
			continue;
		}

		order = page_order(page);
		list_move(&page->lru,
			  &zone->free_area[order].free_list[migratetype]);
		set_freepage_migratetype(page, migratetype);
		page += 1 << order;
		pages_moved += 1 << order;
	}

	return pages_moved;
}

int move_freepages_block(struct zone *zone, struct page *page,
				int migratetype)
{
	unsigned long start_pfn, end_pfn;
	struct page *start_page, *end_page;

	start_pfn = page_to_pfn(page);
	start_pfn = start_pfn & ~(pageblock_nr_pages-1);
	start_page = pfn_to_page(start_pfn);
	end_page = start_page + pageblock_nr_pages - 1;
	end_pfn = start_pfn + pageblock_nr_pages - 1;

	/* Do not cross zone boundaries */
	if (!zone_spans_pfn(zone, start_pfn))
		start_page = page;
	if (!zone_spans_pfn(zone, end_pfn))
		return 0;

	return move_freepages(zone, start_page, end_page, migratetype);
}

static void change_pageblock_range(struct page *pageblock_page,
					int start_order, int migratetype)
{
	int nr_pageblocks = 1 << (start_order - pageblock_order);

	while (nr_pageblocks--) {
		set_pageblock_migratetype(pageblock_page, migratetype);
		pageblock_page += pageblock_nr_pages;
	}
}

/*
 * If breaking a large block of pages, move all free pages to the preferred
 * allocation list. If falling back for a reclaimable kernel allocation, be
 * more aggressive about taking ownership of free pages.
 *
 * On the other hand, never change migration type of MIGRATE_CMA pageblocks
 * nor move CMA pages to different free lists. We don't want unmovable pages
 * to be allocated from MIGRATE_CMA areas.
 *
 * Returns the new migratetype of the pageblock (or the same old migratetype
 * if it was unchanged).
 */
static int try_to_steal_freepages(struct zone *zone, struct page *page,
				  int start_type, int fallback_type)
{
	int current_order = page_order(page);

	/*
	 * When borrowing from MIGRATE_CMA, we need to release the excess
	 * buddy pages to CMA itself. We also ensure the freepage_migratetype
	 * is set to CMA so it is returned to the correct freelist in case
	 * the page ends up being not actually allocated from the pcp lists.
	 */
	if (is_migrate_cma(fallback_type))
		return fallback_type;

	/* Take ownership for orders >= pageblock_order */
	if (current_order >= pageblock_order) {
		change_pageblock_range(page, current_order, start_type);
		return start_type;
	}

	if (current_order >= pageblock_order / 2 ||
	    start_type == MIGRATE_RECLAIMABLE ||
	    page_group_by_mobility_disabled) {
		int pages;

		pages = move_freepages_block(zone, page, start_type);

		/* Claim the whole block if over half of it is free */
		if (pages >= (1 << (pageblock_order-1)) ||
				page_group_by_mobility_disabled) {

			set_pageblock_migratetype(page, start_type);
			return start_type;
		}

	}

	return fallback_type;
}

/* Remove an element from the buddy allocator from the fallback list */
static inline struct page *
__rmqueue_fallback(struct zone *zone, int order, int start_migratetype)
{
	struct free_area *area;
	int current_order;
	struct page *page;
	int migratetype, new_type, i;

	/* Find the largest possible block of pages in the other list */
	for (current_order = MAX_ORDER-1; current_order >= order;
						--current_order) {
		for (i = 0;; i++) {
			migratetype = fallbacks[start_migratetype][i];

			/* MIGRATE_RESERVE handled later if necessary */
			if (migratetype == MIGRATE_RESERVE)
				break;

			area = &(zone->free_area[current_order]);
			if (list_empty(&area->free_list[migratetype]))
				continue;

			page = list_entry(area->free_list[migratetype].next,
					struct page, lru);
			area->nr_free--;

			new_type = try_to_steal_freepages(zone, page,
							  start_migratetype,
							  migratetype);

			/* Remove the page from the freelists */
			list_del(&page->lru);
			rmv_page_order(page);

			expand(zone, page, order, current_order, area,
			       new_type);
			/* The freepage_migratetype may differ from pageblock's
			 * migratetype depending on the decisions in
			 * try_to_steal_freepages. This is OK as long as it does
			 * not differ for MIGRATE_CMA type.
			 */
			set_freepage_migratetype(page, new_type);

			trace_mm_page_alloc_extfrag(page, order, current_order,
				start_migratetype, migratetype, new_type);

			return page;
		}
	}

	return NULL;
}

/*
 * Do the hard work of removing an element from the buddy allocator.
 * Call me with the zone->lock already held.
 */
static struct page *__rmqueue(struct zone *zone, unsigned int order,
						int migratetype)
{
	struct page *page;

retry_reserve:
	page = __rmqueue_smallest(zone, order, migratetype);

	if (unlikely(!page) && migratetype != MIGRATE_RESERVE) {
		page = __rmqueue_fallback(zone, order, migratetype);

		/*
		 * Use MIGRATE_RESERVE rather than fail an allocation. goto
		 * is used because __rmqueue_smallest is an inline function
		 * and we want just one call site
		 */
		if (!page) {
			migratetype = MIGRATE_RESERVE;
			goto retry_reserve;
		}
	}

	trace_mm_page_alloc_zone_locked(page, order, migratetype);
	return page;
}

/*
 * Obtain a specified number of elements from the buddy allocator, all under
 * a single hold of the lock, for efficiency.  Add them to the supplied list.
 * Returns the number of new pages which were placed at *list.
 */
static int rmqueue_bulk(struct zone *zone, unsigned int order,
			unsigned long count, struct list_head *list,
			int migratetype, int cold)
{
	int i;

	spin_lock(&zone->lock);
	for (i = 0; i < count; ++i) {
		struct page *page = __rmqueue(zone, order, migratetype);
		if (unlikely(page == NULL))
			break;

		/*
		 * Split buddy pages returned by expand() are received here
		 * in physical page order. The page is added to the callers and
		 * list and the list head then moves forward. From the callers
		 * perspective, the linked list is ordered by page number in
		 * some conditions. This is useful for IO devices that can
		 * merge IO requests if the physical pages are ordered
		 * properly.
		 */
		if (likely(cold == 0))
			list_add(&page->lru, list);
		else
			list_add_tail(&page->lru, list);
		list = &page->lru;
		if (is_migrate_cma(get_freepage_migratetype(page)))
			__mod_zone_page_state(zone, NR_FREE_CMA_PAGES,
					      -(1 << order));
	}
	__mod_zone_page_state(zone, NR_FREE_PAGES, -(i << order));
	spin_unlock(&zone->lock);
	return i;
}

#ifdef CONFIG_NUMA
/*
 * Called from the vmstat counter updater to drain pagesets of this
 * currently executing processor on remote nodes after they have
 * expired.
 *
 * Note that this function must be called with the thread pinned to
 * a single processor.
 */
void drain_zone_pages(struct zone *zone, struct per_cpu_pages *pcp)
{
	unsigned long flags;
	LIST_HEAD(dst);
	int to_drain;
	unsigned long batch;

	local_lock_irqsave(pa_lock, flags);
	batch = ACCESS_ONCE(pcp->batch);
	if (pcp->count >= batch)
		to_drain = batch;
	else
		to_drain = pcp->count;
	if (to_drain > 0) {
		isolate_pcp_pages(to_drain, pcp, &dst);
		pcp->count -= to_drain;
	}
	local_unlock_irqrestore(pa_lock, flags);
	free_pcppages_bulk(zone, to_drain, &dst);
}
#endif

/*
 * Drain pages of the indicated processor.
 *
 * The processor must either be the current processor and the
 * thread pinned to the current processor or a processor that
 * is not online.
 */
static void drain_pages(unsigned int cpu)
{
	unsigned long flags;
	struct zone *zone;

	for_each_populated_zone(zone) {
		struct per_cpu_pageset *pset;
		struct per_cpu_pages *pcp;
		LIST_HEAD(dst);
		int count;

		cpu_lock_irqsave(cpu, flags);
		pset = per_cpu_ptr(zone->pageset, cpu);

		pcp = &pset->pcp;
		count = pcp->count;
		if (count) {
			isolate_pcp_pages(count, pcp, &dst);
			pcp->count = 0;
		}
		cpu_unlock_irqrestore(cpu, flags);
		if (count)
			free_pcppages_bulk(zone, count, &dst);
	}
}

/*
 * Spill all of this CPU's per-cpu pages back into the buddy allocator.
 */
void drain_local_pages(void *arg)
{
	drain_pages(smp_processor_id());
}

/*
 * Spill all the per-cpu pages from all CPUs back into the buddy allocator.
 *
 * Note that this code is protected against sending an IPI to an offline
 * CPU but does not guarantee sending an IPI to newly hotplugged CPUs:
 * on_each_cpu_mask() blocks hotplug and won't talk to offlined CPUs but
 * nothing keeps CPUs from showing up after we populated the cpumask and
 * before the call to on_each_cpu_mask().
 */
void drain_all_pages(void)
{
	int cpu;
	struct per_cpu_pageset *pcp;
	struct zone *zone;

	/*
	 * Allocate in the BSS so we wont require allocation in
	 * direct reclaim path for CONFIG_CPUMASK_OFFSTACK=y
	 */
	static cpumask_t cpus_with_pcps;

	/*
	 * We don't care about racing with CPU hotplug event
	 * as offline notification will cause the notified
	 * cpu to drain that CPU pcps and on_each_cpu_mask
	 * disables preemption as part of its processing
	 */
	for_each_online_cpu(cpu) {
		bool has_pcps = false;
		for_each_populated_zone(zone) {
			pcp = per_cpu_ptr(zone->pageset, cpu);
			if (pcp->pcp.count) {
				has_pcps = true;
				break;
			}
		}
		if (has_pcps)
			cpumask_set_cpu(cpu, &cpus_with_pcps);
		else
			cpumask_clear_cpu(cpu, &cpus_with_pcps);
	}
#ifndef CONFIG_PREEMPT_RT_BASE
	on_each_cpu_mask(&cpus_with_pcps, drain_local_pages, NULL, 1);
#else
	for_each_cpu(cpu, &cpus_with_pcps)
		drain_pages(cpu);
#endif
}

#ifdef CONFIG_HIBERNATION

void mark_free_pages(struct zone *zone)
{
	unsigned long pfn, max_zone_pfn;
	unsigned long flags;
	int order, t;
	struct list_head *curr;

	if (zone_is_empty(zone))
		return;

	spin_lock_irqsave(&zone->lock, flags);

	max_zone_pfn = zone_end_pfn(zone);
	for (pfn = zone->zone_start_pfn; pfn < max_zone_pfn; pfn++)
		if (pfn_valid(pfn)) {
			struct page *page = pfn_to_page(pfn);

			if (!swsusp_page_is_forbidden(page))
				swsusp_unset_page_free(page);
		}

	for_each_migratetype_order(order, t) {
		list_for_each(curr, &zone->free_area[order].free_list[t]) {
			unsigned long i;

			pfn = page_to_pfn(list_entry(curr, struct page, lru));
			for (i = 0; i < (1UL << order); i++)
				swsusp_set_page_free(pfn_to_page(pfn + i));
		}
	}
	spin_unlock_irqrestore(&zone->lock, flags);
}
#endif /* CONFIG_PM */

/*
 * Free a 0-order page
 * cold == 1 ? free a cold page : free a hot page
 */
void free_hot_cold_page(struct page *page, int cold)
{
	struct zone *zone = page_zone(page);
	struct per_cpu_pages *pcp;
	unsigned long flags;
	int migratetype;

	if (!free_pages_prepare(page, 0))
		return;

	migratetype = get_pageblock_migratetype(page);
	set_freepage_migratetype(page, migratetype);
	local_lock_irqsave(pa_lock, flags);
	__count_vm_event(PGFREE);

	/*
	 * We only track unmovable, reclaimable and movable on pcp lists.
	 * Free ISOLATE pages back to the allocator because they are being
	 * offlined but treat RESERVE as movable pages so we can get those
	 * areas back if necessary. Otherwise, we may have to free
	 * excessively into the page allocator
	 */
	if (migratetype >= MIGRATE_PCPTYPES) {
		if (unlikely(is_migrate_isolate(migratetype))) {
			free_one_page(zone, page, 0, migratetype);
			goto out;
		}
		migratetype = MIGRATE_MOVABLE;
	}

	pcp = &this_cpu_ptr(zone->pageset)->pcp;
	if (cold)
		list_add_tail(&page->lru, &pcp->lists[migratetype]);
	else
		list_add(&page->lru, &pcp->lists[migratetype]);
	pcp->count++;
	if (pcp->count >= pcp->high) {
		unsigned long batch = ACCESS_ONCE(pcp->batch);
		LIST_HEAD(dst);

		isolate_pcp_pages(batch, pcp, &dst);
		pcp->count -= batch;
		local_unlock_irqrestore(pa_lock, flags);
		free_pcppages_bulk(zone, batch, &dst);
		return;
	}

out:
	local_unlock_irqrestore(pa_lock, flags);
}

/*
 * Free a list of 0-order pages
 */
void free_hot_cold_page_list(struct list_head *list, int cold)
{
	struct page *page, *next;

	list_for_each_entry_safe(page, next, list, lru) {
		trace_mm_page_free_batched(page, cold);
		free_hot_cold_page(page, cold);
	}
}

/*
 * split_page takes a non-compound higher-order page, and splits it into
 * n (1<<order) sub-pages: page[0..n]
 * Each sub-page must be freed individually.
 *
 * Note: this is probably too low level an operation for use in drivers.
 * Please consult with lkml before using this in your driver.
 */
void split_page(struct page *page, unsigned int order)
{
	int i;

	VM_BUG_ON_PAGE(PageCompound(page), page);
	VM_BUG_ON_PAGE(!page_count(page), page);

#ifdef CONFIG_KMEMCHECK
	/*
	 * Split shadow pages too, because free(page[0]) would
	 * otherwise free the whole shadow.
	 */
	if (kmemcheck_page_is_tracked(page))
		split_page(virt_to_page(page[0].shadow), order);
#endif

	for (i = 1; i < (1 << order); i++)
		set_page_refcounted(page + i);
}
EXPORT_SYMBOL_GPL(split_page);

static int __isolate_free_page(struct page *page, unsigned int order)
{
	unsigned long watermark;
	struct zone *zone;
	int mt;

	BUG_ON(!PageBuddy(page));

	zone = page_zone(page);
	mt = get_pageblock_migratetype(page);

	if (!is_migrate_isolate(mt)) {
		/* Obey watermarks as if the page was being allocated */
		watermark = low_wmark_pages(zone) + (1 << order);
		if (!zone_watermark_ok(zone, 0, watermark, 0, 0))
			return 0;

		__mod_zone_freepage_state(zone, -(1UL << order), mt);
	}

	/* Remove page from free list */
	list_del(&page->lru);
	zone->free_area[order].nr_free--;
	rmv_page_order(page);

	/* Set the pageblock if the isolated page is at least a pageblock */
	if (order >= pageblock_order - 1) {
		struct page *endpage = page + (1 << order) - 1;
		for (; page < endpage; page += pageblock_nr_pages) {
			int mt = get_pageblock_migratetype(page);
			if (!is_migrate_isolate(mt) && !is_migrate_cma(mt))
				set_pageblock_migratetype(page,
							  MIGRATE_MOVABLE);
		}
	}

	return 1UL << order;
}

/*
 * Similar to split_page except the page is already free. As this is only
 * being used for migration, the migratetype of the block also changes.
 * As this is called with interrupts disabled, the caller is responsible
 * for calling arch_alloc_page() and kernel_map_page() after interrupts
 * are enabled.
 *
 * Note: this is probably too low level an operation for use in drivers.
 * Please consult with lkml before using this in your driver.
 */
int split_free_page(struct page *page)
{
	unsigned int order;
	int nr_pages;

	order = page_order(page);

	nr_pages = __isolate_free_page(page, order);
	if (!nr_pages)
		return 0;

	/* Split into individual pages */
	set_page_refcounted(page);
	split_page(page, order);
	return nr_pages;
}

/*
 * Really, prep_compound_page() should be called from __rmqueue_bulk().  But
 * we cheat by calling it from here, in the order > 0 path.  Saves a branch
 * or two.
 */
static inline
struct page *buffered_rmqueue(struct zone *preferred_zone,
			struct zone *zone, int order, gfp_t gfp_flags,
			int migratetype)
{
	unsigned long flags;
	struct page *page;
	int cold = !!(gfp_flags & __GFP_COLD);

again:
	if (likely(order == 0)) {
		struct per_cpu_pages *pcp;
		struct list_head *list;

		local_lock_irqsave(pa_lock, flags);
		pcp = &this_cpu_ptr(zone->pageset)->pcp;
		list = &pcp->lists[migratetype];
		if (list_empty(list)) {
			pcp->count += rmqueue_bulk(zone, 0,
					pcp->batch, list,
					migratetype, cold);
			if (unlikely(list_empty(list)))
				goto failed;
		}

		if (cold)
			page = list_entry(list->prev, struct page, lru);
		else
			page = list_entry(list->next, struct page, lru);

		list_del(&page->lru);
		pcp->count--;
	} else {
		if (unlikely(gfp_flags & __GFP_NOFAIL)) {
			/*
			 * __GFP_NOFAIL is not to be used in new code.
			 *
			 * All __GFP_NOFAIL callers should be fixed so that they
			 * properly detect and handle allocation failures.
			 *
			 * We most definitely don't want callers attempting to
			 * allocate greater than order-1 page units with
			 * __GFP_NOFAIL.
			 */
			WARN_ON_ONCE(order > 1);
		}
		local_spin_lock_irqsave(pa_lock, &zone->lock, flags);
		page = __rmqueue(zone, order, migratetype);
		if (!page) {
			spin_unlock(&zone->lock);
			goto failed;
		}
		__mod_zone_freepage_state(zone, -(1 << order),
<<<<<<< HEAD
					  get_pageblock_migratetype(page));
=======
					  get_freepage_migratetype(page));
>>>>>>> 7f0712d1
		spin_unlock(&zone->lock);
	}

	__mod_zone_page_state(zone, NR_ALLOC_BATCH, -(1 << order));

	__count_zone_vm_events(PGALLOC, zone, 1 << order);
	zone_statistics(preferred_zone, zone, gfp_flags);
	local_unlock_irqrestore(pa_lock, flags);

	VM_BUG_ON_PAGE(bad_range(zone, page), page);
	if (prep_new_page(page, order, gfp_flags))
		goto again;
	return page;

failed:
	local_unlock_irqrestore(pa_lock, flags);
	return NULL;
}

#ifdef CONFIG_FAIL_PAGE_ALLOC

static struct {
	struct fault_attr attr;

	u32 ignore_gfp_highmem;
	u32 ignore_gfp_wait;
	u32 min_order;
} fail_page_alloc = {
	.attr = FAULT_ATTR_INITIALIZER,
	.ignore_gfp_wait = 1,
	.ignore_gfp_highmem = 1,
	.min_order = 1,
};

static int __init setup_fail_page_alloc(char *str)
{
	return setup_fault_attr(&fail_page_alloc.attr, str);
}
__setup("fail_page_alloc=", setup_fail_page_alloc);

static bool should_fail_alloc_page(gfp_t gfp_mask, unsigned int order)
{
	if (order < fail_page_alloc.min_order)
		return false;
	if (gfp_mask & __GFP_NOFAIL)
		return false;
	if (fail_page_alloc.ignore_gfp_highmem && (gfp_mask & __GFP_HIGHMEM))
		return false;
	if (fail_page_alloc.ignore_gfp_wait && (gfp_mask & __GFP_WAIT))
		return false;

	return should_fail(&fail_page_alloc.attr, 1 << order);
}

#ifdef CONFIG_FAULT_INJECTION_DEBUG_FS

static int __init fail_page_alloc_debugfs(void)
{
	umode_t mode = S_IFREG | S_IRUSR | S_IWUSR;
	struct dentry *dir;

	dir = fault_create_debugfs_attr("fail_page_alloc", NULL,
					&fail_page_alloc.attr);
	if (IS_ERR(dir))
		return PTR_ERR(dir);

	if (!debugfs_create_bool("ignore-gfp-wait", mode, dir,
				&fail_page_alloc.ignore_gfp_wait))
		goto fail;
	if (!debugfs_create_bool("ignore-gfp-highmem", mode, dir,
				&fail_page_alloc.ignore_gfp_highmem))
		goto fail;
	if (!debugfs_create_u32("min-order", mode, dir,
				&fail_page_alloc.min_order))
		goto fail;

	return 0;
fail:
	debugfs_remove_recursive(dir);

	return -ENOMEM;
}

late_initcall(fail_page_alloc_debugfs);

#endif /* CONFIG_FAULT_INJECTION_DEBUG_FS */

#else /* CONFIG_FAIL_PAGE_ALLOC */

static inline bool should_fail_alloc_page(gfp_t gfp_mask, unsigned int order)
{
	return false;
}

#endif /* CONFIG_FAIL_PAGE_ALLOC */

/*
 * Return true if free pages are above 'mark'. This takes into account the order
 * of the allocation.
 */
static bool __zone_watermark_ok(struct zone *z, int order, unsigned long mark,
		      int classzone_idx, int alloc_flags, long free_pages)
{
	/* free_pages my go negative - that's OK */
	long min = mark;
	long lowmem_reserve = z->lowmem_reserve[classzone_idx];
	int o;
	long free_cma = 0;

	free_pages -= (1 << order) - 1;
	if (alloc_flags & ALLOC_HIGH)
		min -= min / 2;
	if (alloc_flags & ALLOC_HARDER)
		min -= min / 4;
#ifdef CONFIG_CMA
	/* If allocation can't use CMA areas don't use free CMA pages */
	if (!(alloc_flags & ALLOC_CMA))
		free_cma = zone_page_state(z, NR_FREE_CMA_PAGES);
#endif

	if (free_pages - free_cma <= min + lowmem_reserve)
		return false;
	for (o = 0; o < order; o++) {
		/* At the next order, this order's pages become unavailable */
		free_pages -= z->free_area[o].nr_free << o;

		/* Require fewer higher order pages to be free */
		min >>= 1;

		if (free_pages <= min)
			return false;
	}
	return true;
}

bool zone_watermark_ok(struct zone *z, int order, unsigned long mark,
		      int classzone_idx, int alloc_flags)
{
	return __zone_watermark_ok(z, order, mark, classzone_idx, alloc_flags,
					zone_page_state(z, NR_FREE_PAGES));
}

bool zone_watermark_ok_safe(struct zone *z, int order, unsigned long mark,
		      int classzone_idx, int alloc_flags)
{
	long free_pages = zone_page_state(z, NR_FREE_PAGES);

	if (z->percpu_drift_mark && free_pages < z->percpu_drift_mark)
		free_pages = zone_page_state_snapshot(z, NR_FREE_PAGES);

	return __zone_watermark_ok(z, order, mark, classzone_idx, alloc_flags,
								free_pages);
}

#ifdef CONFIG_NUMA
/*
 * zlc_setup - Setup for "zonelist cache".  Uses cached zone data to
 * skip over zones that are not allowed by the cpuset, or that have
 * been recently (in last second) found to be nearly full.  See further
 * comments in mmzone.h.  Reduces cache footprint of zonelist scans
 * that have to skip over a lot of full or unallowed zones.
 *
 * If the zonelist cache is present in the passed zonelist, then
 * returns a pointer to the allowed node mask (either the current
 * tasks mems_allowed, or node_states[N_MEMORY].)
 *
 * If the zonelist cache is not available for this zonelist, does
 * nothing and returns NULL.
 *
 * If the fullzones BITMAP in the zonelist cache is stale (more than
 * a second since last zap'd) then we zap it out (clear its bits.)
 *
 * We hold off even calling zlc_setup, until after we've checked the
 * first zone in the zonelist, on the theory that most allocations will
 * be satisfied from that first zone, so best to examine that zone as
 * quickly as we can.
 */
static nodemask_t *zlc_setup(struct zonelist *zonelist, int alloc_flags)
{
	struct zonelist_cache *zlc;	/* cached zonelist speedup info */
	nodemask_t *allowednodes;	/* zonelist_cache approximation */

	zlc = zonelist->zlcache_ptr;
	if (!zlc)
		return NULL;

	if (time_after(jiffies, zlc->last_full_zap + HZ)) {
		bitmap_zero(zlc->fullzones, MAX_ZONES_PER_ZONELIST);
		zlc->last_full_zap = jiffies;
	}

	allowednodes = !in_interrupt() && (alloc_flags & ALLOC_CPUSET) ?
					&cpuset_current_mems_allowed :
					&node_states[N_MEMORY];
	return allowednodes;
}

/*
 * Given 'z' scanning a zonelist, run a couple of quick checks to see
 * if it is worth looking at further for free memory:
 *  1) Check that the zone isn't thought to be full (doesn't have its
 *     bit set in the zonelist_cache fullzones BITMAP).
 *  2) Check that the zones node (obtained from the zonelist_cache
 *     z_to_n[] mapping) is allowed in the passed in allowednodes mask.
 * Return true (non-zero) if zone is worth looking at further, or
 * else return false (zero) if it is not.
 *
 * This check -ignores- the distinction between various watermarks,
 * such as GFP_HIGH, GFP_ATOMIC, PF_MEMALLOC, ...  If a zone is
 * found to be full for any variation of these watermarks, it will
 * be considered full for up to one second by all requests, unless
 * we are so low on memory on all allowed nodes that we are forced
 * into the second scan of the zonelist.
 *
 * In the second scan we ignore this zonelist cache and exactly
 * apply the watermarks to all zones, even it is slower to do so.
 * We are low on memory in the second scan, and should leave no stone
 * unturned looking for a free page.
 */
static int zlc_zone_worth_trying(struct zonelist *zonelist, struct zoneref *z,
						nodemask_t *allowednodes)
{
	struct zonelist_cache *zlc;	/* cached zonelist speedup info */
	int i;				/* index of *z in zonelist zones */
	int n;				/* node that zone *z is on */

	zlc = zonelist->zlcache_ptr;
	if (!zlc)
		return 1;

	i = z - zonelist->_zonerefs;
	n = zlc->z_to_n[i];

	/* This zone is worth trying if it is allowed but not full */
	return node_isset(n, *allowednodes) && !test_bit(i, zlc->fullzones);
}

/*
 * Given 'z' scanning a zonelist, set the corresponding bit in
 * zlc->fullzones, so that subsequent attempts to allocate a page
 * from that zone don't waste time re-examining it.
 */
static void zlc_mark_zone_full(struct zonelist *zonelist, struct zoneref *z)
{
	struct zonelist_cache *zlc;	/* cached zonelist speedup info */
	int i;				/* index of *z in zonelist zones */

	zlc = zonelist->zlcache_ptr;
	if (!zlc)
		return;

	i = z - zonelist->_zonerefs;

	set_bit(i, zlc->fullzones);
}

/*
 * clear all zones full, called after direct reclaim makes progress so that
 * a zone that was recently full is not skipped over for up to a second
 */
static void zlc_clear_zones_full(struct zonelist *zonelist)
{
	struct zonelist_cache *zlc;	/* cached zonelist speedup info */

	zlc = zonelist->zlcache_ptr;
	if (!zlc)
		return;

	bitmap_zero(zlc->fullzones, MAX_ZONES_PER_ZONELIST);
}

static bool zone_local(struct zone *local_zone, struct zone *zone)
{
	return local_zone->node == zone->node;
}

static bool zone_allows_reclaim(struct zone *local_zone, struct zone *zone)
{
	return node_isset(local_zone->node, zone->zone_pgdat->reclaim_nodes);
}

static void __paginginit init_zone_allows_reclaim(int nid)
{
	int i;

	for_each_node_state(i, N_MEMORY)
		if (node_distance(nid, i) <= RECLAIM_DISTANCE)
			node_set(i, NODE_DATA(nid)->reclaim_nodes);
		else
			zone_reclaim_mode = 1;
}

#else	/* CONFIG_NUMA */

static nodemask_t *zlc_setup(struct zonelist *zonelist, int alloc_flags)
{
	return NULL;
}

static int zlc_zone_worth_trying(struct zonelist *zonelist, struct zoneref *z,
				nodemask_t *allowednodes)
{
	return 1;
}

static void zlc_mark_zone_full(struct zonelist *zonelist, struct zoneref *z)
{
}

static void zlc_clear_zones_full(struct zonelist *zonelist)
{
}

static bool zone_local(struct zone *local_zone, struct zone *zone)
{
	return true;
}

static bool zone_allows_reclaim(struct zone *local_zone, struct zone *zone)
{
	return true;
}

static inline void init_zone_allows_reclaim(int nid)
{
}
#endif	/* CONFIG_NUMA */

/*
 * get_page_from_freelist goes through the zonelist trying to allocate
 * a page.
 */
static struct page *
get_page_from_freelist(gfp_t gfp_mask, nodemask_t *nodemask, unsigned int order,
		struct zonelist *zonelist, int high_zoneidx, int alloc_flags,
		struct zone *preferred_zone, int migratetype)
{
	struct zoneref *z;
	struct page *page = NULL;
	int classzone_idx;
	struct zone *zone;
	nodemask_t *allowednodes = NULL;/* zonelist_cache approximation */
	int zlc_active = 0;		/* set if using zonelist_cache */
	int did_zlc_setup = 0;		/* just call zlc_setup() one time */

	classzone_idx = zone_idx(preferred_zone);
zonelist_scan:
	/*
	 * Scan zonelist, looking for a zone with enough free.
	 * See also __cpuset_node_allowed_softwall() comment in kernel/cpuset.c.
	 */
	for_each_zone_zonelist_nodemask(zone, z, zonelist,
						high_zoneidx, nodemask) {
		unsigned long mark;

		if (IS_ENABLED(CONFIG_NUMA) && zlc_active &&
			!zlc_zone_worth_trying(zonelist, z, allowednodes))
				continue;
		if ((alloc_flags & ALLOC_CPUSET) &&
			!cpuset_zone_allowed_softwall(zone, gfp_mask))
				continue;
		BUILD_BUG_ON(ALLOC_NO_WATERMARKS < NR_WMARK);
		if (unlikely(alloc_flags & ALLOC_NO_WATERMARKS))
			goto try_this_zone;
		/*
		 * Distribute pages in proportion to the individual
		 * zone size to ensure fair page aging.  The zone a
		 * page was allocated in should have no effect on the
		 * time the page has in memory before being reclaimed.
		 */
		if (alloc_flags & ALLOC_FAIR) {
			if (!zone_local(preferred_zone, zone))
				continue;
			if (atomic_long_read(&zone->vm_stat[NR_ALLOC_BATCH]) <= 0)
				continue;
		}
		/*
		 * When allocating a page cache page for writing, we
		 * want to get it from a zone that is within its dirty
		 * limit, such that no single zone holds more than its
		 * proportional share of globally allowed dirty pages.
		 * The dirty limits take into account the zone's
		 * lowmem reserves and high watermark so that kswapd
		 * should be able to balance it without having to
		 * write pages from its LRU list.
		 *
		 * This may look like it could increase pressure on
		 * lower zones by failing allocations in higher zones
		 * before they are full.  But the pages that do spill
		 * over are limited as the lower zones are protected
		 * by this very same mechanism.  It should not become
		 * a practical burden to them.
		 *
		 * XXX: For now, allow allocations to potentially
		 * exceed the per-zone dirty limit in the slowpath
		 * (ALLOC_WMARK_LOW unset) before going into reclaim,
		 * which is important when on a NUMA setup the allowed
		 * zones are together not big enough to reach the
		 * global limit.  The proper fix for these situations
		 * will require awareness of zones in the
		 * dirty-throttling and the flusher threads.
		 */
		if ((alloc_flags & ALLOC_WMARK_LOW) &&
		    (gfp_mask & __GFP_WRITE) && !zone_dirty_ok(zone))
			goto this_zone_full;

		mark = zone->watermark[alloc_flags & ALLOC_WMARK_MASK];
		if (!zone_watermark_ok(zone, order, mark,
				       classzone_idx, alloc_flags)) {
			int ret;

			if (IS_ENABLED(CONFIG_NUMA) &&
					!did_zlc_setup && nr_online_nodes > 1) {
				/*
				 * we do zlc_setup if there are multiple nodes
				 * and before considering the first zone allowed
				 * by the cpuset.
				 */
				allowednodes = zlc_setup(zonelist, alloc_flags);
				zlc_active = 1;
				did_zlc_setup = 1;
			}

			if (zone_reclaim_mode == 0 ||
			    !zone_allows_reclaim(preferred_zone, zone))
				goto this_zone_full;

			/*
			 * As we may have just activated ZLC, check if the first
			 * eligible zone has failed zone_reclaim recently.
			 */
			if (IS_ENABLED(CONFIG_NUMA) && zlc_active &&
				!zlc_zone_worth_trying(zonelist, z, allowednodes))
				continue;

			ret = zone_reclaim(zone, gfp_mask, order);
			switch (ret) {
			case ZONE_RECLAIM_NOSCAN:
				/* did not scan */
				continue;
			case ZONE_RECLAIM_FULL:
				/* scanned but unreclaimable */
				continue;
			default:
				/* did we reclaim enough */
				if (zone_watermark_ok(zone, order, mark,
						classzone_idx, alloc_flags))
					goto try_this_zone;

				/*
				 * Failed to reclaim enough to meet watermark.
				 * Only mark the zone full if checking the min
				 * watermark or if we failed to reclaim just
				 * 1<<order pages or else the page allocator
				 * fastpath will prematurely mark zones full
				 * when the watermark is between the low and
				 * min watermarks.
				 */
				if (((alloc_flags & ALLOC_WMARK_MASK) == ALLOC_WMARK_MIN) ||
				    ret == ZONE_RECLAIM_SOME)
					goto this_zone_full;

				continue;
			}
		}

try_this_zone:
		page = buffered_rmqueue(preferred_zone, zone, order,
						gfp_mask, migratetype);
		if (page)
			break;
this_zone_full:
		if (IS_ENABLED(CONFIG_NUMA))
			zlc_mark_zone_full(zonelist, z);
	}

	if (unlikely(IS_ENABLED(CONFIG_NUMA) && page == NULL && zlc_active)) {
		/* Disable zlc cache for second zonelist scan */
		zlc_active = 0;
		goto zonelist_scan;
	}

	if (page)
		/*
		 * page->pfmemalloc is set when ALLOC_NO_WATERMARKS was
		 * necessary to allocate the page. The expectation is
		 * that the caller is taking steps that will free more
		 * memory. The caller should avoid the page being used
		 * for !PFMEMALLOC purposes.
		 */
		page->pfmemalloc = !!(alloc_flags & ALLOC_NO_WATERMARKS);

	return page;
}

/*
 * Large machines with many possible nodes should not always dump per-node
 * meminfo in irq context.
 */
static inline bool should_suppress_show_mem(void)
{
	bool ret = false;

#if NODES_SHIFT > 8
	ret = in_interrupt();
#endif
	return ret;
}

static DEFINE_RATELIMIT_STATE(nopage_rs,
		DEFAULT_RATELIMIT_INTERVAL,
		DEFAULT_RATELIMIT_BURST);

void warn_alloc_failed(gfp_t gfp_mask, int order, const char *fmt, ...)
{
	unsigned int filter = SHOW_MEM_FILTER_NODES;

	if ((gfp_mask & __GFP_NOWARN) || !__ratelimit(&nopage_rs) ||
	    debug_guardpage_minorder() > 0)
		return;

	/*
	 * This documents exceptions given to allocations in certain
	 * contexts that are allowed to allocate outside current's set
	 * of allowed nodes.
	 */
	if (!(gfp_mask & __GFP_NOMEMALLOC))
		if (test_thread_flag(TIF_MEMDIE) ||
		    (current->flags & (PF_MEMALLOC | PF_EXITING)))
			filter &= ~SHOW_MEM_FILTER_NODES;
	if (in_interrupt() || !(gfp_mask & __GFP_WAIT))
		filter &= ~SHOW_MEM_FILTER_NODES;

	if (fmt) {
		struct va_format vaf;
		va_list args;

		va_start(args, fmt);

		vaf.fmt = fmt;
		vaf.va = &args;

		pr_warn("%pV", &vaf);

		va_end(args);
	}

	pr_warn("%s: page allocation failure: order:%d, mode:0x%x\n",
		current->comm, order, gfp_mask);

	dump_stack();
	if (!should_suppress_show_mem())
		show_mem(filter);
}

static inline int
should_alloc_retry(gfp_t gfp_mask, unsigned int order,
				unsigned long did_some_progress,
				unsigned long pages_reclaimed)
{
	/* Do not loop if specifically requested */
	if (gfp_mask & __GFP_NORETRY)
		return 0;

	/* Always retry if specifically requested */
	if (gfp_mask & __GFP_NOFAIL)
		return 1;

	/*
	 * Suspend converts GFP_KERNEL to __GFP_WAIT which can prevent reclaim
	 * making forward progress without invoking OOM. Suspend also disables
	 * storage devices so kswapd will not help. Bail if we are suspending.
	 */
	if (!did_some_progress && pm_suspended_storage())
		return 0;

	/*
	 * In this implementation, order <= PAGE_ALLOC_COSTLY_ORDER
	 * means __GFP_NOFAIL, but that may not be true in other
	 * implementations.
	 */
	if (order <= PAGE_ALLOC_COSTLY_ORDER)
		return 1;

	/*
	 * For order > PAGE_ALLOC_COSTLY_ORDER, if __GFP_REPEAT is
	 * specified, then we retry until we no longer reclaim any pages
	 * (above), or we've reclaimed an order of pages at least as
	 * large as the allocation's order. In both cases, if the
	 * allocation still fails, we stop retrying.
	 */
	if (gfp_mask & __GFP_REPEAT && pages_reclaimed < (1 << order))
		return 1;

	return 0;
}

static inline struct page *
__alloc_pages_may_oom(gfp_t gfp_mask, unsigned int order,
	struct zonelist *zonelist, enum zone_type high_zoneidx,
	nodemask_t *nodemask, struct zone *preferred_zone,
	int migratetype)
{
	struct page *page;

	/* Acquire the OOM killer lock for the zones in zonelist */
	if (!try_set_zonelist_oom(zonelist, gfp_mask)) {
		schedule_timeout_uninterruptible(1);
		return NULL;
	}

	/*
	 * PM-freezer should be notified that there might be an OOM killer on
	 * its way to kill and wake somebody up. This is too early and we might
	 * end up not killing anything but false positives are acceptable.
	 * See freeze_processes.
	 */
	note_oom_kill();

	/*
	 * Go through the zonelist yet one more time, keep very high watermark
	 * here, this is only to catch a parallel oom killing, we must fail if
	 * we're still under heavy pressure.
	 */
	page = get_page_from_freelist(gfp_mask|__GFP_HARDWALL, nodemask,
		order, zonelist, high_zoneidx,
		ALLOC_WMARK_HIGH|ALLOC_CPUSET,
		preferred_zone, migratetype);
	if (page)
		goto out;

	if (!(gfp_mask & __GFP_NOFAIL)) {
		/* The OOM killer will not help higher order allocs */
		if (order > PAGE_ALLOC_COSTLY_ORDER)
			goto out;
		/* The OOM killer does not needlessly kill tasks for lowmem */
		if (high_zoneidx < ZONE_NORMAL)
			goto out;
		/*
		 * GFP_THISNODE contains __GFP_NORETRY and we never hit this.
		 * Sanity check for bare calls of __GFP_THISNODE, not real OOM.
		 * The caller should handle page allocation failure by itself if
		 * it specifies __GFP_THISNODE.
		 * Note: Hugepage uses it but will hit PAGE_ALLOC_COSTLY_ORDER.
		 */
		if (gfp_mask & __GFP_THISNODE)
			goto out;
	}
	/* Exhausted what can be done so it's blamo time */
	out_of_memory(zonelist, gfp_mask, order, nodemask, false);

out:
	clear_zonelist_oom(zonelist, gfp_mask);
	return page;
}

#ifdef CONFIG_COMPACTION
/* Try memory compaction for high-order allocations before reclaim */
static struct page *
__alloc_pages_direct_compact(gfp_t gfp_mask, unsigned int order,
	struct zonelist *zonelist, enum zone_type high_zoneidx,
	nodemask_t *nodemask, int alloc_flags, struct zone *preferred_zone,
	int migratetype, enum migrate_mode mode,
	bool *contended_compaction, bool *deferred_compaction,
	unsigned long *did_some_progress)
{
	if (!order)
		return NULL;

	if (compaction_deferred(preferred_zone, order)) {
		*deferred_compaction = true;
		return NULL;
	}

	current->flags |= PF_MEMALLOC;
	*did_some_progress = try_to_compact_pages(zonelist, order, gfp_mask,
						nodemask, mode,
						contended_compaction);
	current->flags &= ~PF_MEMALLOC;

	if (*did_some_progress != COMPACT_SKIPPED) {
		struct page *page;

		/* Page migration frees to the PCP lists but we want merging */
		drain_pages(get_cpu_light());
		put_cpu_light();

		page = get_page_from_freelist(gfp_mask, nodemask,
				order, zonelist, high_zoneidx,
				alloc_flags & ~ALLOC_NO_WATERMARKS,
				preferred_zone, migratetype);
		if (page) {
			preferred_zone->compact_blockskip_flush = false;
			compaction_defer_reset(preferred_zone, order, true);
			count_vm_event(COMPACTSUCCESS);
			return page;
		}

		/*
		 * It's bad if compaction run occurs and fails.
		 * The most likely reason is that pages exist,
		 * but not enough to satisfy watermarks.
		 */
		count_vm_event(COMPACTFAIL);

		/*
		 * As async compaction considers a subset of pageblocks, only
		 * defer if the failure was a sync compaction failure.
		 */
		if (mode != MIGRATE_ASYNC)
			defer_compaction(preferred_zone, order);

		cond_resched();
	}

	return NULL;
}
#else
static inline struct page *
__alloc_pages_direct_compact(gfp_t gfp_mask, unsigned int order,
	struct zonelist *zonelist, enum zone_type high_zoneidx,
	nodemask_t *nodemask, int alloc_flags, struct zone *preferred_zone,
	int migratetype, enum migrate_mode mode, bool *contended_compaction,
	bool *deferred_compaction, unsigned long *did_some_progress)
{
	return NULL;
}
#endif /* CONFIG_COMPACTION */

/* Perform direct synchronous page reclaim */
static int
__perform_reclaim(gfp_t gfp_mask, unsigned int order, struct zonelist *zonelist,
		  nodemask_t *nodemask)
{
	struct reclaim_state reclaim_state;
	int progress;

	cond_resched();

	/* We now go into synchronous reclaim */
	cpuset_memory_pressure_bump();
	current->flags |= PF_MEMALLOC;
	lockdep_set_current_reclaim_state(gfp_mask);
	reclaim_state.reclaimed_slab = 0;
	current->reclaim_state = &reclaim_state;

	progress = try_to_free_pages(zonelist, order, gfp_mask, nodemask);

	current->reclaim_state = NULL;
	lockdep_clear_current_reclaim_state();
	current->flags &= ~PF_MEMALLOC;

	cond_resched();

	return progress;
}

/* The really slow allocator path where we enter direct reclaim */
static inline struct page *
__alloc_pages_direct_reclaim(gfp_t gfp_mask, unsigned int order,
	struct zonelist *zonelist, enum zone_type high_zoneidx,
	nodemask_t *nodemask, int alloc_flags, struct zone *preferred_zone,
	int migratetype, unsigned long *did_some_progress)
{
	struct page *page = NULL;
	bool drained = false;

	*did_some_progress = __perform_reclaim(gfp_mask, order, zonelist,
					       nodemask);
	if (unlikely(!(*did_some_progress)))
		return NULL;

	/* After successful reclaim, reconsider all zones for allocation */
	if (IS_ENABLED(CONFIG_NUMA))
		zlc_clear_zones_full(zonelist);

retry:
	page = get_page_from_freelist(gfp_mask, nodemask, order,
					zonelist, high_zoneidx,
					alloc_flags & ~ALLOC_NO_WATERMARKS,
					preferred_zone, migratetype);

	/*
	 * If an allocation failed after direct reclaim, it could be because
	 * pages are pinned on the per-cpu lists. Drain them and try again
	 */
	if (!page && !drained) {
		drain_all_pages();
		drained = true;
		goto retry;
	}

	return page;
}

/*
 * This is called in the allocator slow-path if the allocation request is of
 * sufficient urgency to ignore watermarks and take other desperate measures
 */
static inline struct page *
__alloc_pages_high_priority(gfp_t gfp_mask, unsigned int order,
	struct zonelist *zonelist, enum zone_type high_zoneidx,
	nodemask_t *nodemask, struct zone *preferred_zone,
	int migratetype)
{
	struct page *page;

	do {
		page = get_page_from_freelist(gfp_mask, nodemask, order,
			zonelist, high_zoneidx, ALLOC_NO_WATERMARKS,
			preferred_zone, migratetype);

		if (!page && gfp_mask & __GFP_NOFAIL)
			wait_iff_congested(preferred_zone, BLK_RW_ASYNC, HZ/50);
	} while (!page && (gfp_mask & __GFP_NOFAIL));

	return page;
}

static void reset_alloc_batches(struct zonelist *zonelist,
				enum zone_type high_zoneidx,
				struct zone *preferred_zone)
{
	struct zoneref *z;
	struct zone *zone;

	for_each_zone_zonelist(zone, z, zonelist, high_zoneidx) {
		/*
		 * Only reset the batches of zones that were actually
		 * considered in the fairness pass, we don't want to
		 * trash fairness information for zones that are not
		 * actually part of this zonelist's round-robin cycle.
		 */
		if (!zone_local(preferred_zone, zone))
			continue;
		mod_zone_page_state(zone, NR_ALLOC_BATCH,
			high_wmark_pages(zone) - low_wmark_pages(zone) -
			atomic_long_read(&zone->vm_stat[NR_ALLOC_BATCH]));
	}
}

static void wake_all_kswapds(unsigned int order,
			     struct zonelist *zonelist,
			     enum zone_type high_zoneidx,
			     struct zone *preferred_zone)
{
	struct zoneref *z;
	struct zone *zone;

	for_each_zone_zonelist(zone, z, zonelist, high_zoneidx)
		wakeup_kswapd(zone, order, zone_idx(preferred_zone));
}

static inline int
gfp_to_alloc_flags(gfp_t gfp_mask)
{
	int alloc_flags = ALLOC_WMARK_MIN | ALLOC_CPUSET;
	const bool atomic = !(gfp_mask & (__GFP_WAIT | __GFP_NO_KSWAPD));

	/* __GFP_HIGH is assumed to be the same as ALLOC_HIGH to save a branch. */
	BUILD_BUG_ON(__GFP_HIGH != (__force gfp_t) ALLOC_HIGH);

	/*
	 * The caller may dip into page reserves a bit more if the caller
	 * cannot run direct reclaim, or if the caller has realtime scheduling
	 * policy or is asking for __GFP_HIGH memory.  GFP_ATOMIC requests will
	 * set both ALLOC_HARDER (atomic == true) and ALLOC_HIGH (__GFP_HIGH).
	 */
	alloc_flags |= (__force int) (gfp_mask & __GFP_HIGH);

	if (atomic) {
		/*
		 * Not worth trying to allocate harder for __GFP_NOMEMALLOC even
		 * if it can't schedule.
		 */
		if (!(gfp_mask & __GFP_NOMEMALLOC))
			alloc_flags |= ALLOC_HARDER;
		/*
		 * Ignore cpuset mems for GFP_ATOMIC rather than fail, see the
		 * comment for __cpuset_node_allowed_softwall().
		 */
		alloc_flags &= ~ALLOC_CPUSET;
	} else if (unlikely(rt_task(current)) && !in_interrupt())
		alloc_flags |= ALLOC_HARDER;

	if (likely(!(gfp_mask & __GFP_NOMEMALLOC))) {
		if (gfp_mask & __GFP_MEMALLOC)
			alloc_flags |= ALLOC_NO_WATERMARKS;
		else if (in_serving_softirq() && (current->flags & PF_MEMALLOC))
			alloc_flags |= ALLOC_NO_WATERMARKS;
		else if (!in_interrupt() &&
				((current->flags & PF_MEMALLOC) ||
				 unlikely(test_thread_flag(TIF_MEMDIE))))
			alloc_flags |= ALLOC_NO_WATERMARKS;
	}
#ifdef CONFIG_CMA
	if (allocflags_to_migratetype(gfp_mask) == MIGRATE_MOVABLE)
		alloc_flags |= ALLOC_CMA;
#endif
	return alloc_flags;
}

bool gfp_pfmemalloc_allowed(gfp_t gfp_mask)
{
	return !!(gfp_to_alloc_flags(gfp_mask) & ALLOC_NO_WATERMARKS);
}

static inline struct page *
__alloc_pages_slowpath(gfp_t gfp_mask, unsigned int order,
	struct zonelist *zonelist, enum zone_type high_zoneidx,
	nodemask_t *nodemask, struct zone *preferred_zone,
	int migratetype)
{
	const gfp_t wait = gfp_mask & __GFP_WAIT;
	struct page *page = NULL;
	int alloc_flags;
	unsigned long pages_reclaimed = 0;
	unsigned long did_some_progress;
	enum migrate_mode migration_mode = MIGRATE_ASYNC;
	bool deferred_compaction = false;
	bool contended_compaction = false;

	/*
	 * In the slowpath, we sanity check order to avoid ever trying to
	 * reclaim >= MAX_ORDER areas which will never succeed. Callers may
	 * be using allocators in order of preference for an area that is
	 * too large.
	 */
	if (order >= MAX_ORDER) {
		WARN_ON_ONCE(!(gfp_mask & __GFP_NOWARN));
		return NULL;
	}

	/*
	 * GFP_THISNODE (meaning __GFP_THISNODE, __GFP_NORETRY and
	 * __GFP_NOWARN set) should not cause reclaim since the subsystem
	 * (f.e. slab) using GFP_THISNODE may choose to trigger reclaim
	 * using a larger set of nodes after it has established that the
	 * allowed per node queues are empty and that nodes are
	 * over allocated.
	 */
	if (IS_ENABLED(CONFIG_NUMA) &&
	    (gfp_mask & GFP_THISNODE) == GFP_THISNODE)
		goto nopage;

restart:
	if (!(gfp_mask & __GFP_NO_KSWAPD))
		wake_all_kswapds(order, zonelist, high_zoneidx, preferred_zone);

	/*
	 * OK, we're below the kswapd watermark and have kicked background
	 * reclaim. Now things get more complex, so set up alloc_flags according
	 * to how we want to proceed.
	 */
	alloc_flags = gfp_to_alloc_flags(gfp_mask);

	/*
	 * Find the true preferred zone if the allocation is unconstrained by
	 * cpusets.
	 */
	if (!(alloc_flags & ALLOC_CPUSET) && !nodemask)
		first_zones_zonelist(zonelist, high_zoneidx, NULL,
					&preferred_zone);

rebalance:
	/* This is the last chance, in general, before the goto nopage. */
	page = get_page_from_freelist(gfp_mask, nodemask, order, zonelist,
			high_zoneidx, alloc_flags & ~ALLOC_NO_WATERMARKS,
			preferred_zone, migratetype);
	if (page)
		goto got_pg;

	/* Allocate without watermarks if the context allows */
	if (alloc_flags & ALLOC_NO_WATERMARKS) {
		/*
		 * Ignore mempolicies if ALLOC_NO_WATERMARKS on the grounds
		 * the allocation is high priority and these type of
		 * allocations are system rather than user orientated
		 */
		zonelist = node_zonelist(numa_node_id(), gfp_mask);

		page = __alloc_pages_high_priority(gfp_mask, order,
				zonelist, high_zoneidx, nodemask,
				preferred_zone, migratetype);
		if (page) {
			goto got_pg;
		}
	}

	/* Atomic allocations - we can't balance anything */
	if (!wait) {
		/*
		 * All existing users of the deprecated __GFP_NOFAIL are
		 * blockable, so warn of any new users that actually allow this
		 * type of allocation to fail.
		 */
		WARN_ON_ONCE(gfp_mask & __GFP_NOFAIL);
		goto nopage;
	}

	/* Avoid recursion of direct reclaim */
	if (current->flags & PF_MEMALLOC)
		goto nopage;

	/* Avoid allocations with no watermarks from looping endlessly */
	if (test_thread_flag(TIF_MEMDIE) && !(gfp_mask & __GFP_NOFAIL))
		goto nopage;

	/*
	 * Try direct compaction. The first pass is asynchronous. Subsequent
	 * attempts after direct reclaim are synchronous
	 */
	page = __alloc_pages_direct_compact(gfp_mask, order, zonelist,
					high_zoneidx, nodemask, alloc_flags,
					preferred_zone, migratetype,
					migration_mode, &contended_compaction,
					&deferred_compaction,
					&did_some_progress);
	if (page)
		goto got_pg;
	migration_mode = MIGRATE_SYNC_LIGHT;

	/*
	 * If compaction is deferred for high-order allocations, it is because
	 * sync compaction recently failed. In this is the case and the caller
	 * requested a movable allocation that does not heavily disrupt the
	 * system then fail the allocation instead of entering direct reclaim.
	 */
	if ((deferred_compaction || contended_compaction) &&
						(gfp_mask & __GFP_NO_KSWAPD))
		goto nopage;

	/* Try direct reclaim and then allocating */
	page = __alloc_pages_direct_reclaim(gfp_mask, order,
					zonelist, high_zoneidx,
					nodemask,
					alloc_flags, preferred_zone,
					migratetype, &did_some_progress);
	if (page)
		goto got_pg;

	/*
	 * If we failed to make any progress reclaiming, then we are
	 * running out of options and have to consider going OOM
	 */
	if (!did_some_progress) {
		if (oom_gfp_allowed(gfp_mask)) {
			if (oom_killer_disabled)
				goto nopage;
			/* Coredumps can quickly deplete all memory reserves */
			if ((current->flags & PF_DUMPCORE) &&
			    !(gfp_mask & __GFP_NOFAIL))
				goto nopage;
			page = __alloc_pages_may_oom(gfp_mask, order,
					zonelist, high_zoneidx,
					nodemask, preferred_zone,
					migratetype);
			if (page)
				goto got_pg;

			if (!(gfp_mask & __GFP_NOFAIL)) {
				/*
				 * The oom killer is not called for high-order
				 * allocations that may fail, so if no progress
				 * is being made, there are no other options and
				 * retrying is unlikely to help.
				 */
				if (order > PAGE_ALLOC_COSTLY_ORDER)
					goto nopage;
				/*
				 * The oom killer is not called for lowmem
				 * allocations to prevent needlessly killing
				 * innocent tasks.
				 */
				if (high_zoneidx < ZONE_NORMAL)
					goto nopage;
			}

			goto restart;
		}
	}

	/* Check if we should retry the allocation */
	pages_reclaimed += did_some_progress;
	if (should_alloc_retry(gfp_mask, order, did_some_progress,
						pages_reclaimed)) {
		/* Wait for some write requests to complete then retry */
		wait_iff_congested(preferred_zone, BLK_RW_ASYNC, HZ/50);
		goto rebalance;
	} else {
		/*
		 * High-order allocations do not necessarily loop after
		 * direct reclaim and reclaim/compaction depends on compaction
		 * being called after reclaim so call directly if necessary
		 */
		page = __alloc_pages_direct_compact(gfp_mask, order, zonelist,
					high_zoneidx, nodemask, alloc_flags,
					preferred_zone, migratetype,
					migration_mode, &contended_compaction,
					&deferred_compaction,
					&did_some_progress);
		if (page)
			goto got_pg;
	}

nopage:
	warn_alloc_failed(gfp_mask, order, NULL);
	return page;
got_pg:
	if (kmemcheck_enabled)
		kmemcheck_pagealloc_alloc(page, order, gfp_mask);

	return page;
}

/*
 * This is the 'heart' of the zoned buddy allocator.
 */
struct page *
__alloc_pages_nodemask(gfp_t gfp_mask, unsigned int order,
			struct zonelist *zonelist, nodemask_t *nodemask)
{
	enum zone_type high_zoneidx = gfp_zone(gfp_mask);
	struct zone *preferred_zone;
	struct page *page = NULL;
	int migratetype = allocflags_to_migratetype(gfp_mask);
	unsigned int cpuset_mems_cookie;
	int alloc_flags = ALLOC_WMARK_LOW|ALLOC_CPUSET|ALLOC_FAIR;
	struct mem_cgroup *memcg = NULL;

	gfp_mask &= gfp_allowed_mask;

	lockdep_trace_alloc(gfp_mask);

	might_sleep_if(gfp_mask & __GFP_WAIT);

	if (should_fail_alloc_page(gfp_mask, order))
		return NULL;

	/*
	 * Check the zones suitable for the gfp_mask contain at least one
	 * valid zone. It's possible to have an empty zonelist as a result
	 * of GFP_THISNODE and a memoryless node
	 */
	if (unlikely(!zonelist->_zonerefs->zone))
		return NULL;

	/*
	 * Will only have any effect when __GFP_KMEMCG is set.  This is
	 * verified in the (always inline) callee
	 */
	if (!memcg_kmem_newpage_charge(gfp_mask, &memcg, order))
		return NULL;

retry_cpuset:
	cpuset_mems_cookie = read_mems_allowed_begin();

	/* The preferred zone is used for statistics later */
	first_zones_zonelist(zonelist, high_zoneidx,
				nodemask ? : &cpuset_current_mems_allowed,
				&preferred_zone);
	if (!preferred_zone)
		goto out;

#ifdef CONFIG_CMA
	if (allocflags_to_migratetype(gfp_mask) == MIGRATE_MOVABLE)
		alloc_flags |= ALLOC_CMA;
#endif
retry:
	/* First allocation attempt */
	page = get_page_from_freelist(gfp_mask|__GFP_HARDWALL, nodemask, order,
			zonelist, high_zoneidx, alloc_flags,
			preferred_zone, migratetype);
	if (unlikely(!page)) {
		/*
		 * The first pass makes sure allocations are spread
		 * fairly within the local node.  However, the local
		 * node might have free pages left after the fairness
		 * batches are exhausted, and remote zones haven't
		 * even been considered yet.  Try once more without
		 * fairness, and include remote zones now, before
		 * entering the slowpath and waking kswapd: prefer
		 * spilling to a remote zone over swapping locally.
		 */
		if (alloc_flags & ALLOC_FAIR) {
			reset_alloc_batches(zonelist, high_zoneidx,
					    preferred_zone);
			alloc_flags &= ~ALLOC_FAIR;
			goto retry;
		}
		/*
		 * Runtime PM, block IO and its error handling path
		 * can deadlock because I/O on the device might not
		 * complete.
		 */
		gfp_mask = memalloc_noio_flags(gfp_mask);
		page = __alloc_pages_slowpath(gfp_mask, order,
				zonelist, high_zoneidx, nodemask,
				preferred_zone, migratetype);
	}

	trace_mm_page_alloc(page, order, gfp_mask, migratetype);

out:
	/*
	 * When updating a task's mems_allowed, it is possible to race with
	 * parallel threads in such a way that an allocation can fail while
	 * the mask is being updated. If a page allocation is about to fail,
	 * check if the cpuset changed during allocation and if so, retry.
	 */
	if (unlikely(!page && read_mems_allowed_retry(cpuset_mems_cookie)))
		goto retry_cpuset;

	memcg_kmem_commit_charge(page, memcg, order);

	return page;
}
EXPORT_SYMBOL(__alloc_pages_nodemask);

/*
 * Common helper functions.
 */
unsigned long __get_free_pages(gfp_t gfp_mask, unsigned int order)
{
	struct page *page;

	/*
	 * __get_free_pages() returns a 32-bit address, which cannot represent
	 * a highmem page
	 */
	VM_BUG_ON((gfp_mask & __GFP_HIGHMEM) != 0);

	page = alloc_pages(gfp_mask, order);
	if (!page)
		return 0;
	return (unsigned long) page_address(page);
}
EXPORT_SYMBOL(__get_free_pages);

unsigned long get_zeroed_page(gfp_t gfp_mask)
{
	return __get_free_pages(gfp_mask | __GFP_ZERO, 0);
}
EXPORT_SYMBOL(get_zeroed_page);

void __free_pages(struct page *page, unsigned int order)
{
	if (put_page_testzero(page)) {
		if (order == 0)
			free_hot_cold_page(page, 0);
		else
			__free_pages_ok(page, order);
	}
}

EXPORT_SYMBOL(__free_pages);

void free_pages(unsigned long addr, unsigned int order)
{
	if (addr != 0) {
		VM_BUG_ON(!virt_addr_valid((void *)addr));
		__free_pages(virt_to_page((void *)addr), order);
	}
}

EXPORT_SYMBOL(free_pages);

/*
 * __free_memcg_kmem_pages and free_memcg_kmem_pages will free
 * pages allocated with __GFP_KMEMCG.
 *
 * Those pages are accounted to a particular memcg, embedded in the
 * corresponding page_cgroup. To avoid adding a hit in the allocator to search
 * for that information only to find out that it is NULL for users who have no
 * interest in that whatsoever, we provide these functions.
 *
 * The caller knows better which flags it relies on.
 */
void __free_memcg_kmem_pages(struct page *page, unsigned int order)
{
	memcg_kmem_uncharge_pages(page, order);
	__free_pages(page, order);
}

void free_memcg_kmem_pages(unsigned long addr, unsigned int order)
{
	if (addr != 0) {
		VM_BUG_ON(!virt_addr_valid((void *)addr));
		__free_memcg_kmem_pages(virt_to_page((void *)addr), order);
	}
}

static void *make_alloc_exact(unsigned long addr, unsigned order, size_t size)
{
	if (addr) {
		unsigned long alloc_end = addr + (PAGE_SIZE << order);
		unsigned long used = addr + PAGE_ALIGN(size);

		split_page(virt_to_page((void *)addr), order);
		while (used < alloc_end) {
			free_page(used);
			used += PAGE_SIZE;
		}
	}
	return (void *)addr;
}

/**
 * alloc_pages_exact - allocate an exact number physically-contiguous pages.
 * @size: the number of bytes to allocate
 * @gfp_mask: GFP flags for the allocation
 *
 * This function is similar to alloc_pages(), except that it allocates the
 * minimum number of pages to satisfy the request.  alloc_pages() can only
 * allocate memory in power-of-two pages.
 *
 * This function is also limited by MAX_ORDER.
 *
 * Memory allocated by this function must be released by free_pages_exact().
 */
void *alloc_pages_exact(size_t size, gfp_t gfp_mask)
{
	unsigned int order = get_order(size);
	unsigned long addr;

	addr = __get_free_pages(gfp_mask, order);
	return make_alloc_exact(addr, order, size);
}
EXPORT_SYMBOL(alloc_pages_exact);

/**
 * alloc_pages_exact_nid - allocate an exact number of physically-contiguous
 *			   pages on a node.
 * @nid: the preferred node ID where memory should be allocated
 * @size: the number of bytes to allocate
 * @gfp_mask: GFP flags for the allocation
 *
 * Like alloc_pages_exact(), but try to allocate on node nid first before falling
 * back.
 * Note this is not alloc_pages_exact_node() which allocates on a specific node,
 * but is not exact.
 */
void *alloc_pages_exact_nid(int nid, size_t size, gfp_t gfp_mask)
{
	unsigned order = get_order(size);
	struct page *p = alloc_pages_node(nid, gfp_mask, order);
	if (!p)
		return NULL;
	return make_alloc_exact((unsigned long)page_address(p), order, size);
}
EXPORT_SYMBOL(alloc_pages_exact_nid);

/**
 * free_pages_exact - release memory allocated via alloc_pages_exact()
 * @virt: the value returned by alloc_pages_exact.
 * @size: size of allocation, same value as passed to alloc_pages_exact().
 *
 * Release the memory allocated by a previous call to alloc_pages_exact.
 */
void free_pages_exact(void *virt, size_t size)
{
	unsigned long addr = (unsigned long)virt;
	unsigned long end = addr + PAGE_ALIGN(size);

	while (addr < end) {
		free_page(addr);
		addr += PAGE_SIZE;
	}
}
EXPORT_SYMBOL(free_pages_exact);

/**
 * nr_free_zone_pages - count number of pages beyond high watermark
 * @offset: The zone index of the highest zone
 *
 * nr_free_zone_pages() counts the number of counts pages which are beyond the
 * high watermark within all zones at or below a given zone index.  For each
 * zone, the number of pages is calculated as:
 *     managed_pages - high_pages
 */
static unsigned long nr_free_zone_pages(int offset)
{
	struct zoneref *z;
	struct zone *zone;

	/* Just pick one node, since fallback list is circular */
	unsigned long sum = 0;

	struct zonelist *zonelist = node_zonelist(numa_node_id(), GFP_KERNEL);

	for_each_zone_zonelist(zone, z, zonelist, offset) {
		unsigned long size = zone->managed_pages;
		unsigned long high = high_wmark_pages(zone);
		if (size > high)
			sum += size - high;
	}

	return sum;
}

/**
 * nr_free_buffer_pages - count number of pages beyond high watermark
 *
 * nr_free_buffer_pages() counts the number of pages which are beyond the high
 * watermark within ZONE_DMA and ZONE_NORMAL.
 */
unsigned long nr_free_buffer_pages(void)
{
	return nr_free_zone_pages(gfp_zone(GFP_USER));
}
EXPORT_SYMBOL_GPL(nr_free_buffer_pages);

/**
 * nr_free_pagecache_pages - count number of pages beyond high watermark
 *
 * nr_free_pagecache_pages() counts the number of pages which are beyond the
 * high watermark within all zones.
 */
unsigned long nr_free_pagecache_pages(void)
{
	return nr_free_zone_pages(gfp_zone(GFP_HIGHUSER_MOVABLE));
}

static inline void show_node(struct zone *zone)
{
	if (IS_ENABLED(CONFIG_NUMA))
		printk("Node %d ", zone_to_nid(zone));
}

void si_meminfo(struct sysinfo *val)
{
	val->totalram = totalram_pages;
	val->sharedram = 0;
	val->freeram = global_page_state(NR_FREE_PAGES);
	val->bufferram = nr_blockdev_pages();
	val->totalhigh = totalhigh_pages;
	val->freehigh = nr_free_highpages();
	val->mem_unit = PAGE_SIZE;
}

EXPORT_SYMBOL(si_meminfo);

#ifdef CONFIG_NUMA
void si_meminfo_node(struct sysinfo *val, int nid)
{
	int zone_type;		/* needs to be signed */
	unsigned long managed_pages = 0;
	pg_data_t *pgdat = NODE_DATA(nid);

	for (zone_type = 0; zone_type < MAX_NR_ZONES; zone_type++)
		managed_pages += pgdat->node_zones[zone_type].managed_pages;
	val->totalram = managed_pages;
	val->freeram = node_page_state(nid, NR_FREE_PAGES);
#ifdef CONFIG_HIGHMEM
	val->totalhigh = pgdat->node_zones[ZONE_HIGHMEM].managed_pages;
	val->freehigh = zone_page_state(&pgdat->node_zones[ZONE_HIGHMEM],
			NR_FREE_PAGES);
#else
	val->totalhigh = 0;
	val->freehigh = 0;
#endif
	val->mem_unit = PAGE_SIZE;
}
#endif

/*
 * Determine whether the node should be displayed or not, depending on whether
 * SHOW_MEM_FILTER_NODES was passed to show_free_areas().
 */
bool skip_free_areas_node(unsigned int flags, int nid)
{
	bool ret = false;
	unsigned int cpuset_mems_cookie;

	if (!(flags & SHOW_MEM_FILTER_NODES))
		goto out;

	do {
		cpuset_mems_cookie = read_mems_allowed_begin();
		ret = !node_isset(nid, cpuset_current_mems_allowed);
	} while (read_mems_allowed_retry(cpuset_mems_cookie));
out:
	return ret;
}

#define K(x) ((x) << (PAGE_SHIFT-10))

static void show_migration_types(unsigned char type)
{
	static const char types[MIGRATE_TYPES] = {
		[MIGRATE_UNMOVABLE]	= 'U',
		[MIGRATE_RECLAIMABLE]	= 'E',
		[MIGRATE_MOVABLE]	= 'M',
		[MIGRATE_RESERVE]	= 'R',
#ifdef CONFIG_CMA
		[MIGRATE_CMA]		= 'C',
#endif
#ifdef CONFIG_MEMORY_ISOLATION
		[MIGRATE_ISOLATE]	= 'I',
#endif
	};
	char tmp[MIGRATE_TYPES + 1];
	char *p = tmp;
	int i;

	for (i = 0; i < MIGRATE_TYPES; i++) {
		if (type & (1 << i))
			*p++ = types[i];
	}

	*p = '\0';
	printk("(%s) ", tmp);
}

/*
 * Show free area list (used inside shift_scroll-lock stuff)
 * We also calculate the percentage fragmentation. We do this by counting the
 * memory on each free list with the exception of the first item on the list.
 * Suppresses nodes that are not allowed by current's cpuset if
 * SHOW_MEM_FILTER_NODES is passed.
 */
void show_free_areas(unsigned int filter)
{
	int cpu;
	struct zone *zone;

	for_each_populated_zone(zone) {
		if (skip_free_areas_node(filter, zone_to_nid(zone)))
			continue;
		show_node(zone);
		printk("%s per-cpu:\n", zone->name);

		for_each_online_cpu(cpu) {
			struct per_cpu_pageset *pageset;

			pageset = per_cpu_ptr(zone->pageset, cpu);

			printk("CPU %4d: hi:%5d, btch:%4d usd:%4d\n",
			       cpu, pageset->pcp.high,
			       pageset->pcp.batch, pageset->pcp.count);
		}
	}

	printk("active_anon:%lu inactive_anon:%lu isolated_anon:%lu\n"
		" active_file:%lu inactive_file:%lu isolated_file:%lu\n"
		" unevictable:%lu"
		" dirty:%lu writeback:%lu unstable:%lu\n"
		" free:%lu slab_reclaimable:%lu slab_unreclaimable:%lu\n"
		" mapped:%lu shmem:%lu pagetables:%lu bounce:%lu\n"
		" free_cma:%lu\n",
		global_page_state(NR_ACTIVE_ANON),
		global_page_state(NR_INACTIVE_ANON),
		global_page_state(NR_ISOLATED_ANON),
		global_page_state(NR_ACTIVE_FILE),
		global_page_state(NR_INACTIVE_FILE),
		global_page_state(NR_ISOLATED_FILE),
		global_page_state(NR_UNEVICTABLE),
		global_page_state(NR_FILE_DIRTY),
		global_page_state(NR_WRITEBACK),
		global_page_state(NR_UNSTABLE_NFS),
		global_page_state(NR_FREE_PAGES),
		global_page_state(NR_SLAB_RECLAIMABLE),
		global_page_state(NR_SLAB_UNRECLAIMABLE),
		global_page_state(NR_FILE_MAPPED),
		global_page_state(NR_SHMEM),
		global_page_state(NR_PAGETABLE),
		global_page_state(NR_BOUNCE),
		global_page_state(NR_FREE_CMA_PAGES));

	for_each_populated_zone(zone) {
		int i;

		if (skip_free_areas_node(filter, zone_to_nid(zone)))
			continue;
		show_node(zone);
		printk("%s"
			" free:%lukB"
			" min:%lukB"
			" low:%lukB"
			" high:%lukB"
			" active_anon:%lukB"
			" inactive_anon:%lukB"
			" active_file:%lukB"
			" inactive_file:%lukB"
			" unevictable:%lukB"
			" isolated(anon):%lukB"
			" isolated(file):%lukB"
			" present:%lukB"
			" managed:%lukB"
			" mlocked:%lukB"
			" dirty:%lukB"
			" writeback:%lukB"
			" mapped:%lukB"
			" shmem:%lukB"
			" slab_reclaimable:%lukB"
			" slab_unreclaimable:%lukB"
			" kernel_stack:%lukB"
			" pagetables:%lukB"
			" unstable:%lukB"
			" bounce:%lukB"
			" free_cma:%lukB"
			" writeback_tmp:%lukB"
			" pages_scanned:%lu"
			" all_unreclaimable? %s"
			"\n",
			zone->name,
			K(zone_page_state(zone, NR_FREE_PAGES)),
			K(min_wmark_pages(zone)),
			K(low_wmark_pages(zone)),
			K(high_wmark_pages(zone)),
			K(zone_page_state(zone, NR_ACTIVE_ANON)),
			K(zone_page_state(zone, NR_INACTIVE_ANON)),
			K(zone_page_state(zone, NR_ACTIVE_FILE)),
			K(zone_page_state(zone, NR_INACTIVE_FILE)),
			K(zone_page_state(zone, NR_UNEVICTABLE)),
			K(zone_page_state(zone, NR_ISOLATED_ANON)),
			K(zone_page_state(zone, NR_ISOLATED_FILE)),
			K(zone->present_pages),
			K(zone->managed_pages),
			K(zone_page_state(zone, NR_MLOCK)),
			K(zone_page_state(zone, NR_FILE_DIRTY)),
			K(zone_page_state(zone, NR_WRITEBACK)),
			K(zone_page_state(zone, NR_FILE_MAPPED)),
			K(zone_page_state(zone, NR_SHMEM)),
			K(zone_page_state(zone, NR_SLAB_RECLAIMABLE)),
			K(zone_page_state(zone, NR_SLAB_UNRECLAIMABLE)),
			zone_page_state(zone, NR_KERNEL_STACK) *
				THREAD_SIZE / 1024,
			K(zone_page_state(zone, NR_PAGETABLE)),
			K(zone_page_state(zone, NR_UNSTABLE_NFS)),
			K(zone_page_state(zone, NR_BOUNCE)),
			K(zone_page_state(zone, NR_FREE_CMA_PAGES)),
			K(zone_page_state(zone, NR_WRITEBACK_TEMP)),
			zone->pages_scanned,
			(!zone_reclaimable(zone) ? "yes" : "no")
			);
		printk("lowmem_reserve[]:");
		for (i = 0; i < MAX_NR_ZONES; i++)
			printk(" %lu", zone->lowmem_reserve[i]);
		printk("\n");
	}

	for_each_populated_zone(zone) {
		unsigned long nr[MAX_ORDER], flags, order, total = 0;
		unsigned char types[MAX_ORDER];

		if (skip_free_areas_node(filter, zone_to_nid(zone)))
			continue;
		show_node(zone);
		printk("%s: ", zone->name);

		spin_lock_irqsave(&zone->lock, flags);
		for (order = 0; order < MAX_ORDER; order++) {
			struct free_area *area = &zone->free_area[order];
			int type;

			nr[order] = area->nr_free;
			total += nr[order] << order;

			types[order] = 0;
			for (type = 0; type < MIGRATE_TYPES; type++) {
				if (!list_empty(&area->free_list[type]))
					types[order] |= 1 << type;
			}
		}
		spin_unlock_irqrestore(&zone->lock, flags);
		for (order = 0; order < MAX_ORDER; order++) {
			printk("%lu*%lukB ", nr[order], K(1UL) << order);
			if (nr[order])
				show_migration_types(types[order]);
		}
		printk("= %lukB\n", K(total));
	}

	hugetlb_show_meminfo();

	printk("%ld total pagecache pages\n", global_page_state(NR_FILE_PAGES));

	show_swap_cache_info();
}

static void zoneref_set_zone(struct zone *zone, struct zoneref *zoneref)
{
	zoneref->zone = zone;
	zoneref->zone_idx = zone_idx(zone);
}

/*
 * Builds allocation fallback zone lists.
 *
 * Add all populated zones of a node to the zonelist.
 */
static int build_zonelists_node(pg_data_t *pgdat, struct zonelist *zonelist,
				int nr_zones)
{
	struct zone *zone;
	enum zone_type zone_type = MAX_NR_ZONES;

	do {
		zone_type--;
		zone = pgdat->node_zones + zone_type;
		if (populated_zone(zone)) {
			zoneref_set_zone(zone,
				&zonelist->_zonerefs[nr_zones++]);
			check_highest_zone(zone_type);
		}
	} while (zone_type);

	return nr_zones;
}


/*
 *  zonelist_order:
 *  0 = automatic detection of better ordering.
 *  1 = order by ([node] distance, -zonetype)
 *  2 = order by (-zonetype, [node] distance)
 *
 *  If not NUMA, ZONELIST_ORDER_ZONE and ZONELIST_ORDER_NODE will create
 *  the same zonelist. So only NUMA can configure this param.
 */
#define ZONELIST_ORDER_DEFAULT  0
#define ZONELIST_ORDER_NODE     1
#define ZONELIST_ORDER_ZONE     2

/* zonelist order in the kernel.
 * set_zonelist_order() will set this to NODE or ZONE.
 */
static int current_zonelist_order = ZONELIST_ORDER_DEFAULT;
static char zonelist_order_name[3][8] = {"Default", "Node", "Zone"};


#ifdef CONFIG_NUMA
/* The value user specified ....changed by config */
static int user_zonelist_order = ZONELIST_ORDER_DEFAULT;
/* string for sysctl */
#define NUMA_ZONELIST_ORDER_LEN	16
char numa_zonelist_order[16] = "default";

/*
 * interface for configure zonelist ordering.
 * command line option "numa_zonelist_order"
 *	= "[dD]efault	- default, automatic configuration.
 *	= "[nN]ode 	- order by node locality, then by zone within node
 *	= "[zZ]one      - order by zone, then by locality within zone
 */

static int __parse_numa_zonelist_order(char *s)
{
	if (*s == 'd' || *s == 'D') {
		user_zonelist_order = ZONELIST_ORDER_DEFAULT;
	} else if (*s == 'n' || *s == 'N') {
		user_zonelist_order = ZONELIST_ORDER_NODE;
	} else if (*s == 'z' || *s == 'Z') {
		user_zonelist_order = ZONELIST_ORDER_ZONE;
	} else {
		printk(KERN_WARNING
			"Ignoring invalid numa_zonelist_order value:  "
			"%s\n", s);
		return -EINVAL;
	}
	return 0;
}

static __init int setup_numa_zonelist_order(char *s)
{
	int ret;

	if (!s)
		return 0;

	ret = __parse_numa_zonelist_order(s);
	if (ret == 0)
		strlcpy(numa_zonelist_order, s, NUMA_ZONELIST_ORDER_LEN);

	return ret;
}
early_param("numa_zonelist_order", setup_numa_zonelist_order);

/*
 * sysctl handler for numa_zonelist_order
 */
int numa_zonelist_order_handler(ctl_table *table, int write,
		void __user *buffer, size_t *length,
		loff_t *ppos)
{
	char saved_string[NUMA_ZONELIST_ORDER_LEN];
	int ret;
	static DEFINE_MUTEX(zl_order_mutex);

	mutex_lock(&zl_order_mutex);
	if (write) {
		if (strlen((char *)table->data) >= NUMA_ZONELIST_ORDER_LEN) {
			ret = -EINVAL;
			goto out;
		}
		strcpy(saved_string, (char *)table->data);
	}
	ret = proc_dostring(table, write, buffer, length, ppos);
	if (ret)
		goto out;
	if (write) {
		int oldval = user_zonelist_order;

		ret = __parse_numa_zonelist_order((char *)table->data);
		if (ret) {
			/*
			 * bogus value.  restore saved string
			 */
			strncpy((char *)table->data, saved_string,
				NUMA_ZONELIST_ORDER_LEN);
			user_zonelist_order = oldval;
		} else if (oldval != user_zonelist_order) {
			mutex_lock(&zonelists_mutex);
			build_all_zonelists(NULL, NULL);
			mutex_unlock(&zonelists_mutex);
		}
	}
out:
	mutex_unlock(&zl_order_mutex);
	return ret;
}


#define MAX_NODE_LOAD (nr_online_nodes)
static int node_load[MAX_NUMNODES];

/**
 * find_next_best_node - find the next node that should appear in a given node's fallback list
 * @node: node whose fallback list we're appending
 * @used_node_mask: nodemask_t of already used nodes
 *
 * We use a number of factors to determine which is the next node that should
 * appear on a given node's fallback list.  The node should not have appeared
 * already in @node's fallback list, and it should be the next closest node
 * according to the distance array (which contains arbitrary distance values
 * from each node to each node in the system), and should also prefer nodes
 * with no CPUs, since presumably they'll have very little allocation pressure
 * on them otherwise.
 * It returns -1 if no node is found.
 */
static int find_next_best_node(int node, nodemask_t *used_node_mask)
{
	int n, val;
	int min_val = INT_MAX;
	int best_node = NUMA_NO_NODE;
	const struct cpumask *tmp = cpumask_of_node(0);

	/* Use the local node if we haven't already */
	if (!node_isset(node, *used_node_mask)) {
		node_set(node, *used_node_mask);
		return node;
	}

	for_each_node_state(n, N_MEMORY) {

		/* Don't want a node to appear more than once */
		if (node_isset(n, *used_node_mask))
			continue;

		/* Use the distance array to find the distance */
		val = node_distance(node, n);

		/* Penalize nodes under us ("prefer the next node") */
		val += (n < node);

		/* Give preference to headless and unused nodes */
		tmp = cpumask_of_node(n);
		if (!cpumask_empty(tmp))
			val += PENALTY_FOR_NODE_WITH_CPUS;

		/* Slight preference for less loaded node */
		val *= (MAX_NODE_LOAD*MAX_NUMNODES);
		val += node_load[n];

		if (val < min_val) {
			min_val = val;
			best_node = n;
		}
	}

	if (best_node >= 0)
		node_set(best_node, *used_node_mask);

	return best_node;
}


/*
 * Build zonelists ordered by node and zones within node.
 * This results in maximum locality--normal zone overflows into local
 * DMA zone, if any--but risks exhausting DMA zone.
 */
static void build_zonelists_in_node_order(pg_data_t *pgdat, int node)
{
	int j;
	struct zonelist *zonelist;

	zonelist = &pgdat->node_zonelists[0];
	for (j = 0; zonelist->_zonerefs[j].zone != NULL; j++)
		;
	j = build_zonelists_node(NODE_DATA(node), zonelist, j);
	zonelist->_zonerefs[j].zone = NULL;
	zonelist->_zonerefs[j].zone_idx = 0;
}

/*
 * Build gfp_thisnode zonelists
 */
static void build_thisnode_zonelists(pg_data_t *pgdat)
{
	int j;
	struct zonelist *zonelist;

	zonelist = &pgdat->node_zonelists[1];
	j = build_zonelists_node(pgdat, zonelist, 0);
	zonelist->_zonerefs[j].zone = NULL;
	zonelist->_zonerefs[j].zone_idx = 0;
}

/*
 * Build zonelists ordered by zone and nodes within zones.
 * This results in conserving DMA zone[s] until all Normal memory is
 * exhausted, but results in overflowing to remote node while memory
 * may still exist in local DMA zone.
 */
static int node_order[MAX_NUMNODES];

static void build_zonelists_in_zone_order(pg_data_t *pgdat, int nr_nodes)
{
	int pos, j, node;
	int zone_type;		/* needs to be signed */
	struct zone *z;
	struct zonelist *zonelist;

	zonelist = &pgdat->node_zonelists[0];
	pos = 0;
	for (zone_type = MAX_NR_ZONES - 1; zone_type >= 0; zone_type--) {
		for (j = 0; j < nr_nodes; j++) {
			node = node_order[j];
			z = &NODE_DATA(node)->node_zones[zone_type];
			if (populated_zone(z)) {
				zoneref_set_zone(z,
					&zonelist->_zonerefs[pos++]);
				check_highest_zone(zone_type);
			}
		}
	}
	zonelist->_zonerefs[pos].zone = NULL;
	zonelist->_zonerefs[pos].zone_idx = 0;
}

static int default_zonelist_order(void)
{
	int nid, zone_type;
	unsigned long low_kmem_size, total_size;
	struct zone *z;
	int average_size;
	/*
	 * ZONE_DMA and ZONE_DMA32 can be very small area in the system.
	 * If they are really small and used heavily, the system can fall
	 * into OOM very easily.
	 * This function detect ZONE_DMA/DMA32 size and configures zone order.
	 */
	/* Is there ZONE_NORMAL ? (ex. ppc has only DMA zone..) */
	low_kmem_size = 0;
	total_size = 0;
	for_each_online_node(nid) {
		for (zone_type = 0; zone_type < MAX_NR_ZONES; zone_type++) {
			z = &NODE_DATA(nid)->node_zones[zone_type];
			if (populated_zone(z)) {
				if (zone_type < ZONE_NORMAL)
					low_kmem_size += z->managed_pages;
				total_size += z->managed_pages;
			} else if (zone_type == ZONE_NORMAL) {
				/*
				 * If any node has only lowmem, then node order
				 * is preferred to allow kernel allocations
				 * locally; otherwise, they can easily infringe
				 * on other nodes when there is an abundance of
				 * lowmem available to allocate from.
				 */
				return ZONELIST_ORDER_NODE;
			}
		}
	}
	if (!low_kmem_size ||  /* there are no DMA area. */
	    low_kmem_size > total_size/2) /* DMA/DMA32 is big. */
		return ZONELIST_ORDER_NODE;
	/*
	 * look into each node's config.
	 * If there is a node whose DMA/DMA32 memory is very big area on
	 * local memory, NODE_ORDER may be suitable.
	 */
	average_size = total_size /
				(nodes_weight(node_states[N_MEMORY]) + 1);
	for_each_online_node(nid) {
		low_kmem_size = 0;
		total_size = 0;
		for (zone_type = 0; zone_type < MAX_NR_ZONES; zone_type++) {
			z = &NODE_DATA(nid)->node_zones[zone_type];
			if (populated_zone(z)) {
				if (zone_type < ZONE_NORMAL)
					low_kmem_size += z->present_pages;
				total_size += z->present_pages;
			}
		}
		if (low_kmem_size &&
		    total_size > average_size && /* ignore small node */
		    low_kmem_size > total_size * 70/100)
			return ZONELIST_ORDER_NODE;
	}
	return ZONELIST_ORDER_ZONE;
}

static void set_zonelist_order(void)
{
	if (user_zonelist_order == ZONELIST_ORDER_DEFAULT)
		current_zonelist_order = default_zonelist_order();
	else
		current_zonelist_order = user_zonelist_order;
}

static void build_zonelists(pg_data_t *pgdat)
{
	int j, node, load;
	enum zone_type i;
	nodemask_t used_mask;
	int local_node, prev_node;
	struct zonelist *zonelist;
	int order = current_zonelist_order;

	/* initialize zonelists */
	for (i = 0; i < MAX_ZONELISTS; i++) {
		zonelist = pgdat->node_zonelists + i;
		zonelist->_zonerefs[0].zone = NULL;
		zonelist->_zonerefs[0].zone_idx = 0;
	}

	/* NUMA-aware ordering of nodes */
	local_node = pgdat->node_id;
	load = nr_online_nodes;
	prev_node = local_node;
	nodes_clear(used_mask);

	memset(node_order, 0, sizeof(node_order));
	j = 0;

	while ((node = find_next_best_node(local_node, &used_mask)) >= 0) {
		/*
		 * We don't want to pressure a particular node.
		 * So adding penalty to the first node in same
		 * distance group to make it round-robin.
		 */
		if (node_distance(local_node, node) !=
		    node_distance(local_node, prev_node))
			node_load[node] = load;

		prev_node = node;
		load--;
		if (order == ZONELIST_ORDER_NODE)
			build_zonelists_in_node_order(pgdat, node);
		else
			node_order[j++] = node;	/* remember order */
	}

	if (order == ZONELIST_ORDER_ZONE) {
		/* calculate node order -- i.e., DMA last! */
		build_zonelists_in_zone_order(pgdat, j);
	}

	build_thisnode_zonelists(pgdat);
}

/* Construct the zonelist performance cache - see further mmzone.h */
static void build_zonelist_cache(pg_data_t *pgdat)
{
	struct zonelist *zonelist;
	struct zonelist_cache *zlc;
	struct zoneref *z;

	zonelist = &pgdat->node_zonelists[0];
	zonelist->zlcache_ptr = zlc = &zonelist->zlcache;
	bitmap_zero(zlc->fullzones, MAX_ZONES_PER_ZONELIST);
	for (z = zonelist->_zonerefs; z->zone; z++)
		zlc->z_to_n[z - zonelist->_zonerefs] = zonelist_node_idx(z);
}

#ifdef CONFIG_HAVE_MEMORYLESS_NODES
/*
 * Return node id of node used for "local" allocations.
 * I.e., first node id of first zone in arg node's generic zonelist.
 * Used for initializing percpu 'numa_mem', which is used primarily
 * for kernel allocations, so use GFP_KERNEL flags to locate zonelist.
 */
int local_memory_node(int node)
{
	struct zone *zone;

	(void)first_zones_zonelist(node_zonelist(node, GFP_KERNEL),
				   gfp_zone(GFP_KERNEL),
				   NULL,
				   &zone);
	return zone->node;
}
#endif

#else	/* CONFIG_NUMA */

static void set_zonelist_order(void)
{
	current_zonelist_order = ZONELIST_ORDER_ZONE;
}

static void build_zonelists(pg_data_t *pgdat)
{
	int node, local_node;
	enum zone_type j;
	struct zonelist *zonelist;

	local_node = pgdat->node_id;

	zonelist = &pgdat->node_zonelists[0];
	j = build_zonelists_node(pgdat, zonelist, 0);

	/*
	 * Now we build the zonelist so that it contains the zones
	 * of all the other nodes.
	 * We don't want to pressure a particular node, so when
	 * building the zones for node N, we make sure that the
	 * zones coming right after the local ones are those from
	 * node N+1 (modulo N)
	 */
	for (node = local_node + 1; node < MAX_NUMNODES; node++) {
		if (!node_online(node))
			continue;
		j = build_zonelists_node(NODE_DATA(node), zonelist, j);
	}
	for (node = 0; node < local_node; node++) {
		if (!node_online(node))
			continue;
		j = build_zonelists_node(NODE_DATA(node), zonelist, j);
	}

	zonelist->_zonerefs[j].zone = NULL;
	zonelist->_zonerefs[j].zone_idx = 0;
}

/* non-NUMA variant of zonelist performance cache - just NULL zlcache_ptr */
static void build_zonelist_cache(pg_data_t *pgdat)
{
	pgdat->node_zonelists[0].zlcache_ptr = NULL;
}

#endif	/* CONFIG_NUMA */

/*
 * Boot pageset table. One per cpu which is going to be used for all
 * zones and all nodes. The parameters will be set in such a way
 * that an item put on a list will immediately be handed over to
 * the buddy list. This is safe since pageset manipulation is done
 * with interrupts disabled.
 *
 * The boot_pagesets must be kept even after bootup is complete for
 * unused processors and/or zones. They do play a role for bootstrapping
 * hotplugged processors.
 *
 * zoneinfo_show() and maybe other functions do
 * not check if the processor is online before following the pageset pointer.
 * Other parts of the kernel may not check if the zone is available.
 */
static void setup_pageset(struct per_cpu_pageset *p, unsigned long batch);
static DEFINE_PER_CPU(struct per_cpu_pageset, boot_pageset);
static void setup_zone_pageset(struct zone *zone);

/*
 * Global mutex to protect against size modification of zonelists
 * as well as to serialize pageset setup for the new populated zone.
 */
DEFINE_MUTEX(zonelists_mutex);

/* return values int ....just for stop_machine() */
static int __build_all_zonelists(void *data)
{
	int nid;
	int cpu;
	pg_data_t *self = data;

#ifdef CONFIG_NUMA
	memset(node_load, 0, sizeof(node_load));
#endif

	if (self && !node_online(self->node_id)) {
		build_zonelists(self);
		build_zonelist_cache(self);
	}

	for_each_online_node(nid) {
		pg_data_t *pgdat = NODE_DATA(nid);

		build_zonelists(pgdat);
		build_zonelist_cache(pgdat);
	}

	/*
	 * Initialize the boot_pagesets that are going to be used
	 * for bootstrapping processors. The real pagesets for
	 * each zone will be allocated later when the per cpu
	 * allocator is available.
	 *
	 * boot_pagesets are used also for bootstrapping offline
	 * cpus if the system is already booted because the pagesets
	 * are needed to initialize allocators on a specific cpu too.
	 * F.e. the percpu allocator needs the page allocator which
	 * needs the percpu allocator in order to allocate its pagesets
	 * (a chicken-egg dilemma).
	 */
	for_each_possible_cpu(cpu) {
		setup_pageset(&per_cpu(boot_pageset, cpu), 0);

#ifdef CONFIG_HAVE_MEMORYLESS_NODES
		/*
		 * We now know the "local memory node" for each node--
		 * i.e., the node of the first zone in the generic zonelist.
		 * Set up numa_mem percpu variable for on-line cpus.  During
		 * boot, only the boot cpu should be on-line;  we'll init the
		 * secondary cpus' numa_mem as they come on-line.  During
		 * node/memory hotplug, we'll fixup all on-line cpus.
		 */
		if (cpu_online(cpu))
			set_cpu_numa_mem(cpu, local_memory_node(cpu_to_node(cpu)));
#endif
	}

	return 0;
}

/*
 * Called with zonelists_mutex held always
 * unless system_state == SYSTEM_BOOTING.
 */
void __ref build_all_zonelists(pg_data_t *pgdat, struct zone *zone)
{
	set_zonelist_order();

	if (system_state == SYSTEM_BOOTING) {
		__build_all_zonelists(NULL);
		mminit_verify_zonelist();
		cpuset_init_current_mems_allowed();
	} else {
#ifdef CONFIG_MEMORY_HOTPLUG
		if (zone)
			setup_zone_pageset(zone);
#endif
		/* we have to stop all cpus to guarantee there is no user
		   of zonelist */
		stop_machine(__build_all_zonelists, pgdat, NULL);
		/* cpuset refresh routine should be here */
	}
	vm_total_pages = nr_free_pagecache_pages();
	/*
	 * Disable grouping by mobility if the number of pages in the
	 * system is too low to allow the mechanism to work. It would be
	 * more accurate, but expensive to check per-zone. This check is
	 * made on memory-hotadd so a system can start with mobility
	 * disabled and enable it later
	 */
	if (vm_total_pages < (pageblock_nr_pages * MIGRATE_TYPES))
		page_group_by_mobility_disabled = 1;
	else
		page_group_by_mobility_disabled = 0;

	printk("Built %i zonelists in %s order, mobility grouping %s.  "
		"Total pages: %ld\n",
			nr_online_nodes,
			zonelist_order_name[current_zonelist_order],
			page_group_by_mobility_disabled ? "off" : "on",
			vm_total_pages);
#ifdef CONFIG_NUMA
	printk("Policy zone: %s\n", zone_names[policy_zone]);
#endif
}

/*
 * Helper functions to size the waitqueue hash table.
 * Essentially these want to choose hash table sizes sufficiently
 * large so that collisions trying to wait on pages are rare.
 * But in fact, the number of active page waitqueues on typical
 * systems is ridiculously low, less than 200. So this is even
 * conservative, even though it seems large.
 *
 * The constant PAGES_PER_WAITQUEUE specifies the ratio of pages to
 * waitqueues, i.e. the size of the waitq table given the number of pages.
 */
#define PAGES_PER_WAITQUEUE	256

#ifndef CONFIG_MEMORY_HOTPLUG
static inline unsigned long wait_table_hash_nr_entries(unsigned long pages)
{
	unsigned long size = 1;

	pages /= PAGES_PER_WAITQUEUE;

	while (size < pages)
		size <<= 1;

	/*
	 * Once we have dozens or even hundreds of threads sleeping
	 * on IO we've got bigger problems than wait queue collision.
	 * Limit the size of the wait table to a reasonable size.
	 */
	size = min(size, 4096UL);

	return max(size, 4UL);
}
#else
/*
 * A zone's size might be changed by hot-add, so it is not possible to determine
 * a suitable size for its wait_table.  So we use the maximum size now.
 *
 * The max wait table size = 4096 x sizeof(wait_queue_head_t).   ie:
 *
 *    i386 (preemption config)    : 4096 x 16 = 64Kbyte.
 *    ia64, x86-64 (no preemption): 4096 x 20 = 80Kbyte.
 *    ia64, x86-64 (preemption)   : 4096 x 24 = 96Kbyte.
 *
 * The maximum entries are prepared when a zone's memory is (512K + 256) pages
 * or more by the traditional way. (See above).  It equals:
 *
 *    i386, x86-64, powerpc(4K page size) : =  ( 2G + 1M)byte.
 *    ia64(16K page size)                 : =  ( 8G + 4M)byte.
 *    powerpc (64K page size)             : =  (32G +16M)byte.
 */
static inline unsigned long wait_table_hash_nr_entries(unsigned long pages)
{
	return 4096UL;
}
#endif

/*
 * This is an integer logarithm so that shifts can be used later
 * to extract the more random high bits from the multiplicative
 * hash function before the remainder is taken.
 */
static inline unsigned long wait_table_bits(unsigned long size)
{
	return ffz(~size);
}

/*
 * Check if a pageblock contains reserved pages
 */
static int pageblock_is_reserved(unsigned long start_pfn, unsigned long end_pfn)
{
	unsigned long pfn;

	for (pfn = start_pfn; pfn < end_pfn; pfn++) {
		if (!pfn_valid_within(pfn) || PageReserved(pfn_to_page(pfn)))
			return 1;
	}
	return 0;
}

/*
 * Mark a number of pageblocks as MIGRATE_RESERVE. The number
 * of blocks reserved is based on min_wmark_pages(zone). The memory within
 * the reserve will tend to store contiguous free pages. Setting min_free_kbytes
 * higher will lead to a bigger reserve which will get freed as contiguous
 * blocks as reclaim kicks in
 */
static void setup_zone_migrate_reserve(struct zone *zone)
{
	unsigned long start_pfn, pfn, end_pfn, block_end_pfn;
	struct page *page;
	unsigned long block_migratetype;
	int reserve;
	int old_reserve;

	/*
	 * Get the start pfn, end pfn and the number of blocks to reserve
	 * We have to be careful to be aligned to pageblock_nr_pages to
	 * make sure that we always check pfn_valid for the first page in
	 * the block.
	 */
	start_pfn = zone->zone_start_pfn;
	end_pfn = zone_end_pfn(zone);
	start_pfn = roundup(start_pfn, pageblock_nr_pages);
	reserve = roundup(min_wmark_pages(zone), pageblock_nr_pages) >>
							pageblock_order;

	/*
	 * Reserve blocks are generally in place to help high-order atomic
	 * allocations that are short-lived. A min_free_kbytes value that
	 * would result in more than 2 reserve blocks for atomic allocations
	 * is assumed to be in place to help anti-fragmentation for the
	 * future allocation of hugepages at runtime.
	 */
	reserve = min(2, reserve);
	old_reserve = zone->nr_migrate_reserve_block;

	/* When memory hot-add, we almost always need to do nothing */
	if (reserve == old_reserve)
		return;
	zone->nr_migrate_reserve_block = reserve;

	for (pfn = start_pfn; pfn < end_pfn; pfn += pageblock_nr_pages) {
		if (!pfn_valid(pfn))
			continue;
		page = pfn_to_page(pfn);

		/* Watch out for overlapping nodes */
		if (page_to_nid(page) != zone_to_nid(zone))
			continue;

		block_migratetype = get_pageblock_migratetype(page);

		/* Only test what is necessary when the reserves are not met */
		if (reserve > 0) {
			/*
			 * Blocks with reserved pages will never free, skip
			 * them.
			 */
			block_end_pfn = min(pfn + pageblock_nr_pages, end_pfn);
			if (pageblock_is_reserved(pfn, block_end_pfn))
				continue;

			/* If this block is reserved, account for it */
			if (block_migratetype == MIGRATE_RESERVE) {
				reserve--;
				continue;
			}

			/* Suitable for reserving if this block is movable */
			if (block_migratetype == MIGRATE_MOVABLE) {
				set_pageblock_migratetype(page,
							MIGRATE_RESERVE);
				move_freepages_block(zone, page,
							MIGRATE_RESERVE);
				reserve--;
				continue;
			}
		} else if (!old_reserve) {
			/*
			 * At boot time we don't need to scan the whole zone
			 * for turning off MIGRATE_RESERVE.
			 */
			break;
		}

		/*
		 * If the reserve is met and this is a previous reserved block,
		 * take it back
		 */
		if (block_migratetype == MIGRATE_RESERVE) {
			set_pageblock_migratetype(page, MIGRATE_MOVABLE);
			move_freepages_block(zone, page, MIGRATE_MOVABLE);
		}
	}
}

/*
 * Initially all pages are reserved - free ones are freed
 * up by free_all_bootmem() once the early boot process is
 * done. Non-atomic initialization, single-pass.
 */
void __meminit memmap_init_zone(unsigned long size, int nid, unsigned long zone,
		unsigned long start_pfn, enum memmap_context context)
{
	struct page *page;
	unsigned long end_pfn = start_pfn + size;
	unsigned long pfn;
	struct zone *z;

	if (highest_memmap_pfn < end_pfn - 1)
		highest_memmap_pfn = end_pfn - 1;

	z = &NODE_DATA(nid)->node_zones[zone];
	for (pfn = start_pfn; pfn < end_pfn; pfn++) {
		/*
		 * There can be holes in boot-time mem_map[]s
		 * handed to this function.  They do not
		 * exist on hotplugged memory.
		 */
		if (context == MEMMAP_EARLY) {
			if (!early_pfn_valid(pfn))
				continue;
			if (!early_pfn_in_nid(pfn, nid))
				continue;
		}
		page = pfn_to_page(pfn);
		set_page_links(page, zone, nid, pfn);
		mminit_verify_page_links(page, zone, nid, pfn);
		init_page_count(page);
		page_mapcount_reset(page);
		page_cpupid_reset_last(page);
		SetPageReserved(page);
		/*
		 * Mark the block movable so that blocks are reserved for
		 * movable at startup. This will force kernel allocations
		 * to reserve their blocks rather than leaking throughout
		 * the address space during boot when many long-lived
		 * kernel allocations are made. Later some blocks near
		 * the start are marked MIGRATE_RESERVE by
		 * setup_zone_migrate_reserve()
		 *
		 * bitmap is created for zone's valid pfn range. but memmap
		 * can be created for invalid pages (for alignment)
		 * check here not to call set_pageblock_migratetype() against
		 * pfn out of zone.
		 */
		if ((z->zone_start_pfn <= pfn)
		    && (pfn < zone_end_pfn(z))
		    && !(pfn & (pageblock_nr_pages - 1)))
			set_pageblock_migratetype(page, MIGRATE_MOVABLE);

		INIT_LIST_HEAD(&page->lru);
#ifdef WANT_PAGE_VIRTUAL
		/* The shift won't overflow because ZONE_NORMAL is below 4G. */
		if (!is_highmem_idx(zone))
			set_page_address(page, __va(pfn << PAGE_SHIFT));
#endif
	}
}

static void __meminit zone_init_free_lists(struct zone *zone)
{
	int order, t;
	for_each_migratetype_order(order, t) {
		INIT_LIST_HEAD(&zone->free_area[order].free_list[t]);
		zone->free_area[order].nr_free = 0;
	}
}

#ifndef __HAVE_ARCH_MEMMAP_INIT
#define memmap_init(size, nid, zone, start_pfn) \
	memmap_init_zone((size), (nid), (zone), (start_pfn), MEMMAP_EARLY)
#endif

static int zone_batchsize(struct zone *zone)
{
#ifdef CONFIG_MMU
	int batch;

	/*
	 * The per-cpu-pages pools are set to around 1000th of the
	 * size of the zone.  But no more than 1/2 of a meg.
	 *
	 * OK, so we don't know how big the cache is.  So guess.
	 */
	batch = zone->managed_pages / 1024;
	if (batch * PAGE_SIZE > 512 * 1024)
		batch = (512 * 1024) / PAGE_SIZE;
	batch /= 4;		/* We effectively *= 4 below */
	if (batch < 1)
		batch = 1;

	/*
	 * Clamp the batch to a 2^n - 1 value. Having a power
	 * of 2 value was found to be more likely to have
	 * suboptimal cache aliasing properties in some cases.
	 *
	 * For example if 2 tasks are alternately allocating
	 * batches of pages, one task can end up with a lot
	 * of pages of one half of the possible page colors
	 * and the other with pages of the other colors.
	 */
	batch = rounddown_pow_of_two(batch + batch/2) - 1;

	return batch;

#else
	/* The deferral and batching of frees should be suppressed under NOMMU
	 * conditions.
	 *
	 * The problem is that NOMMU needs to be able to allocate large chunks
	 * of contiguous memory as there's no hardware page translation to
	 * assemble apparent contiguous memory from discontiguous pages.
	 *
	 * Queueing large contiguous runs of pages for batching, however,
	 * causes the pages to actually be freed in smaller chunks.  As there
	 * can be a significant delay between the individual batches being
	 * recycled, this leads to the once large chunks of space being
	 * fragmented and becoming unavailable for high-order allocations.
	 */
	return 0;
#endif
}

/*
 * pcp->high and pcp->batch values are related and dependent on one another:
 * ->batch must never be higher then ->high.
 * The following function updates them in a safe manner without read side
 * locking.
 *
 * Any new users of pcp->batch and pcp->high should ensure they can cope with
 * those fields changing asynchronously (acording the the above rule).
 *
 * mutex_is_locked(&pcp_batch_high_lock) required when calling this function
 * outside of boot time (or some other assurance that no concurrent updaters
 * exist).
 */
static void pageset_update(struct per_cpu_pages *pcp, unsigned long high,
		unsigned long batch)
{
       /* start with a fail safe value for batch */
	pcp->batch = 1;
	smp_wmb();

       /* Update high, then batch, in order */
	pcp->high = high;
	smp_wmb();

	pcp->batch = batch;
}

/* a companion to pageset_set_high() */
static void pageset_set_batch(struct per_cpu_pageset *p, unsigned long batch)
{
	pageset_update(&p->pcp, 6 * batch, max(1UL, 1 * batch));
}

static void pageset_init(struct per_cpu_pageset *p)
{
	struct per_cpu_pages *pcp;
	int migratetype;

	memset(p, 0, sizeof(*p));

	pcp = &p->pcp;
	pcp->count = 0;
	for (migratetype = 0; migratetype < MIGRATE_PCPTYPES; migratetype++)
		INIT_LIST_HEAD(&pcp->lists[migratetype]);
}

static void setup_pageset(struct per_cpu_pageset *p, unsigned long batch)
{
	pageset_init(p);
	pageset_set_batch(p, batch);
}

/*
 * pageset_set_high() sets the high water mark for hot per_cpu_pagelist
 * to the value high for the pageset p.
 */
static void pageset_set_high(struct per_cpu_pageset *p,
				unsigned long high)
{
	unsigned long batch = max(1UL, high / 4);
	if ((high / 4) > (PAGE_SHIFT * 8))
		batch = PAGE_SHIFT * 8;

	pageset_update(&p->pcp, high, batch);
}

static void pageset_set_high_and_batch(struct zone *zone,
				       struct per_cpu_pageset *pcp)
{
	if (percpu_pagelist_fraction)
		pageset_set_high(pcp,
			(zone->managed_pages /
				percpu_pagelist_fraction));
	else
		pageset_set_batch(pcp, zone_batchsize(zone));
}

static void __meminit zone_pageset_init(struct zone *zone, int cpu)
{
	struct per_cpu_pageset *pcp = per_cpu_ptr(zone->pageset, cpu);

	pageset_init(pcp);
	pageset_set_high_and_batch(zone, pcp);
}

static void __meminit setup_zone_pageset(struct zone *zone)
{
	int cpu;
	zone->pageset = alloc_percpu(struct per_cpu_pageset);
	for_each_possible_cpu(cpu)
		zone_pageset_init(zone, cpu);
}

/*
 * Allocate per cpu pagesets and initialize them.
 * Before this call only boot pagesets were available.
 */
void __init setup_per_cpu_pageset(void)
{
	struct zone *zone;

	for_each_populated_zone(zone)
		setup_zone_pageset(zone);
}

static noinline __init_refok
int zone_wait_table_init(struct zone *zone, unsigned long zone_size_pages)
{
	int i;
	size_t alloc_size;

	/*
	 * The per-page waitqueue mechanism uses hashed waitqueues
	 * per zone.
	 */
	zone->wait_table_hash_nr_entries =
		 wait_table_hash_nr_entries(zone_size_pages);
	zone->wait_table_bits =
		wait_table_bits(zone->wait_table_hash_nr_entries);
	alloc_size = zone->wait_table_hash_nr_entries
					* sizeof(wait_queue_head_t);

	if (!slab_is_available()) {
		zone->wait_table = (wait_queue_head_t *)
			memblock_virt_alloc_node_nopanic(
				alloc_size, zone->zone_pgdat->node_id);
	} else {
		/*
		 * This case means that a zone whose size was 0 gets new memory
		 * via memory hot-add.
		 * But it may be the case that a new node was hot-added.  In
		 * this case vmalloc() will not be able to use this new node's
		 * memory - this wait_table must be initialized to use this new
		 * node itself as well.
		 * To use this new node's memory, further consideration will be
		 * necessary.
		 */
		zone->wait_table = vmalloc(alloc_size);
	}
	if (!zone->wait_table)
		return -ENOMEM;

	for (i = 0; i < zone->wait_table_hash_nr_entries; ++i)
		init_waitqueue_head(zone->wait_table + i);

	return 0;
}

static __meminit void zone_pcp_init(struct zone *zone)
{
	/*
	 * per cpu subsystem is not up at this point. The following code
	 * relies on the ability of the linker to provide the
	 * offset of a (static) per cpu variable into the per cpu area.
	 */
	zone->pageset = &boot_pageset;

	if (populated_zone(zone))
		printk(KERN_DEBUG "  %s zone: %lu pages, LIFO batch:%u\n",
			zone->name, zone->present_pages,
					 zone_batchsize(zone));
}

int __meminit init_currently_empty_zone(struct zone *zone,
					unsigned long zone_start_pfn,
					unsigned long size,
					enum memmap_context context)
{
	struct pglist_data *pgdat = zone->zone_pgdat;
	int ret;
	ret = zone_wait_table_init(zone, size);
	if (ret)
		return ret;
	pgdat->nr_zones = zone_idx(zone) + 1;

	zone->zone_start_pfn = zone_start_pfn;

	mminit_dprintk(MMINIT_TRACE, "memmap_init",
			"Initialising map node %d zone %lu pfns %lu -> %lu\n",
			pgdat->node_id,
			(unsigned long)zone_idx(zone),
			zone_start_pfn, (zone_start_pfn + size));

	zone_init_free_lists(zone);

	return 0;
}

#ifdef CONFIG_HAVE_MEMBLOCK_NODE_MAP
#ifndef CONFIG_HAVE_ARCH_EARLY_PFN_TO_NID
/*
 * Required by SPARSEMEM. Given a PFN, return what node the PFN is on.
 * Architectures may implement their own version but if add_active_range()
 * was used and there are no special requirements, this is a convenient
 * alternative
 */
int __meminit __early_pfn_to_nid(unsigned long pfn)
{
	unsigned long start_pfn, end_pfn;
	int nid;
	/*
	 * NOTE: The following SMP-unsafe globals are only used early in boot
	 * when the kernel is running single-threaded.
	 */
	static unsigned long __meminitdata last_start_pfn, last_end_pfn;
	static int __meminitdata last_nid;

	if (last_start_pfn <= pfn && pfn < last_end_pfn)
		return last_nid;

	nid = memblock_search_pfn_nid(pfn, &start_pfn, &end_pfn);
	if (nid != -1) {
		last_start_pfn = start_pfn;
		last_end_pfn = end_pfn;
		last_nid = nid;
	}

	return nid;
}
#endif /* CONFIG_HAVE_ARCH_EARLY_PFN_TO_NID */

int __meminit early_pfn_to_nid(unsigned long pfn)
{
	int nid;

	nid = __early_pfn_to_nid(pfn);
	if (nid >= 0)
		return nid;
	/* just returns 0 */
	return 0;
}

#ifdef CONFIG_NODES_SPAN_OTHER_NODES
bool __meminit early_pfn_in_nid(unsigned long pfn, int node)
{
	int nid;

	nid = __early_pfn_to_nid(pfn);
	if (nid >= 0 && nid != node)
		return false;
	return true;
}
#endif

/**
 * free_bootmem_with_active_regions - Call memblock_free_early_nid for each active range
 * @nid: The node to free memory on. If MAX_NUMNODES, all nodes are freed.
 * @max_low_pfn: The highest PFN that will be passed to memblock_free_early_nid
 *
 * If an architecture guarantees that all ranges registered with
 * add_active_ranges() contain no holes and may be freed, this
 * this function may be used instead of calling memblock_free_early_nid()
 * manually.
 */
void __init free_bootmem_with_active_regions(int nid, unsigned long max_low_pfn)
{
	unsigned long start_pfn, end_pfn;
	int i, this_nid;

	for_each_mem_pfn_range(i, nid, &start_pfn, &end_pfn, &this_nid) {
		start_pfn = min(start_pfn, max_low_pfn);
		end_pfn = min(end_pfn, max_low_pfn);

		if (start_pfn < end_pfn)
			memblock_free_early_nid(PFN_PHYS(start_pfn),
					(end_pfn - start_pfn) << PAGE_SHIFT,
					this_nid);
	}
}

/**
 * sparse_memory_present_with_active_regions - Call memory_present for each active range
 * @nid: The node to call memory_present for. If MAX_NUMNODES, all nodes will be used.
 *
 * If an architecture guarantees that all ranges registered with
 * add_active_ranges() contain no holes and may be freed, this
 * function may be used instead of calling memory_present() manually.
 */
void __init sparse_memory_present_with_active_regions(int nid)
{
	unsigned long start_pfn, end_pfn;
	int i, this_nid;

	for_each_mem_pfn_range(i, nid, &start_pfn, &end_pfn, &this_nid)
		memory_present(this_nid, start_pfn, end_pfn);
}

/**
 * get_pfn_range_for_nid - Return the start and end page frames for a node
 * @nid: The nid to return the range for. If MAX_NUMNODES, the min and max PFN are returned.
 * @start_pfn: Passed by reference. On return, it will have the node start_pfn.
 * @end_pfn: Passed by reference. On return, it will have the node end_pfn.
 *
 * It returns the start and end page frame of a node based on information
 * provided by an arch calling add_active_range(). If called for a node
 * with no available memory, a warning is printed and the start and end
 * PFNs will be 0.
 */
void __meminit get_pfn_range_for_nid(unsigned int nid,
			unsigned long *start_pfn, unsigned long *end_pfn)
{
	unsigned long this_start_pfn, this_end_pfn;
	int i;

	*start_pfn = -1UL;
	*end_pfn = 0;

	for_each_mem_pfn_range(i, nid, &this_start_pfn, &this_end_pfn, NULL) {
		*start_pfn = min(*start_pfn, this_start_pfn);
		*end_pfn = max(*end_pfn, this_end_pfn);
	}

	if (*start_pfn == -1UL)
		*start_pfn = 0;
}

/*
 * This finds a zone that can be used for ZONE_MOVABLE pages. The
 * assumption is made that zones within a node are ordered in monotonic
 * increasing memory addresses so that the "highest" populated zone is used
 */
static void __init find_usable_zone_for_movable(void)
{
	int zone_index;
	for (zone_index = MAX_NR_ZONES - 1; zone_index >= 0; zone_index--) {
		if (zone_index == ZONE_MOVABLE)
			continue;

		if (arch_zone_highest_possible_pfn[zone_index] >
				arch_zone_lowest_possible_pfn[zone_index])
			break;
	}

	VM_BUG_ON(zone_index == -1);
	movable_zone = zone_index;
}

/*
 * The zone ranges provided by the architecture do not include ZONE_MOVABLE
 * because it is sized independent of architecture. Unlike the other zones,
 * the starting point for ZONE_MOVABLE is not fixed. It may be different
 * in each node depending on the size of each node and how evenly kernelcore
 * is distributed. This helper function adjusts the zone ranges
 * provided by the architecture for a given node by using the end of the
 * highest usable zone for ZONE_MOVABLE. This preserves the assumption that
 * zones within a node are in order of monotonic increases memory addresses
 */
static void __meminit adjust_zone_range_for_zone_movable(int nid,
					unsigned long zone_type,
					unsigned long node_start_pfn,
					unsigned long node_end_pfn,
					unsigned long *zone_start_pfn,
					unsigned long *zone_end_pfn)
{
	/* Only adjust if ZONE_MOVABLE is on this node */
	if (zone_movable_pfn[nid]) {
		/* Size ZONE_MOVABLE */
		if (zone_type == ZONE_MOVABLE) {
			*zone_start_pfn = zone_movable_pfn[nid];
			*zone_end_pfn = min(node_end_pfn,
				arch_zone_highest_possible_pfn[movable_zone]);

		/* Adjust for ZONE_MOVABLE starting within this range */
		} else if (*zone_start_pfn < zone_movable_pfn[nid] &&
				*zone_end_pfn > zone_movable_pfn[nid]) {
			*zone_end_pfn = zone_movable_pfn[nid];

		/* Check if this whole range is within ZONE_MOVABLE */
		} else if (*zone_start_pfn >= zone_movable_pfn[nid])
			*zone_start_pfn = *zone_end_pfn;
	}
}

/*
 * Return the number of pages a zone spans in a node, including holes
 * present_pages = zone_spanned_pages_in_node() - zone_absent_pages_in_node()
 */
static unsigned long __meminit zone_spanned_pages_in_node(int nid,
					unsigned long zone_type,
					unsigned long node_start_pfn,
					unsigned long node_end_pfn,
					unsigned long *ignored)
{
	unsigned long zone_start_pfn, zone_end_pfn;

	/* Get the start and end of the zone */
	zone_start_pfn = arch_zone_lowest_possible_pfn[zone_type];
	zone_end_pfn = arch_zone_highest_possible_pfn[zone_type];
	adjust_zone_range_for_zone_movable(nid, zone_type,
				node_start_pfn, node_end_pfn,
				&zone_start_pfn, &zone_end_pfn);

	/* Check that this node has pages within the zone's required range */
	if (zone_end_pfn < node_start_pfn || zone_start_pfn > node_end_pfn)
		return 0;

	/* Move the zone boundaries inside the node if necessary */
	zone_end_pfn = min(zone_end_pfn, node_end_pfn);
	zone_start_pfn = max(zone_start_pfn, node_start_pfn);

	/* Return the spanned pages */
	return zone_end_pfn - zone_start_pfn;
}

/*
 * Return the number of holes in a range on a node. If nid is MAX_NUMNODES,
 * then all holes in the requested range will be accounted for.
 */
unsigned long __meminit __absent_pages_in_range(int nid,
				unsigned long range_start_pfn,
				unsigned long range_end_pfn)
{
	unsigned long nr_absent = range_end_pfn - range_start_pfn;
	unsigned long start_pfn, end_pfn;
	int i;

	for_each_mem_pfn_range(i, nid, &start_pfn, &end_pfn, NULL) {
		start_pfn = clamp(start_pfn, range_start_pfn, range_end_pfn);
		end_pfn = clamp(end_pfn, range_start_pfn, range_end_pfn);
		nr_absent -= end_pfn - start_pfn;
	}
	return nr_absent;
}

/**
 * absent_pages_in_range - Return number of page frames in holes within a range
 * @start_pfn: The start PFN to start searching for holes
 * @end_pfn: The end PFN to stop searching for holes
 *
 * It returns the number of pages frames in memory holes within a range.
 */
unsigned long __init absent_pages_in_range(unsigned long start_pfn,
							unsigned long end_pfn)
{
	return __absent_pages_in_range(MAX_NUMNODES, start_pfn, end_pfn);
}

/* Return the number of page frames in holes in a zone on a node */
static unsigned long __meminit zone_absent_pages_in_node(int nid,
					unsigned long zone_type,
					unsigned long node_start_pfn,
					unsigned long node_end_pfn,
					unsigned long *ignored)
{
	unsigned long zone_low = arch_zone_lowest_possible_pfn[zone_type];
	unsigned long zone_high = arch_zone_highest_possible_pfn[zone_type];
	unsigned long zone_start_pfn, zone_end_pfn;

	zone_start_pfn = clamp(node_start_pfn, zone_low, zone_high);
	zone_end_pfn = clamp(node_end_pfn, zone_low, zone_high);

	adjust_zone_range_for_zone_movable(nid, zone_type,
			node_start_pfn, node_end_pfn,
			&zone_start_pfn, &zone_end_pfn);
	return __absent_pages_in_range(nid, zone_start_pfn, zone_end_pfn);
}

#else /* CONFIG_HAVE_MEMBLOCK_NODE_MAP */
static inline unsigned long __meminit zone_spanned_pages_in_node(int nid,
					unsigned long zone_type,
					unsigned long node_start_pfn,
					unsigned long node_end_pfn,
					unsigned long *zones_size)
{
	return zones_size[zone_type];
}

static inline unsigned long __meminit zone_absent_pages_in_node(int nid,
						unsigned long zone_type,
						unsigned long node_start_pfn,
						unsigned long node_end_pfn,
						unsigned long *zholes_size)
{
	if (!zholes_size)
		return 0;

	return zholes_size[zone_type];
}

#endif /* CONFIG_HAVE_MEMBLOCK_NODE_MAP */

static void __meminit calculate_node_totalpages(struct pglist_data *pgdat,
						unsigned long node_start_pfn,
						unsigned long node_end_pfn,
						unsigned long *zones_size,
						unsigned long *zholes_size)
{
	unsigned long realtotalpages, totalpages = 0;
	enum zone_type i;

	for (i = 0; i < MAX_NR_ZONES; i++)
		totalpages += zone_spanned_pages_in_node(pgdat->node_id, i,
							 node_start_pfn,
							 node_end_pfn,
							 zones_size);
	pgdat->node_spanned_pages = totalpages;

	realtotalpages = totalpages;
	for (i = 0; i < MAX_NR_ZONES; i++)
		realtotalpages -=
			zone_absent_pages_in_node(pgdat->node_id, i,
						  node_start_pfn, node_end_pfn,
						  zholes_size);
	pgdat->node_present_pages = realtotalpages;
	printk(KERN_DEBUG "On node %d totalpages: %lu\n", pgdat->node_id,
							realtotalpages);
}

#ifndef CONFIG_SPARSEMEM
/*
 * Calculate the size of the zone->blockflags rounded to an unsigned long
 * Start by making sure zonesize is a multiple of pageblock_order by rounding
 * up. Then use 1 NR_PAGEBLOCK_BITS worth of bits per pageblock, finally
 * round what is now in bits to nearest long in bits, then return it in
 * bytes.
 */
static unsigned long __init usemap_size(unsigned long zone_start_pfn, unsigned long zonesize)
{
	unsigned long usemapsize;

	zonesize += zone_start_pfn & (pageblock_nr_pages-1);
	usemapsize = roundup(zonesize, pageblock_nr_pages);
	usemapsize = usemapsize >> pageblock_order;
	usemapsize *= NR_PAGEBLOCK_BITS;
	usemapsize = roundup(usemapsize, 8 * sizeof(unsigned long));

	return usemapsize / 8;
}

static void __init setup_usemap(struct pglist_data *pgdat,
				struct zone *zone,
				unsigned long zone_start_pfn,
				unsigned long zonesize)
{
	unsigned long usemapsize = usemap_size(zone_start_pfn, zonesize);
	zone->pageblock_flags = NULL;
	if (usemapsize)
		zone->pageblock_flags =
			memblock_virt_alloc_node_nopanic(usemapsize,
							 pgdat->node_id);
}
#else
static inline void setup_usemap(struct pglist_data *pgdat, struct zone *zone,
				unsigned long zone_start_pfn, unsigned long zonesize) {}
#endif /* CONFIG_SPARSEMEM */

#ifdef CONFIG_HUGETLB_PAGE_SIZE_VARIABLE

/* Initialise the number of pages represented by NR_PAGEBLOCK_BITS */
void __paginginit set_pageblock_order(void)
{
	unsigned int order;

	/* Check that pageblock_nr_pages has not already been setup */
	if (pageblock_order)
		return;

	if (HPAGE_SHIFT > PAGE_SHIFT)
		order = HUGETLB_PAGE_ORDER;
	else
		order = MAX_ORDER - 1;

	/*
	 * Assume the largest contiguous order of interest is a huge page.
	 * This value may be variable depending on boot parameters on IA64 and
	 * powerpc.
	 */
	pageblock_order = order;
}
#else /* CONFIG_HUGETLB_PAGE_SIZE_VARIABLE */

/*
 * When CONFIG_HUGETLB_PAGE_SIZE_VARIABLE is not set, set_pageblock_order()
 * is unused as pageblock_order is set at compile-time. See
 * include/linux/pageblock-flags.h for the values of pageblock_order based on
 * the kernel config
 */
void __paginginit set_pageblock_order(void)
{
}

#endif /* CONFIG_HUGETLB_PAGE_SIZE_VARIABLE */

static unsigned long __paginginit calc_memmap_size(unsigned long spanned_pages,
						   unsigned long present_pages)
{
	unsigned long pages = spanned_pages;

	/*
	 * Provide a more accurate estimation if there are holes within
	 * the zone and SPARSEMEM is in use. If there are holes within the
	 * zone, each populated memory region may cost us one or two extra
	 * memmap pages due to alignment because memmap pages for each
	 * populated regions may not naturally algined on page boundary.
	 * So the (present_pages >> 4) heuristic is a tradeoff for that.
	 */
	if (spanned_pages > present_pages + (present_pages >> 4) &&
	    IS_ENABLED(CONFIG_SPARSEMEM))
		pages = present_pages;

	return PAGE_ALIGN(pages * sizeof(struct page)) >> PAGE_SHIFT;
}

/*
 * Set up the zone data structures:
 *   - mark all pages reserved
 *   - mark all memory queues empty
 *   - clear the memory bitmaps
 *
 * NOTE: pgdat should get zeroed by caller.
 */
static void __paginginit free_area_init_core(struct pglist_data *pgdat,
		unsigned long node_start_pfn, unsigned long node_end_pfn,
		unsigned long *zones_size, unsigned long *zholes_size)
{
	enum zone_type j;
	int nid = pgdat->node_id;
	unsigned long zone_start_pfn = pgdat->node_start_pfn;
	int ret;

	pgdat_resize_init(pgdat);
#ifdef CONFIG_NUMA_BALANCING
	spin_lock_init(&pgdat->numabalancing_migrate_lock);
	pgdat->numabalancing_migrate_nr_pages = 0;
	pgdat->numabalancing_migrate_next_window = jiffies;
#endif
	init_waitqueue_head(&pgdat->kswapd_wait);
	init_waitqueue_head(&pgdat->pfmemalloc_wait);
	pgdat_page_cgroup_init(pgdat);

	for (j = 0; j < MAX_NR_ZONES; j++) {
		struct zone *zone = pgdat->node_zones + j;
		unsigned long size, realsize, freesize, memmap_pages;

		size = zone_spanned_pages_in_node(nid, j, node_start_pfn,
						  node_end_pfn, zones_size);
		realsize = freesize = size - zone_absent_pages_in_node(nid, j,
								node_start_pfn,
								node_end_pfn,
								zholes_size);

		/*
		 * Adjust freesize so that it accounts for how much memory
		 * is used by this zone for memmap. This affects the watermark
		 * and per-cpu initialisations
		 */
		memmap_pages = calc_memmap_size(size, realsize);
		if (freesize >= memmap_pages) {
			freesize -= memmap_pages;
			if (memmap_pages)
				printk(KERN_DEBUG
				       "  %s zone: %lu pages used for memmap\n",
				       zone_names[j], memmap_pages);
		} else
			printk(KERN_WARNING
				"  %s zone: %lu pages exceeds freesize %lu\n",
				zone_names[j], memmap_pages, freesize);

		/* Account for reserved pages */
		if (j == 0 && freesize > dma_reserve) {
			freesize -= dma_reserve;
			printk(KERN_DEBUG "  %s zone: %lu pages reserved\n",
					zone_names[0], dma_reserve);
		}

		if (!is_highmem_idx(j))
			nr_kernel_pages += freesize;
		/* Charge for highmem memmap if there are enough kernel pages */
		else if (nr_kernel_pages > memmap_pages * 2)
			nr_kernel_pages -= memmap_pages;
		nr_all_pages += freesize;

		zone->spanned_pages = size;
		zone->present_pages = realsize;
		/*
		 * Set an approximate value for lowmem here, it will be adjusted
		 * when the bootmem allocator frees pages into the buddy system.
		 * And all highmem pages will be managed by the buddy system.
		 */
		zone->managed_pages = is_highmem_idx(j) ? realsize : freesize;
#ifdef CONFIG_NUMA
		zone->node = nid;
		zone->min_unmapped_pages = (freesize*sysctl_min_unmapped_ratio)
						/ 100;
		zone->min_slab_pages = (freesize * sysctl_min_slab_ratio) / 100;
#endif
		zone->name = zone_names[j];
		spin_lock_init(&zone->lock);
		spin_lock_init(&zone->lru_lock);
		zone_seqlock_init(zone);
		zone->zone_pgdat = pgdat;
		zone_pcp_init(zone);

		/* For bootup, initialized properly in watermark setup */
		mod_zone_page_state(zone, NR_ALLOC_BATCH, zone->managed_pages);

		lruvec_init(&zone->lruvec);
		if (!size)
			continue;

		set_pageblock_order();
		setup_usemap(pgdat, zone, zone_start_pfn, size);
		ret = init_currently_empty_zone(zone, zone_start_pfn,
						size, MEMMAP_EARLY);
		BUG_ON(ret);
		memmap_init(size, nid, j, zone_start_pfn);
		zone_start_pfn += size;
	}
}

static void __init_refok alloc_node_mem_map(struct pglist_data *pgdat)
{
	/* Skip empty nodes */
	if (!pgdat->node_spanned_pages)
		return;

#ifdef CONFIG_FLAT_NODE_MEM_MAP
	/* ia64 gets its own node_mem_map, before this, without bootmem */
	if (!pgdat->node_mem_map) {
		unsigned long size, start, end;
		struct page *map;

		/*
		 * The zone's endpoints aren't required to be MAX_ORDER
		 * aligned but the node_mem_map endpoints must be in order
		 * for the buddy allocator to function correctly.
		 */
		start = pgdat->node_start_pfn & ~(MAX_ORDER_NR_PAGES - 1);
		end = pgdat_end_pfn(pgdat);
		end = ALIGN(end, MAX_ORDER_NR_PAGES);
		size =  (end - start) * sizeof(struct page);
		map = alloc_remap(pgdat->node_id, size);
		if (!map)
			map = memblock_virt_alloc_node_nopanic(size,
							       pgdat->node_id);
		pgdat->node_mem_map = map + (pgdat->node_start_pfn - start);
	}
#ifndef CONFIG_NEED_MULTIPLE_NODES
	/*
	 * With no DISCONTIG, the global mem_map is just set as node 0's
	 */
	if (pgdat == NODE_DATA(0)) {
		mem_map = NODE_DATA(0)->node_mem_map;
#ifdef CONFIG_HAVE_MEMBLOCK_NODE_MAP
		if (page_to_pfn(mem_map) != pgdat->node_start_pfn)
			mem_map -= (pgdat->node_start_pfn - ARCH_PFN_OFFSET);
#endif /* CONFIG_HAVE_MEMBLOCK_NODE_MAP */
	}
#endif
#endif /* CONFIG_FLAT_NODE_MEM_MAP */
}

void __paginginit free_area_init_node(int nid, unsigned long *zones_size,
		unsigned long node_start_pfn, unsigned long *zholes_size)
{
	pg_data_t *pgdat = NODE_DATA(nid);
	unsigned long start_pfn = 0;
	unsigned long end_pfn = 0;

	/* pg_data_t should be reset to zero when it's allocated */
	WARN_ON(pgdat->nr_zones || pgdat->classzone_idx);

	pgdat->node_id = nid;
	pgdat->node_start_pfn = node_start_pfn;
	if (node_state(nid, N_MEMORY))
		init_zone_allows_reclaim(nid);
#ifdef CONFIG_HAVE_MEMBLOCK_NODE_MAP
	get_pfn_range_for_nid(nid, &start_pfn, &end_pfn);
#endif
	calculate_node_totalpages(pgdat, start_pfn, end_pfn,
				  zones_size, zholes_size);

	alloc_node_mem_map(pgdat);
#ifdef CONFIG_FLAT_NODE_MEM_MAP
	printk(KERN_DEBUG "free_area_init_node: node %d, pgdat %08lx, node_mem_map %08lx\n",
		nid, (unsigned long)pgdat,
		(unsigned long)pgdat->node_mem_map);
#endif

	free_area_init_core(pgdat, start_pfn, end_pfn,
			    zones_size, zholes_size);
}

#ifdef CONFIG_HAVE_MEMBLOCK_NODE_MAP

#if MAX_NUMNODES > 1
/*
 * Figure out the number of possible node ids.
 */
void __init setup_nr_node_ids(void)
{
	unsigned int node;
	unsigned int highest = 0;

	for_each_node_mask(node, node_possible_map)
		highest = node;
	nr_node_ids = highest + 1;
}
#endif

/**
 * node_map_pfn_alignment - determine the maximum internode alignment
 *
 * This function should be called after node map is populated and sorted.
 * It calculates the maximum power of two alignment which can distinguish
 * all the nodes.
 *
 * For example, if all nodes are 1GiB and aligned to 1GiB, the return value
 * would indicate 1GiB alignment with (1 << (30 - PAGE_SHIFT)).  If the
 * nodes are shifted by 256MiB, 256MiB.  Note that if only the last node is
 * shifted, 1GiB is enough and this function will indicate so.
 *
 * This is used to test whether pfn -> nid mapping of the chosen memory
 * model has fine enough granularity to avoid incorrect mapping for the
 * populated node map.
 *
 * Returns the determined alignment in pfn's.  0 if there is no alignment
 * requirement (single node).
 */
unsigned long __init node_map_pfn_alignment(void)
{
	unsigned long accl_mask = 0, last_end = 0;
	unsigned long start, end, mask;
	int last_nid = -1;
	int i, nid;

	for_each_mem_pfn_range(i, MAX_NUMNODES, &start, &end, &nid) {
		if (!start || last_nid < 0 || last_nid == nid) {
			last_nid = nid;
			last_end = end;
			continue;
		}

		/*
		 * Start with a mask granular enough to pin-point to the
		 * start pfn and tick off bits one-by-one until it becomes
		 * too coarse to separate the current node from the last.
		 */
		mask = ~((1 << __ffs(start)) - 1);
		while (mask && last_end <= (start & (mask << 1)))
			mask <<= 1;

		/* accumulate all internode masks */
		accl_mask |= mask;
	}

	/* convert mask to number of pages */
	return ~accl_mask + 1;
}

/* Find the lowest pfn for a node */
static unsigned long __init find_min_pfn_for_node(int nid)
{
	unsigned long min_pfn = ULONG_MAX;
	unsigned long start_pfn;
	int i;

	for_each_mem_pfn_range(i, nid, &start_pfn, NULL, NULL)
		min_pfn = min(min_pfn, start_pfn);

	if (min_pfn == ULONG_MAX) {
		printk(KERN_WARNING
			"Could not find start_pfn for node %d\n", nid);
		return 0;
	}

	return min_pfn;
}

/**
 * find_min_pfn_with_active_regions - Find the minimum PFN registered
 *
 * It returns the minimum PFN based on information provided via
 * add_active_range().
 */
unsigned long __init find_min_pfn_with_active_regions(void)
{
	return find_min_pfn_for_node(MAX_NUMNODES);
}

/*
 * early_calculate_totalpages()
 * Sum pages in active regions for movable zone.
 * Populate N_MEMORY for calculating usable_nodes.
 */
static unsigned long __init early_calculate_totalpages(void)
{
	unsigned long totalpages = 0;
	unsigned long start_pfn, end_pfn;
	int i, nid;

	for_each_mem_pfn_range(i, MAX_NUMNODES, &start_pfn, &end_pfn, &nid) {
		unsigned long pages = end_pfn - start_pfn;

		totalpages += pages;
		if (pages)
			node_set_state(nid, N_MEMORY);
	}
	return totalpages;
}

/*
 * Find the PFN the Movable zone begins in each node. Kernel memory
 * is spread evenly between nodes as long as the nodes have enough
 * memory. When they don't, some nodes will have more kernelcore than
 * others
 */
static void __init find_zone_movable_pfns_for_nodes(void)
{
	int i, nid;
	unsigned long usable_startpfn;
	unsigned long kernelcore_node, kernelcore_remaining;
	/* save the state before borrow the nodemask */
	nodemask_t saved_node_state = node_states[N_MEMORY];
	unsigned long totalpages = early_calculate_totalpages();
	int usable_nodes = nodes_weight(node_states[N_MEMORY]);
	struct memblock_type *type = &memblock.memory;

	/* Need to find movable_zone earlier when movable_node is specified. */
	find_usable_zone_for_movable();

	/*
	 * If movable_node is specified, ignore kernelcore and movablecore
	 * options.
	 */
	if (movable_node_is_enabled()) {
		for (i = 0; i < type->cnt; i++) {
			if (!memblock_is_hotpluggable(&type->regions[i]))
				continue;

			nid = type->regions[i].nid;

			usable_startpfn = PFN_DOWN(type->regions[i].base);
			zone_movable_pfn[nid] = zone_movable_pfn[nid] ?
				min(usable_startpfn, zone_movable_pfn[nid]) :
				usable_startpfn;
		}

		goto out2;
	}

	/*
	 * If movablecore=nn[KMG] was specified, calculate what size of
	 * kernelcore that corresponds so that memory usable for
	 * any allocation type is evenly spread. If both kernelcore
	 * and movablecore are specified, then the value of kernelcore
	 * will be used for required_kernelcore if it's greater than
	 * what movablecore would have allowed.
	 */
	if (required_movablecore) {
		unsigned long corepages;

		/*
		 * Round-up so that ZONE_MOVABLE is at least as large as what
		 * was requested by the user
		 */
		required_movablecore =
			roundup(required_movablecore, MAX_ORDER_NR_PAGES);
		corepages = totalpages - required_movablecore;

		required_kernelcore = max(required_kernelcore, corepages);
	}

	/* If kernelcore was not specified, there is no ZONE_MOVABLE */
	if (!required_kernelcore)
		goto out;

	/* usable_startpfn is the lowest possible pfn ZONE_MOVABLE can be at */
	usable_startpfn = arch_zone_lowest_possible_pfn[movable_zone];

restart:
	/* Spread kernelcore memory as evenly as possible throughout nodes */
	kernelcore_node = required_kernelcore / usable_nodes;
	for_each_node_state(nid, N_MEMORY) {
		unsigned long start_pfn, end_pfn;

		/*
		 * Recalculate kernelcore_node if the division per node
		 * now exceeds what is necessary to satisfy the requested
		 * amount of memory for the kernel
		 */
		if (required_kernelcore < kernelcore_node)
			kernelcore_node = required_kernelcore / usable_nodes;

		/*
		 * As the map is walked, we track how much memory is usable
		 * by the kernel using kernelcore_remaining. When it is
		 * 0, the rest of the node is usable by ZONE_MOVABLE
		 */
		kernelcore_remaining = kernelcore_node;

		/* Go through each range of PFNs within this node */
		for_each_mem_pfn_range(i, nid, &start_pfn, &end_pfn, NULL) {
			unsigned long size_pages;

			start_pfn = max(start_pfn, zone_movable_pfn[nid]);
			if (start_pfn >= end_pfn)
				continue;

			/* Account for what is only usable for kernelcore */
			if (start_pfn < usable_startpfn) {
				unsigned long kernel_pages;
				kernel_pages = min(end_pfn, usable_startpfn)
								- start_pfn;

				kernelcore_remaining -= min(kernel_pages,
							kernelcore_remaining);
				required_kernelcore -= min(kernel_pages,
							required_kernelcore);

				/* Continue if range is now fully accounted */
				if (end_pfn <= usable_startpfn) {

					/*
					 * Push zone_movable_pfn to the end so
					 * that if we have to rebalance
					 * kernelcore across nodes, we will
					 * not double account here
					 */
					zone_movable_pfn[nid] = end_pfn;
					continue;
				}
				start_pfn = usable_startpfn;
			}

			/*
			 * The usable PFN range for ZONE_MOVABLE is from
			 * start_pfn->end_pfn. Calculate size_pages as the
			 * number of pages used as kernelcore
			 */
			size_pages = end_pfn - start_pfn;
			if (size_pages > kernelcore_remaining)
				size_pages = kernelcore_remaining;
			zone_movable_pfn[nid] = start_pfn + size_pages;

			/*
			 * Some kernelcore has been met, update counts and
			 * break if the kernelcore for this node has been
			 * satisfied
			 */
			required_kernelcore -= min(required_kernelcore,
								size_pages);
			kernelcore_remaining -= size_pages;
			if (!kernelcore_remaining)
				break;
		}
	}

	/*
	 * If there is still required_kernelcore, we do another pass with one
	 * less node in the count. This will push zone_movable_pfn[nid] further
	 * along on the nodes that still have memory until kernelcore is
	 * satisfied
	 */
	usable_nodes--;
	if (usable_nodes && required_kernelcore > usable_nodes)
		goto restart;

out2:
	/* Align start of ZONE_MOVABLE on all nids to MAX_ORDER_NR_PAGES */
	for (nid = 0; nid < MAX_NUMNODES; nid++)
		zone_movable_pfn[nid] =
			roundup(zone_movable_pfn[nid], MAX_ORDER_NR_PAGES);

out:
	/* restore the node_state */
	node_states[N_MEMORY] = saved_node_state;
}

/* Any regular or high memory on that node ? */
static void check_for_memory(pg_data_t *pgdat, int nid)
{
	enum zone_type zone_type;

	if (N_MEMORY == N_NORMAL_MEMORY)
		return;

	for (zone_type = 0; zone_type <= ZONE_MOVABLE - 1; zone_type++) {
		struct zone *zone = &pgdat->node_zones[zone_type];
		if (populated_zone(zone)) {
			node_set_state(nid, N_HIGH_MEMORY);
			if (N_NORMAL_MEMORY != N_HIGH_MEMORY &&
			    zone_type <= ZONE_NORMAL)
				node_set_state(nid, N_NORMAL_MEMORY);
			break;
		}
	}
}

/**
 * free_area_init_nodes - Initialise all pg_data_t and zone data
 * @max_zone_pfn: an array of max PFNs for each zone
 *
 * This will call free_area_init_node() for each active node in the system.
 * Using the page ranges provided by add_active_range(), the size of each
 * zone in each node and their holes is calculated. If the maximum PFN
 * between two adjacent zones match, it is assumed that the zone is empty.
 * For example, if arch_max_dma_pfn == arch_max_dma32_pfn, it is assumed
 * that arch_max_dma32_pfn has no pages. It is also assumed that a zone
 * starts where the previous one ended. For example, ZONE_DMA32 starts
 * at arch_max_dma_pfn.
 */
void __init free_area_init_nodes(unsigned long *max_zone_pfn)
{
	unsigned long start_pfn, end_pfn;
	int i, nid;

	/* Record where the zone boundaries are */
	memset(arch_zone_lowest_possible_pfn, 0,
				sizeof(arch_zone_lowest_possible_pfn));
	memset(arch_zone_highest_possible_pfn, 0,
				sizeof(arch_zone_highest_possible_pfn));
	arch_zone_lowest_possible_pfn[0] = find_min_pfn_with_active_regions();
	arch_zone_highest_possible_pfn[0] = max_zone_pfn[0];
	for (i = 1; i < MAX_NR_ZONES; i++) {
		if (i == ZONE_MOVABLE)
			continue;
		arch_zone_lowest_possible_pfn[i] =
			arch_zone_highest_possible_pfn[i-1];
		arch_zone_highest_possible_pfn[i] =
			max(max_zone_pfn[i], arch_zone_lowest_possible_pfn[i]);
	}
	arch_zone_lowest_possible_pfn[ZONE_MOVABLE] = 0;
	arch_zone_highest_possible_pfn[ZONE_MOVABLE] = 0;

	/* Find the PFNs that ZONE_MOVABLE begins at in each node */
	memset(zone_movable_pfn, 0, sizeof(zone_movable_pfn));
	find_zone_movable_pfns_for_nodes();

	/* Print out the zone ranges */
	printk("Zone ranges:\n");
	for (i = 0; i < MAX_NR_ZONES; i++) {
		if (i == ZONE_MOVABLE)
			continue;
		printk(KERN_CONT "  %-8s ", zone_names[i]);
		if (arch_zone_lowest_possible_pfn[i] ==
				arch_zone_highest_possible_pfn[i])
			printk(KERN_CONT "empty\n");
		else
			printk(KERN_CONT "[mem %0#10lx-%0#10lx]\n",
				arch_zone_lowest_possible_pfn[i] << PAGE_SHIFT,
				(arch_zone_highest_possible_pfn[i]
					<< PAGE_SHIFT) - 1);
	}

	/* Print out the PFNs ZONE_MOVABLE begins at in each node */
	printk("Movable zone start for each node\n");
	for (i = 0; i < MAX_NUMNODES; i++) {
		if (zone_movable_pfn[i])
			printk("  Node %d: %#010lx\n", i,
			       zone_movable_pfn[i] << PAGE_SHIFT);
	}

	/* Print out the early node map */
	printk("Early memory node ranges\n");
	for_each_mem_pfn_range(i, MAX_NUMNODES, &start_pfn, &end_pfn, &nid)
		printk("  node %3d: [mem %#010lx-%#010lx]\n", nid,
		       start_pfn << PAGE_SHIFT, (end_pfn << PAGE_SHIFT) - 1);

	/* Initialise every node */
	mminit_verify_pageflags_layout();
	setup_nr_node_ids();
	for_each_online_node(nid) {
		pg_data_t *pgdat = NODE_DATA(nid);
		free_area_init_node(nid, NULL,
				find_min_pfn_for_node(nid), NULL);

		/* Any memory on that node */
		if (pgdat->node_present_pages)
			node_set_state(nid, N_MEMORY);
		check_for_memory(pgdat, nid);
	}
}

static int __init cmdline_parse_core(char *p, unsigned long *core)
{
	unsigned long long coremem;
	if (!p)
		return -EINVAL;

	coremem = memparse(p, &p);
	*core = coremem >> PAGE_SHIFT;

	/* Paranoid check that UL is enough for the coremem value */
	WARN_ON((coremem >> PAGE_SHIFT) > ULONG_MAX);

	return 0;
}

/*
 * kernelcore=size sets the amount of memory for use for allocations that
 * cannot be reclaimed or migrated.
 */
static int __init cmdline_parse_kernelcore(char *p)
{
	return cmdline_parse_core(p, &required_kernelcore);
}

/*
 * movablecore=size sets the amount of memory for use for allocations that
 * can be reclaimed or migrated.
 */
static int __init cmdline_parse_movablecore(char *p)
{
	return cmdline_parse_core(p, &required_movablecore);
}

early_param("kernelcore", cmdline_parse_kernelcore);
early_param("movablecore", cmdline_parse_movablecore);

#endif /* CONFIG_HAVE_MEMBLOCK_NODE_MAP */

void adjust_managed_page_count(struct page *page, long count)
{
	spin_lock(&managed_page_count_lock);
	page_zone(page)->managed_pages += count;
	totalram_pages += count;
#ifdef CONFIG_HIGHMEM
	if (PageHighMem(page))
		totalhigh_pages += count;
#endif
	spin_unlock(&managed_page_count_lock);
}
EXPORT_SYMBOL(adjust_managed_page_count);

unsigned long free_reserved_area(void *start, void *end, int poison, char *s)
{
	void *pos;
	unsigned long pages = 0;

	start = (void *)PAGE_ALIGN((unsigned long)start);
	end = (void *)((unsigned long)end & PAGE_MASK);
	for (pos = start; pos < end; pos += PAGE_SIZE, pages++) {
		if ((unsigned int)poison <= 0xFF)
			memset(pos, poison, PAGE_SIZE);
		free_reserved_page(virt_to_page(pos));
	}

	if (pages && s)
		pr_info("Freeing %s memory: %ldK (%p - %p)\n",
			s, pages << (PAGE_SHIFT - 10), start, end);

	return pages;
}
EXPORT_SYMBOL(free_reserved_area);

#ifdef	CONFIG_HIGHMEM
void free_highmem_page(struct page *page)
{
	__free_reserved_page(page);
	totalram_pages++;
	page_zone(page)->managed_pages++;
	totalhigh_pages++;
}
#endif


void __init mem_init_print_info(const char *str)
{
	unsigned long physpages, codesize, datasize, rosize, bss_size;
	unsigned long init_code_size, init_data_size;

	physpages = get_num_physpages();
	codesize = _etext - _stext;
	datasize = _edata - _sdata;
	rosize = __end_rodata - __start_rodata;
	bss_size = __bss_stop - __bss_start;
	init_data_size = __init_end - __init_begin;
	init_code_size = _einittext - _sinittext;

	/*
	 * Detect special cases and adjust section sizes accordingly:
	 * 1) .init.* may be embedded into .data sections
	 * 2) .init.text.* may be out of [__init_begin, __init_end],
	 *    please refer to arch/tile/kernel/vmlinux.lds.S.
	 * 3) .rodata.* may be embedded into .text or .data sections.
	 */
#define adj_init_size(start, end, size, pos, adj) \
	do { \
		if (start <= pos && pos < end && size > adj) \
			size -= adj; \
	} while (0)

	adj_init_size(__init_begin, __init_end, init_data_size,
		     _sinittext, init_code_size);
	adj_init_size(_stext, _etext, codesize, _sinittext, init_code_size);
	adj_init_size(_sdata, _edata, datasize, __init_begin, init_data_size);
	adj_init_size(_stext, _etext, codesize, __start_rodata, rosize);
	adj_init_size(_sdata, _edata, datasize, __start_rodata, rosize);

#undef	adj_init_size

	printk("Memory: %luK/%luK available "
	       "(%luK kernel code, %luK rwdata, %luK rodata, "
	       "%luK init, %luK bss, %luK reserved"
#ifdef	CONFIG_HIGHMEM
	       ", %luK highmem"
#endif
	       "%s%s)\n",
	       nr_free_pages() << (PAGE_SHIFT-10), physpages << (PAGE_SHIFT-10),
	       codesize >> 10, datasize >> 10, rosize >> 10,
	       (init_data_size + init_code_size) >> 10, bss_size >> 10,
	       (physpages - totalram_pages) << (PAGE_SHIFT-10),
#ifdef	CONFIG_HIGHMEM
	       totalhigh_pages << (PAGE_SHIFT-10),
#endif
	       str ? ", " : "", str ? str : "");
}

/**
 * set_dma_reserve - set the specified number of pages reserved in the first zone
 * @new_dma_reserve: The number of pages to mark reserved
 *
 * The per-cpu batchsize and zone watermarks are determined by present_pages.
 * In the DMA zone, a significant percentage may be consumed by kernel image
 * and other unfreeable allocations which can skew the watermarks badly. This
 * function may optionally be used to account for unfreeable pages in the
 * first zone (e.g., ZONE_DMA). The effect will be lower watermarks and
 * smaller per-cpu batchsize.
 */
void __init set_dma_reserve(unsigned long new_dma_reserve)
{
	dma_reserve = new_dma_reserve;
}

void __init free_area_init(unsigned long *zones_size)
{
	free_area_init_node(0, zones_size,
			__pa(PAGE_OFFSET) >> PAGE_SHIFT, NULL);
}

static int page_alloc_cpu_notify(struct notifier_block *self,
				 unsigned long action, void *hcpu)
{
	int cpu = (unsigned long)hcpu;

	if (action == CPU_DEAD || action == CPU_DEAD_FROZEN) {
		lru_add_drain_cpu(cpu);
		drain_pages(cpu);

		/*
		 * Spill the event counters of the dead processor
		 * into the current processors event counters.
		 * This artificially elevates the count of the current
		 * processor.
		 */
		vm_events_fold_cpu(cpu);

		/*
		 * Zero the differential counters of the dead processor
		 * so that the vm statistics are consistent.
		 *
		 * This is only okay since the processor is dead and cannot
		 * race with what we are doing.
		 */
		cpu_vm_stats_fold(cpu);
	}
	return NOTIFY_OK;
}

void __init page_alloc_init(void)
{
	hotcpu_notifier(page_alloc_cpu_notify, 0);
	local_irq_lock_init(pa_lock);
}

/*
 * calculate_totalreserve_pages - called when sysctl_lower_zone_reserve_ratio
 *	or min_free_kbytes changes.
 */
static void calculate_totalreserve_pages(void)
{
	struct pglist_data *pgdat;
	unsigned long reserve_pages = 0;
	enum zone_type i, j;

	for_each_online_pgdat(pgdat) {
		for (i = 0; i < MAX_NR_ZONES; i++) {
			struct zone *zone = pgdat->node_zones + i;
			unsigned long max = 0;

			/* Find valid and maximum lowmem_reserve in the zone */
			for (j = i; j < MAX_NR_ZONES; j++) {
				if (zone->lowmem_reserve[j] > max)
					max = zone->lowmem_reserve[j];
			}

			/* we treat the high watermark as reserved pages. */
			max += high_wmark_pages(zone);

			if (max > zone->managed_pages)
				max = zone->managed_pages;
			reserve_pages += max;
			/*
			 * Lowmem reserves are not available to
			 * GFP_HIGHUSER page cache allocations and
			 * kswapd tries to balance zones to their high
			 * watermark.  As a result, neither should be
			 * regarded as dirtyable memory, to prevent a
			 * situation where reclaim has to clean pages
			 * in order to balance the zones.
			 */
			zone->dirty_balance_reserve = max;
		}
	}
	dirty_balance_reserve = reserve_pages;
	totalreserve_pages = reserve_pages;
}

/*
 * setup_per_zone_lowmem_reserve - called whenever
 *	sysctl_lower_zone_reserve_ratio changes.  Ensures that each zone
 *	has a correct pages reserved value, so an adequate number of
 *	pages are left in the zone after a successful __alloc_pages().
 */
static void setup_per_zone_lowmem_reserve(void)
{
	struct pglist_data *pgdat;
	enum zone_type j, idx;

	for_each_online_pgdat(pgdat) {
		for (j = 0; j < MAX_NR_ZONES; j++) {
			struct zone *zone = pgdat->node_zones + j;
			unsigned long managed_pages = zone->managed_pages;

			zone->lowmem_reserve[j] = 0;

			idx = j;
			while (idx) {
				struct zone *lower_zone;

				idx--;

				if (sysctl_lowmem_reserve_ratio[idx] < 1)
					sysctl_lowmem_reserve_ratio[idx] = 1;

				lower_zone = pgdat->node_zones + idx;
				lower_zone->lowmem_reserve[j] = managed_pages /
					sysctl_lowmem_reserve_ratio[idx];
				managed_pages += lower_zone->managed_pages;
			}
		}
	}

	/* update totalreserve_pages */
	calculate_totalreserve_pages();
}

static void __setup_per_zone_wmarks(void)
{
	unsigned long pages_min = min_free_kbytes >> (PAGE_SHIFT - 10);
	unsigned long lowmem_pages = 0;
	struct zone *zone;
	unsigned long flags;

	/* Calculate total number of !ZONE_HIGHMEM pages */
	for_each_zone(zone) {
		if (!is_highmem(zone))
			lowmem_pages += zone->managed_pages;
	}

	for_each_zone(zone) {
		u64 tmp;

		spin_lock_irqsave(&zone->lock, flags);
		tmp = (u64)pages_min * zone->managed_pages;
		do_div(tmp, lowmem_pages);
		if (is_highmem(zone)) {
			/*
			 * __GFP_HIGH and PF_MEMALLOC allocations usually don't
			 * need highmem pages, so cap pages_min to a small
			 * value here.
			 *
			 * The WMARK_HIGH-WMARK_LOW and (WMARK_LOW-WMARK_MIN)
			 * deltas controls asynch page reclaim, and so should
			 * not be capped for highmem.
			 */
			unsigned long min_pages;

			min_pages = zone->managed_pages / 1024;
			min_pages = clamp(min_pages, SWAP_CLUSTER_MAX, 128UL);
			zone->watermark[WMARK_MIN] = min_pages;
		} else {
			/*
			 * If it's a lowmem zone, reserve a number of pages
			 * proportionate to the zone's size.
			 */
			zone->watermark[WMARK_MIN] = tmp;
		}

		zone->watermark[WMARK_LOW]  = min_wmark_pages(zone) + (tmp >> 2);
		zone->watermark[WMARK_HIGH] = min_wmark_pages(zone) + (tmp >> 1);

		__mod_zone_page_state(zone, NR_ALLOC_BATCH,
			high_wmark_pages(zone) - low_wmark_pages(zone) -
			atomic_long_read(&zone->vm_stat[NR_ALLOC_BATCH]));

		setup_zone_migrate_reserve(zone);
		spin_unlock_irqrestore(&zone->lock, flags);
	}

	/* update totalreserve_pages */
	calculate_totalreserve_pages();
}

/**
 * setup_per_zone_wmarks - called when min_free_kbytes changes
 * or when memory is hot-{added|removed}
 *
 * Ensures that the watermark[min,low,high] values for each zone are set
 * correctly with respect to min_free_kbytes.
 */
void setup_per_zone_wmarks(void)
{
	mutex_lock(&zonelists_mutex);
	__setup_per_zone_wmarks();
	mutex_unlock(&zonelists_mutex);
}

/*
 * The inactive anon list should be small enough that the VM never has to
 * do too much work, but large enough that each inactive page has a chance
 * to be referenced again before it is swapped out.
 *
 * The inactive_anon ratio is the target ratio of ACTIVE_ANON to
 * INACTIVE_ANON pages on this zone's LRU, maintained by the
 * pageout code. A zone->inactive_ratio of 3 means 3:1 or 25% of
 * the anonymous pages are kept on the inactive list.
 *
 * total     target    max
 * memory    ratio     inactive anon
 * -------------------------------------
 *   10MB       1         5MB
 *  100MB       1        50MB
 *    1GB       3       250MB
 *   10GB      10       0.9GB
 *  100GB      31         3GB
 *    1TB     101        10GB
 *   10TB     320        32GB
 */
static void __meminit calculate_zone_inactive_ratio(struct zone *zone)
{
	unsigned int gb, ratio;

	/* Zone size in gigabytes */
	gb = zone->managed_pages >> (30 - PAGE_SHIFT);
	if (gb)
		ratio = int_sqrt(10 * gb);
	else
		ratio = 1;

	zone->inactive_ratio = ratio;
}

static void __meminit setup_per_zone_inactive_ratio(void)
{
	struct zone *zone;

	for_each_zone(zone)
		calculate_zone_inactive_ratio(zone);
}

/*
 * Initialise min_free_kbytes.
 *
 * For small machines we want it small (128k min).  For large machines
 * we want it large (64MB max).  But it is not linear, because network
 * bandwidth does not increase linearly with machine size.  We use
 *
 *	min_free_kbytes = 4 * sqrt(lowmem_kbytes), for better accuracy:
 *	min_free_kbytes = sqrt(lowmem_kbytes * 16)
 *
 * which yields
 *
 * 16MB:	512k
 * 32MB:	724k
 * 64MB:	1024k
 * 128MB:	1448k
 * 256MB:	2048k
 * 512MB:	2896k
 * 1024MB:	4096k
 * 2048MB:	5792k
 * 4096MB:	8192k
 * 8192MB:	11584k
 * 16384MB:	16384k
 */
int __meminit init_per_zone_wmark_min(void)
{
	unsigned long lowmem_kbytes;
	int new_min_free_kbytes;

	lowmem_kbytes = nr_free_buffer_pages() * (PAGE_SIZE >> 10);
	new_min_free_kbytes = int_sqrt(lowmem_kbytes * 16);

	if (new_min_free_kbytes > user_min_free_kbytes) {
		min_free_kbytes = new_min_free_kbytes;
		if (min_free_kbytes < 128)
			min_free_kbytes = 128;
		if (min_free_kbytes > 65536)
			min_free_kbytes = 65536;
	} else {
		pr_warn("min_free_kbytes is not updated to %d because user defined value %d is preferred\n",
				new_min_free_kbytes, user_min_free_kbytes);
	}
	setup_per_zone_wmarks();
	refresh_zone_stat_thresholds();
	setup_per_zone_lowmem_reserve();
	setup_per_zone_inactive_ratio();
	return 0;
}
module_init(init_per_zone_wmark_min)

/*
 * min_free_kbytes_sysctl_handler - just a wrapper around proc_dointvec() so
 *	that we can call two helper functions whenever min_free_kbytes
 *	changes.
 */
int min_free_kbytes_sysctl_handler(ctl_table *table, int write,
	void __user *buffer, size_t *length, loff_t *ppos)
{
	int rc;

	rc = proc_dointvec_minmax(table, write, buffer, length, ppos);
	if (rc)
		return rc;

	if (write) {
		user_min_free_kbytes = min_free_kbytes;
		setup_per_zone_wmarks();
	}
	return 0;
}

#ifdef CONFIG_NUMA
int sysctl_min_unmapped_ratio_sysctl_handler(ctl_table *table, int write,
	void __user *buffer, size_t *length, loff_t *ppos)
{
	struct zone *zone;
	int rc;

	rc = proc_dointvec_minmax(table, write, buffer, length, ppos);
	if (rc)
		return rc;

	for_each_zone(zone)
		zone->min_unmapped_pages = (zone->managed_pages *
				sysctl_min_unmapped_ratio) / 100;
	return 0;
}

int sysctl_min_slab_ratio_sysctl_handler(ctl_table *table, int write,
	void __user *buffer, size_t *length, loff_t *ppos)
{
	struct zone *zone;
	int rc;

	rc = proc_dointvec_minmax(table, write, buffer, length, ppos);
	if (rc)
		return rc;

	for_each_zone(zone)
		zone->min_slab_pages = (zone->managed_pages *
				sysctl_min_slab_ratio) / 100;
	return 0;
}
#endif

/*
 * lowmem_reserve_ratio_sysctl_handler - just a wrapper around
 *	proc_dointvec() so that we can call setup_per_zone_lowmem_reserve()
 *	whenever sysctl_lowmem_reserve_ratio changes.
 *
 * The reserve ratio obviously has absolutely no relation with the
 * minimum watermarks. The lowmem reserve ratio can only make sense
 * if in function of the boot time zone sizes.
 */
int lowmem_reserve_ratio_sysctl_handler(ctl_table *table, int write,
	void __user *buffer, size_t *length, loff_t *ppos)
{
	proc_dointvec_minmax(table, write, buffer, length, ppos);
	setup_per_zone_lowmem_reserve();
	return 0;
}

/*
 * percpu_pagelist_fraction - changes the pcp->high for each zone on each
 * cpu.  It is the fraction of total pages in each zone that a hot per cpu
 * pagelist can have before it gets flushed back to buddy allocator.
 */
int percpu_pagelist_fraction_sysctl_handler(ctl_table *table, int write,
	void __user *buffer, size_t *length, loff_t *ppos)
{
	struct zone *zone;
	int old_percpu_pagelist_fraction;
	int ret;

	mutex_lock(&pcp_batch_high_lock);
	old_percpu_pagelist_fraction = percpu_pagelist_fraction;

	ret = proc_dointvec_minmax(table, write, buffer, length, ppos);
	if (!write || ret < 0)
		goto out;

	/* Sanity checking to avoid pcp imbalance */
	if (percpu_pagelist_fraction &&
	    percpu_pagelist_fraction < MIN_PERCPU_PAGELIST_FRACTION) {
		percpu_pagelist_fraction = old_percpu_pagelist_fraction;
		ret = -EINVAL;
		goto out;
	}

	/* No change? */
	if (percpu_pagelist_fraction == old_percpu_pagelist_fraction)
		goto out;

	for_each_populated_zone(zone) {
		unsigned int cpu;

		for_each_possible_cpu(cpu)
			pageset_set_high_and_batch(zone,
					per_cpu_ptr(zone->pageset, cpu));
	}
out:
	mutex_unlock(&pcp_batch_high_lock);
	return ret;
}

int hashdist = HASHDIST_DEFAULT;

#ifdef CONFIG_NUMA
static int __init set_hashdist(char *str)
{
	if (!str)
		return 0;
	hashdist = simple_strtoul(str, &str, 0);
	return 1;
}
__setup("hashdist=", set_hashdist);
#endif

/*
 * allocate a large system hash table from bootmem
 * - it is assumed that the hash table must contain an exact power-of-2
 *   quantity of entries
 * - limit is the number of hash buckets, not the total allocation size
 */
void *__init alloc_large_system_hash(const char *tablename,
				     unsigned long bucketsize,
				     unsigned long numentries,
				     int scale,
				     int flags,
				     unsigned int *_hash_shift,
				     unsigned int *_hash_mask,
				     unsigned long low_limit,
				     unsigned long high_limit)
{
	unsigned long long max = high_limit;
	unsigned long log2qty, size;
	void *table = NULL;

	/* allow the kernel cmdline to have a say */
	if (!numentries) {
		/* round applicable memory size up to nearest megabyte */
		numentries = nr_kernel_pages;

		/* It isn't necessary when PAGE_SIZE >= 1MB */
		if (PAGE_SHIFT < 20)
			numentries = round_up(numentries, (1<<20)/PAGE_SIZE);

		/* limit to 1 bucket per 2^scale bytes of low memory */
		if (scale > PAGE_SHIFT)
			numentries >>= (scale - PAGE_SHIFT);
		else
			numentries <<= (PAGE_SHIFT - scale);

		/* Make sure we've got at least a 0-order allocation.. */
		if (unlikely(flags & HASH_SMALL)) {
			/* Makes no sense without HASH_EARLY */
			WARN_ON(!(flags & HASH_EARLY));
			if (!(numentries >> *_hash_shift)) {
				numentries = 1UL << *_hash_shift;
				BUG_ON(!numentries);
			}
		} else if (unlikely((numentries * bucketsize) < PAGE_SIZE))
			numentries = PAGE_SIZE / bucketsize;
	}
	numentries = roundup_pow_of_two(numentries);

	/* limit allocation size to 1/16 total memory by default */
	if (max == 0) {
		max = ((unsigned long long)nr_all_pages << PAGE_SHIFT) >> 4;
		do_div(max, bucketsize);
	}
	max = min(max, 0x80000000ULL);

	if (numentries < low_limit)
		numentries = low_limit;
	if (numentries > max)
		numentries = max;

	log2qty = ilog2(numentries);

	do {
		size = bucketsize << log2qty;
		if (flags & HASH_EARLY)
			table = memblock_virt_alloc_nopanic(size, 0);
		else if (hashdist)
			table = __vmalloc(size, GFP_ATOMIC, PAGE_KERNEL);
		else {
			/*
			 * If bucketsize is not a power-of-two, we may free
			 * some pages at the end of hash table which
			 * alloc_pages_exact() automatically does
			 */
			if (get_order(size) < MAX_ORDER) {
				table = alloc_pages_exact(size, GFP_ATOMIC);
				kmemleak_alloc(table, size, 1, GFP_ATOMIC);
			}
		}
	} while (!table && size > PAGE_SIZE && --log2qty);

	if (!table)
		panic("Failed to allocate %s hash table\n", tablename);

	printk(KERN_INFO "%s hash table entries: %ld (order: %d, %lu bytes)\n",
	       tablename,
	       (1UL << log2qty),
	       ilog2(size) - PAGE_SHIFT,
	       size);

	if (_hash_shift)
		*_hash_shift = log2qty;
	if (_hash_mask)
		*_hash_mask = (1 << log2qty) - 1;

	return table;
}

/* Return a pointer to the bitmap storing bits affecting a block of pages */
static inline unsigned long *get_pageblock_bitmap(struct zone *zone,
							unsigned long pfn)
{
#ifdef CONFIG_SPARSEMEM
	return __pfn_to_section(pfn)->pageblock_flags;
#else
	return zone->pageblock_flags;
#endif /* CONFIG_SPARSEMEM */
}

static inline int pfn_to_bitidx(struct zone *zone, unsigned long pfn)
{
#ifdef CONFIG_SPARSEMEM
	pfn &= (PAGES_PER_SECTION-1);
	return (pfn >> pageblock_order) * NR_PAGEBLOCK_BITS;
#else
	pfn = pfn - round_down(zone->zone_start_pfn, pageblock_nr_pages);
	return (pfn >> pageblock_order) * NR_PAGEBLOCK_BITS;
#endif /* CONFIG_SPARSEMEM */
}

/**
 * get_pageblock_flags_group - Return the requested group of flags for the pageblock_nr_pages block of pages
 * @page: The page within the block of interest
 * @start_bitidx: The first bit of interest to retrieve
 * @end_bitidx: The last bit of interest
 * returns pageblock_bits flags
 */
unsigned long get_pageblock_flags_mask(struct page *page,
					unsigned long end_bitidx,
					unsigned long mask)
{
	struct zone *zone;
	unsigned long *bitmap;
	unsigned long pfn, bitidx, word_bitidx;
	unsigned long word;

	zone = page_zone(page);
	pfn = page_to_pfn(page);
	bitmap = get_pageblock_bitmap(zone, pfn);
	bitidx = pfn_to_bitidx(zone, pfn);
	word_bitidx = bitidx / BITS_PER_LONG;
	bitidx &= (BITS_PER_LONG-1);

	word = bitmap[word_bitidx];
	bitidx += end_bitidx;
	return (word >> (BITS_PER_LONG - bitidx - 1)) & mask;
}

/**
 * set_pageblock_flags_mask - Set the requested group of flags for a pageblock_nr_pages block of pages
 * @page: The page within the block of interest
 * @start_bitidx: The first bit of interest
 * @end_bitidx: The last bit of interest
 * @flags: The flags to set
 */
void set_pageblock_flags_mask(struct page *page, unsigned long flags,
					unsigned long end_bitidx,
					unsigned long mask)
{
	struct zone *zone;
	unsigned long *bitmap;
	unsigned long pfn, bitidx, word_bitidx;
	unsigned long old_word, word;

	BUILD_BUG_ON(NR_PAGEBLOCK_BITS != 4);

	zone = page_zone(page);
	pfn = page_to_pfn(page);
	bitmap = get_pageblock_bitmap(zone, pfn);
	bitidx = pfn_to_bitidx(zone, pfn);
	word_bitidx = bitidx / BITS_PER_LONG;
	bitidx &= (BITS_PER_LONG-1);

	VM_BUG_ON_PAGE(!zone_spans_pfn(zone, pfn), page);

	bitidx += end_bitidx;
	mask <<= (BITS_PER_LONG - bitidx - 1);
	flags <<= (BITS_PER_LONG - bitidx - 1);

	word = ACCESS_ONCE(bitmap[word_bitidx]);
	for (;;) {
		old_word = cmpxchg(&bitmap[word_bitidx], word, (word & ~mask) | flags);
		if (word == old_word)
			break;
		word = old_word;
	}
}

/*
 * This function checks whether pageblock includes unmovable pages or not.
 * If @count is not zero, it is okay to include less @count unmovable pages
 *
 * PageLRU check without isolation or lru_lock could race so that
 * MIGRATE_MOVABLE block might include unmovable pages. It means you can't
 * expect this function should be exact.
 */
bool has_unmovable_pages(struct zone *zone, struct page *page, int count,
			 bool skip_hwpoisoned_pages)
{
	unsigned long pfn, iter, found;
	int mt;

	/*
	 * For avoiding noise data, lru_add_drain_all() should be called
	 * If ZONE_MOVABLE, the zone never contains unmovable pages
	 */
	if (zone_idx(zone) == ZONE_MOVABLE)
		return false;
	mt = get_pageblock_migratetype(page);
	if (mt == MIGRATE_MOVABLE || is_migrate_cma(mt))
		return false;

	pfn = page_to_pfn(page);
	for (found = 0, iter = 0; iter < pageblock_nr_pages; iter++) {
		unsigned long check = pfn + iter;

		if (!pfn_valid_within(check))
			continue;

		page = pfn_to_page(check);

		/*
		 * Hugepages are not in LRU lists, but they're movable.
		 * We need not scan over tail pages bacause we don't
		 * handle each tail page individually in migration.
		 */
		if (PageHuge(page)) {
			iter = round_up(iter + 1, 1<<compound_order(page)) - 1;
			continue;
		}

		/*
		 * We can't use page_count without pin a page
		 * because another CPU can free compound page.
		 * This check already skips compound tails of THP
		 * because their page->_count is zero at all time.
		 */
		if (!atomic_read(&page->_count)) {
			if (PageBuddy(page))
				iter += (1 << page_order(page)) - 1;
			continue;
		}

		/*
		 * The HWPoisoned page may be not in buddy system, and
		 * page_count() is not 0.
		 */
		if (skip_hwpoisoned_pages && PageHWPoison(page))
			continue;

		if (!PageLRU(page))
			found++;
		/*
		 * If there are RECLAIMABLE pages, we need to check it.
		 * But now, memory offline itself doesn't call shrink_slab()
		 * and it still to be fixed.
		 */
		/*
		 * If the page is not RAM, page_count()should be 0.
		 * we don't need more check. This is an _used_ not-movable page.
		 *
		 * The problematic thing here is PG_reserved pages. PG_reserved
		 * is set to both of a memory hole page and a _used_ kernel
		 * page at boot.
		 */
		if (found > count)
			return true;
	}
	return false;
}

bool is_pageblock_removable_nolock(struct page *page)
{
	struct zone *zone;
	unsigned long pfn;

	/*
	 * We have to be careful here because we are iterating over memory
	 * sections which are not zone aware so we might end up outside of
	 * the zone but still within the section.
	 * We have to take care about the node as well. If the node is offline
	 * its NODE_DATA will be NULL - see page_zone.
	 */
	if (!node_online(page_to_nid(page)))
		return false;

	zone = page_zone(page);
	pfn = page_to_pfn(page);
	if (!zone_spans_pfn(zone, pfn))
		return false;

	return !has_unmovable_pages(zone, page, 0, true);
}

#ifdef CONFIG_CMA

static unsigned long pfn_max_align_down(unsigned long pfn)
{
	return pfn & ~(max_t(unsigned long, MAX_ORDER_NR_PAGES,
			     pageblock_nr_pages) - 1);
}

static unsigned long pfn_max_align_up(unsigned long pfn)
{
	return ALIGN(pfn, max_t(unsigned long, MAX_ORDER_NR_PAGES,
				pageblock_nr_pages));
}

/* [start, end) must belong to a single zone. */
static int __alloc_contig_migrate_range(struct compact_control *cc,
					unsigned long start, unsigned long end)
{
	/* This function is based on compact_zone() from compaction.c. */
	unsigned long nr_reclaimed;
	unsigned long pfn = start;
	unsigned int tries = 0;
	int ret = 0;

	migrate_prep();

	while (pfn < end || !list_empty(&cc->migratepages)) {
		if (fatal_signal_pending(current)) {
			ret = -EINTR;
			break;
		}

		if (list_empty(&cc->migratepages)) {
			cc->nr_migratepages = 0;
			pfn = isolate_migratepages_range(cc->zone, cc,
							 pfn, end, true);
			if (!pfn) {
				ret = -EINTR;
				break;
			}
			tries = 0;
		} else if (++tries == 5) {
			ret = ret < 0 ? ret : -EBUSY;
			break;
		}

		nr_reclaimed = reclaim_clean_pages_from_list(cc->zone,
							&cc->migratepages);
		cc->nr_migratepages -= nr_reclaimed;

		ret = migrate_pages(&cc->migratepages, alloc_migrate_target,
				    NULL, 0, cc->mode, MR_CMA);
	}
	if (ret < 0) {
		putback_movable_pages(&cc->migratepages);
		return ret;
	}
	return 0;
}

/**
 * alloc_contig_range() -- tries to allocate given range of pages
 * @start:	start PFN to allocate
 * @end:	one-past-the-last PFN to allocate
 * @migratetype:	migratetype of the underlaying pageblocks (either
 *			#MIGRATE_MOVABLE or #MIGRATE_CMA).  All pageblocks
 *			in range must have the same migratetype and it must
 *			be either of the two.
 *
 * The PFN range does not have to be pageblock or MAX_ORDER_NR_PAGES
 * aligned, however it's the caller's responsibility to guarantee that
 * we are the only thread that changes migrate type of pageblocks the
 * pages fall in.
 *
 * The PFN range must belong to a single zone.
 *
 * Returns zero on success or negative error code.  On success all
 * pages which PFN is in [start, end) are allocated for the caller and
 * need to be freed with free_contig_range().
 */
int alloc_contig_range(unsigned long start, unsigned long end,
		       unsigned migratetype)
{
	unsigned long outer_start, outer_end;
	int ret = 0, order;

	struct compact_control cc = {
		.nr_migratepages = 0,
		.order = -1,
		.zone = page_zone(pfn_to_page(start)),
		.mode = MIGRATE_SYNC,
		.ignore_skip_hint = true,
	};
	INIT_LIST_HEAD(&cc.migratepages);

	/*
	 * What we do here is we mark all pageblocks in range as
	 * MIGRATE_ISOLATE.  Because pageblock and max order pages may
	 * have different sizes, and due to the way page allocator
	 * work, we align the range to biggest of the two pages so
	 * that page allocator won't try to merge buddies from
	 * different pageblocks and change MIGRATE_ISOLATE to some
	 * other migration type.
	 *
	 * Once the pageblocks are marked as MIGRATE_ISOLATE, we
	 * migrate the pages from an unaligned range (ie. pages that
	 * we are interested in).  This will put all the pages in
	 * range back to page allocator as MIGRATE_ISOLATE.
	 *
	 * When this is done, we take the pages in range from page
	 * allocator removing them from the buddy system.  This way
	 * page allocator will never consider using them.
	 *
	 * This lets us mark the pageblocks back as
	 * MIGRATE_CMA/MIGRATE_MOVABLE so that free pages in the
	 * aligned range but not in the unaligned, original range are
	 * put back to page allocator so that buddy can use them.
	 */

	ret = start_isolate_page_range(pfn_max_align_down(start),
				       pfn_max_align_up(end), migratetype,
				       false);
	if (ret)
		return ret;

	ret = __alloc_contig_migrate_range(&cc, start, end);
	if (ret)
		goto done;

	/*
	 * Pages from [start, end) are within a MAX_ORDER_NR_PAGES
	 * aligned blocks that are marked as MIGRATE_ISOLATE.  What's
	 * more, all pages in [start, end) are free in page allocator.
	 * What we are going to do is to allocate all pages from
	 * [start, end) (that is remove them from page allocator).
	 *
	 * The only problem is that pages at the beginning and at the
	 * end of interesting range may be not aligned with pages that
	 * page allocator holds, ie. they can be part of higher order
	 * pages.  Because of this, we reserve the bigger range and
	 * once this is done free the pages we are not interested in.
	 *
	 * We don't have to hold zone->lock here because the pages are
	 * isolated thus they won't get removed from buddy.
	 */

	lru_add_drain_all();
	drain_all_pages();

	order = 0;
	outer_start = start;
	while (!PageBuddy(pfn_to_page(outer_start))) {
		if (++order >= MAX_ORDER) {
			ret = -EBUSY;
			goto done;
		}
		outer_start &= ~0UL << order;
	}

	/* Make sure the range is really isolated. */
	if (test_pages_isolated(outer_start, end, false)) {
		pr_warn("alloc_contig_range test_pages_isolated(%lx, %lx) failed\n",
		       outer_start, end);
		ret = -EBUSY;
		goto done;
	}


	/* Grab isolated pages from freelists. */
	outer_end = isolate_freepages_range(&cc, outer_start, end);
	if (!outer_end) {
		ret = -EBUSY;
		goto done;
	}

	/* Free head and tail (if any) */
	if (start != outer_start)
		free_contig_range(outer_start, start - outer_start);
	if (end != outer_end)
		free_contig_range(end, outer_end - end);

done:
	undo_isolate_page_range(pfn_max_align_down(start),
				pfn_max_align_up(end), migratetype);
	return ret;
}

void free_contig_range(unsigned long pfn, unsigned nr_pages)
{
	unsigned int count = 0;

	for (; nr_pages--; pfn++) {
		struct page *page = pfn_to_page(pfn);

		count += page_count(page) != 1;
		__free_page(page);
	}
	WARN(count != 0, "%d pages are still in use!\n", count);
}
#endif

#ifdef CONFIG_MEMORY_HOTPLUG
/*
 * The zone indicated has a new number of managed_pages; batch sizes and percpu
 * page high values need to be recalulated.
 */
void __meminit zone_pcp_update(struct zone *zone)
{
	unsigned cpu;
	mutex_lock(&pcp_batch_high_lock);
	for_each_possible_cpu(cpu)
		pageset_set_high_and_batch(zone,
				per_cpu_ptr(zone->pageset, cpu));
	mutex_unlock(&pcp_batch_high_lock);
}
#endif

void zone_pcp_reset(struct zone *zone)
{
	unsigned long flags;
	int cpu;
	struct per_cpu_pageset *pset;

	/* avoid races with drain_pages()  */
	local_lock_irqsave(pa_lock, flags);
	if (zone->pageset != &boot_pageset) {
		for_each_online_cpu(cpu) {
			pset = per_cpu_ptr(zone->pageset, cpu);
			drain_zonestat(zone, pset);
		}
		free_percpu(zone->pageset);
		zone->pageset = &boot_pageset;
	}
	local_unlock_irqrestore(pa_lock, flags);
}

#ifdef CONFIG_MEMORY_HOTREMOVE
/*
 * All pages in the range must be isolated before calling this.
 */
void
__offline_isolated_pages(unsigned long start_pfn, unsigned long end_pfn)
{
	struct page *page;
	struct zone *zone;
	int order, i;
	unsigned long pfn;
	unsigned long flags;
	/* find the first valid pfn */
	for (pfn = start_pfn; pfn < end_pfn; pfn++)
		if (pfn_valid(pfn))
			break;
	if (pfn == end_pfn)
		return;
	zone = page_zone(pfn_to_page(pfn));
	spin_lock_irqsave(&zone->lock, flags);
	pfn = start_pfn;
	while (pfn < end_pfn) {
		if (!pfn_valid(pfn)) {
			pfn++;
			continue;
		}
		page = pfn_to_page(pfn);
		/*
		 * The HWPoisoned page may be not in buddy system, and
		 * page_count() is not 0.
		 */
		if (unlikely(!PageBuddy(page) && PageHWPoison(page))) {
			pfn++;
			SetPageReserved(page);
			continue;
		}

		BUG_ON(page_count(page));
		BUG_ON(!PageBuddy(page));
		order = page_order(page);
#ifdef CONFIG_DEBUG_VM
		printk(KERN_INFO "remove from free list %lx %d %lx\n",
		       pfn, 1 << order, end_pfn);
#endif
		list_del(&page->lru);
		rmv_page_order(page);
		zone->free_area[order].nr_free--;
		for (i = 0; i < (1 << order); i++)
			SetPageReserved((page+i));
		pfn += (1 << order);
	}
	spin_unlock_irqrestore(&zone->lock, flags);
}
#endif

#ifdef CONFIG_MEMORY_FAILURE
bool is_free_buddy_page(struct page *page)
{
	struct zone *zone = page_zone(page);
	unsigned long pfn = page_to_pfn(page);
	unsigned long flags;
	int order;

	spin_lock_irqsave(&zone->lock, flags);
	for (order = 0; order < MAX_ORDER; order++) {
		struct page *page_head = page - (pfn & ((1 << order) - 1));

		if (PageBuddy(page_head) && page_order(page_head) >= order)
			break;
	}
	spin_unlock_irqrestore(&zone->lock, flags);

	return order < MAX_ORDER;
}
#endif

static const struct trace_print_flags pageflag_names[] = {
	{1UL << PG_locked,		"locked"	},
	{1UL << PG_error,		"error"		},
	{1UL << PG_referenced,		"referenced"	},
	{1UL << PG_uptodate,		"uptodate"	},
	{1UL << PG_dirty,		"dirty"		},
	{1UL << PG_lru,			"lru"		},
	{1UL << PG_active,		"active"	},
	{1UL << PG_slab,		"slab"		},
	{1UL << PG_owner_priv_1,	"owner_priv_1"	},
	{1UL << PG_arch_1,		"arch_1"	},
	{1UL << PG_reserved,		"reserved"	},
	{1UL << PG_private,		"private"	},
	{1UL << PG_private_2,		"private_2"	},
	{1UL << PG_writeback,		"writeback"	},
#ifdef CONFIG_PAGEFLAGS_EXTENDED
	{1UL << PG_head,		"head"		},
	{1UL << PG_tail,		"tail"		},
#else
	{1UL << PG_compound,		"compound"	},
#endif
	{1UL << PG_swapcache,		"swapcache"	},
	{1UL << PG_mappedtodisk,	"mappedtodisk"	},
	{1UL << PG_reclaim,		"reclaim"	},
	{1UL << PG_swapbacked,		"swapbacked"	},
	{1UL << PG_unevictable,		"unevictable"	},
#ifdef CONFIG_MMU
	{1UL << PG_mlocked,		"mlocked"	},
#endif
#ifdef CONFIG_ARCH_USES_PG_UNCACHED
	{1UL << PG_uncached,		"uncached"	},
#endif
#ifdef CONFIG_MEMORY_FAILURE
	{1UL << PG_hwpoison,		"hwpoison"	},
#endif
#ifdef CONFIG_TRANSPARENT_HUGEPAGE
	{1UL << PG_compound_lock,	"compound_lock"	},
#endif
};

static void dump_page_flags(unsigned long flags)
{
	const char *delim = "";
	unsigned long mask;
	int i;

	BUILD_BUG_ON(ARRAY_SIZE(pageflag_names) != __NR_PAGEFLAGS);

	printk(KERN_ALERT "page flags: %#lx(", flags);

	/* remove zone id */
	flags &= (1UL << NR_PAGEFLAGS) - 1;

	for (i = 0; i < ARRAY_SIZE(pageflag_names) && flags; i++) {

		mask = pageflag_names[i].mask;
		if ((flags & mask) != mask)
			continue;

		flags &= ~mask;
		printk("%s%s", delim, pageflag_names[i].name);
		delim = "|";
	}

	/* check for left over flags */
	if (flags)
		printk("%s%#lx", delim, flags);

	printk(")\n");
}

void dump_page_badflags(struct page *page, char *reason, unsigned long badflags)
{
	printk(KERN_ALERT
	       "page:%p count:%d mapcount:%d mapping:%p index:%#lx\n",
		page, atomic_read(&page->_count), page_mapcount(page),
		page->mapping, page->index);
	dump_page_flags(page->flags);
	if (reason)
		pr_alert("page dumped because: %s\n", reason);
	if (page->flags & badflags) {
		pr_alert("bad because of flags:\n");
		dump_page_flags(page->flags & badflags);
	}
	mem_cgroup_print_bad_page(page);
}

void dump_page(struct page *page, char *reason)
{
	dump_page_badflags(page, reason, 0);
}
EXPORT_SYMBOL_GPL(dump_page);<|MERGE_RESOLUTION|>--- conflicted
+++ resolved
@@ -1642,11 +1642,7 @@
 			goto failed;
 		}
 		__mod_zone_freepage_state(zone, -(1 << order),
-<<<<<<< HEAD
-					  get_pageblock_migratetype(page));
-=======
 					  get_freepage_migratetype(page));
->>>>>>> 7f0712d1
 		spin_unlock(&zone->lock);
 	}
 
