--- conflicted
+++ resolved
@@ -605,8 +605,6 @@
 		__pagevec_lru_add(pvec);
 	pagevec_add(pvec, page);
 	put_locked_var(swapvec_lock, lru_add_pvec);
-<<<<<<< HEAD
-=======
 }
 
 /**
@@ -625,7 +623,6 @@
 	if (PageActive(page))
 		ClearPageActive(page);
 	__lru_cache_add(page);
->>>>>>> 1061b599
 }
 EXPORT_SYMBOL(lru_cache_add_file);
 
